use std::{
    sync::LazyLock,
    time::{Duration, Instant},
};

use pingora::lb::Backend;
use semver::{Version, VersionReq};
use serde::Serialize;
use tonic::transport::Channel;
use tracing::{debug, error, info};

use super::metrics::WORKER_UNHEALTHY;
use crate::{
    commands::worker::ProverType,
    error::ProvingServiceError,
    generated::status::{StatusRequest, status_api_client::StatusApiClient},
};

/// The maximum exponent for the backoff.
///
/// The maximum backoff is 2^[MAX_BACKOFF_EXPONENT] seconds.
const MAX_BACKOFF_EXPONENT: usize = 9;

/// The version of the proxy.
///
/// This is the version of the proxy that is used to check the version of the worker.
const MPS_PROXY_VERSION: &str = env!("CARGO_PKG_VERSION");

/// The version requirement for the worker.
///
/// This is the version requirement for the worker that is used to check the version of the worker.
static WORKER_VERSION_REQUIREMENT: LazyLock<VersionReq> = LazyLock::new(|| {
    let current =
        Version::parse(MPS_PROXY_VERSION).expect("Proxy version should be valid at this point");
    VersionReq::parse(&format!("~{}.{}", current.major, current.minor))
        .expect("Version should be valid at this point")
});

// WORKER
// ================================================================================================

/// A worker used for processing of requests.
///
/// The worker is used to process requests.
/// It has a backend, a status client, a health status, and a version.
/// The backend is used to send requests to the worker.
/// The status client is used to check the status of the worker.
/// The health status is used to determine if the worker is healthy or unhealthy.
/// The version is used to check if the worker is compatible with the proxy.
/// The is_available is used to determine if the worker is available to process requests.
/// The connection_timeout is used to set the timeout for the connection to the worker.
/// The total_timeout is used to set the timeout for the total request.
#[derive(Debug, Clone)]
pub struct Worker {
    backend: Backend,
    status_client: Option<StatusApiClient<Channel>>,
    is_available: bool,
    health_status: WorkerHealthStatus,
    version: String,
    connection_timeout: Duration,
    total_timeout: Duration,
}

/// The health status of a worker.
///
/// A worker can be either healthy or unhealthy.
/// If the worker is unhealthy, it will have a number of failed attempts.
/// The number of failed attempts is incremented each time the worker is unhealthy.
#[derive(Debug, Clone, PartialEq, Serialize)]
pub enum WorkerHealthStatus {
    /// The worker is healthy.
    Healthy,
    /// The worker is unhealthy.
    Unhealthy {
        /// The number of failed attempts.
        num_failed_attempts: usize,
        /// The timestamp of the first failure.
        #[serde(skip_serializing)]
        first_fail_timestamp: Instant,
        /// The reason for the failure.
        reason: String,
    },
    /// The worker status is unknown.
    Unknown,
}

impl Worker {
    // CONSTRUCTOR
    // --------------------------------------------------------------------------------------------

    /// Creates a new worker and a gRPC status client for the given worker address.
    ///
    /// # Errors
    /// - Returns [ProvingServiceError::BackendCreationFailed] if the worker address is invalid.
    pub async fn new(
        worker_addr: String,
        connection_timeout: Duration,
        total_timeout: Duration,
    ) -> Result<Self, ProvingServiceError> {
        let backend =
            Backend::new(&worker_addr).map_err(ProvingServiceError::BackendCreationFailed)?;

        let (status_client, health_status) =
            match create_status_client(&worker_addr, connection_timeout, total_timeout).await {
                Ok(client) => (Some(client), WorkerHealthStatus::Unknown),
                Err(err) => {
                    error!("Failed to create status client for worker {}: {}", worker_addr, err);
                    (
                        None,
                        WorkerHealthStatus::Unhealthy {
                            num_failed_attempts: 1,
                            first_fail_timestamp: Instant::now(),
                            reason: format!("Failed to create status client: {}", err),
                        },
                    )
                },
            };

        Ok(Self {
            backend,
            is_available: health_status == WorkerHealthStatus::Unknown,
            status_client,
            health_status,
            version: "".to_string(),
            connection_timeout,
            total_timeout,
        })
    }

    // MUTATORS
    // --------------------------------------------------------------------------------------------

    /// Attempts to recreate the status client for this worker.
    ///
    /// This method will try to create a new gRPC status client using the worker's address
    /// and timeout configurations. If successful, it will update the worker's status_client field.
    ///
    /// # Returns
    /// - `Ok(())` if the client was successfully created
    /// - `Err(ProvingServiceError)` if the client creation failed
    async fn recreate_status_client(&mut self) -> Result<(), ProvingServiceError> {
        let address = self.address();
        match create_status_client(&address, self.connection_timeout, self.total_timeout).await {
            Ok(client) => {
                self.status_client = Some(client);
                Ok(())
            },
            Err(err) => {
                error!("Failed to recreate status client for worker {}: {}", address, err);
                Err(err)
            },
        }
    }

    /// Checks the current status of the worker and marks the worker as healthy or unhealthy based
    /// on the status.
    ///
    /// If the worker is unhealthy, it will be marked as unavailable thus preventing requests from
    /// being sent to it. If a previously unhealthy worker becomes healthy, it will be marked as
    /// available and the proxy will start sending incoming requests to it.
    pub async fn check_status(&mut self, supported_prover_type: ProverType) {
        if !self.should_do_health_check() {
            return;
        }

        // If we don't have a status client, try to recreate it
        if self.status_client.is_none() {
            match self.recreate_status_client().await {
                Ok(()) => {
                    info!("Successfully recreated status client for worker {}", self.address());
                },
                Err(err) => {
                    let failed_attempts = self.num_failures();
                    self.set_health_status(WorkerHealthStatus::Unhealthy {
                        num_failed_attempts: failed_attempts + 1,
                        first_fail_timestamp: match &self.health_status {
                            WorkerHealthStatus::Unhealthy { first_fail_timestamp, .. } => {
                                *first_fail_timestamp
                            },
                            _ => Instant::now(),
                        },
                        reason: format!("Failed to recreate status client: {}", err),
                    });
                    return;
                },
            }
        }

        let failed_attempts = self.num_failures();

        let worker_status =
            match self.status_client.as_mut().unwrap().status(StatusRequest {}).await {
                Ok(response) => response.into_inner(),
                Err(e) => {
                    error!("Failed to check worker status ({}): {}", self.address(), e);
                    self.set_health_status(WorkerHealthStatus::Unhealthy {
                        num_failed_attempts: failed_attempts + 1,
                        first_fail_timestamp: match &self.health_status {
                            WorkerHealthStatus::Unhealthy { first_fail_timestamp, .. } => {
                                *first_fail_timestamp
                            },
                            _ => Instant::now(),
                        },
                        reason: e.message().to_string(),
                    });
                    return;
                },
            };

        if worker_status.version.is_empty() {
            self.set_health_status(WorkerHealthStatus::Unhealthy {
                num_failed_attempts: failed_attempts + 1,
                first_fail_timestamp: match &self.health_status {
                    WorkerHealthStatus::Unhealthy { first_fail_timestamp, .. } => {
                        *first_fail_timestamp
                    },
                    _ => Instant::now(),
                },
                reason: "Worker version is empty".to_string(),
            });
            return;
        }

        if !is_valid_version(&WORKER_VERSION_REQUIREMENT, &worker_status.version).unwrap_or(false) {
            self.set_health_status(WorkerHealthStatus::Unhealthy {
                num_failed_attempts: failed_attempts + 1,
                first_fail_timestamp: match &self.health_status {
                    WorkerHealthStatus::Unhealthy { first_fail_timestamp, .. } => {
                        *first_fail_timestamp
                    },
                    _ => Instant::now(),
                },
                reason: format!("Worker version is invalid ({})", worker_status.version),
            });
            return;
        }

        self.version = worker_status.version;

        let worker_supported_proof_type =
            match ProverType::try_from(worker_status.supported_proof_type) {
                Ok(proof_type) => proof_type,
                Err(e) => {
                    error!(
                        "Failed to convert worker supported proof type ({}): {}",
                        self.address(),
                        e
                    );
                    self.set_health_status(WorkerHealthStatus::Unhealthy {
                        num_failed_attempts: failed_attempts + 1,
                        first_fail_timestamp: match &self.health_status {
                            WorkerHealthStatus::Unhealthy { first_fail_timestamp, .. } => {
                                *first_fail_timestamp
                            },
                            _ => Instant::now(),
                        },
                        reason: e.to_string(),
                    });
                    return;
                },
            };

        if supported_prover_type != worker_supported_proof_type {
            self.set_health_status(WorkerHealthStatus::Unhealthy {
                num_failed_attempts: failed_attempts + 1,
                first_fail_timestamp: match &self.health_status {
                    WorkerHealthStatus::Unhealthy { first_fail_timestamp, .. } => {
                        *first_fail_timestamp
                    },
                    _ => Instant::now(),
                },
                reason: format!("Unsupported prover type: {}", worker_supported_proof_type),
            });
            return;
        }

        self.set_health_status(WorkerHealthStatus::Healthy);
    }

    /// Sets the worker availability.
    pub fn set_availability(&mut self, is_available: bool) {
        self.is_available = is_available
    }

    // PUBLIC ACCESSORS
    // --------------------------------------------------------------------------------------------

    /// Returns the number of failures the worker has had.
    pub fn num_failures(&self) -> usize {
        match &self.health_status {
            WorkerHealthStatus::Healthy => 0,
            WorkerHealthStatus::Unhealthy {
                num_failed_attempts: failed_attempts,
                first_fail_timestamp: _,
                reason: _,
            } => *failed_attempts,
            WorkerHealthStatus::Unknown => 0,
        }
    }

    /// Returns the health status of the worker.
    pub fn health_status(&self) -> &WorkerHealthStatus {
        &self.health_status
    }

    /// Returns the version of the worker.
    pub fn version(&self) -> &str {
        &self.version
    }

    /// Returns the worker availability.
    ///
    /// A worker is available if it is healthy and ready to process requests.
    pub fn is_available(&self) -> bool {
        self.is_available
    }

    /// Returns the worker address.
    pub fn address(&self) -> String {
        self.backend.addr.to_string()
    }

    /// Returns whether the worker is healthy.
    ///
    /// This function will return `true` if the worker is healthy or the health status is unknown.
    /// Otherwise, it will return `false`.
    pub fn is_healthy(&self) -> bool {
        !matches!(self.health_status, WorkerHealthStatus::Unhealthy { .. })
    }

    // PRIVATE HELPERS
    // --------------------------------------------------------------------------------------------

    /// Returns whether the worker should do a health check.
    ///
    /// A worker should do a health check if it is healthy or if the time since the first failure
    /// is greater than the time since the first failure power of 2.
    ///
    /// The maximum exponent is [MAX_BACKOFF_EXPONENT], which corresponds to a backoff of
    /// 2^[MAX_BACKOFF_EXPONENT] seconds.
    fn should_do_health_check(&self) -> bool {
        match self.health_status {
            WorkerHealthStatus::Healthy => true,
            WorkerHealthStatus::Unhealthy {
                num_failed_attempts: failed_attempts,
                first_fail_timestamp,
                reason: _,
            } => {
                let time_since_first_failure = Instant::now() - first_fail_timestamp;
                time_since_first_failure
                    > Duration::from_secs(
                        2u64.pow(failed_attempts.min(MAX_BACKOFF_EXPONENT) as u32),
                    )
            },
            WorkerHealthStatus::Unknown => true,
        }
    }

    /// Sets the health status of the worker.
    ///
    /// This function will update the health status of the worker and update the worker availability
    /// based on the new health status.
    fn set_health_status(&mut self, health_status: WorkerHealthStatus) {
        let was_healthy = self.is_healthy();
        self.health_status = health_status;
        match &self.health_status {
            WorkerHealthStatus::Healthy => {
                if !was_healthy {
                    self.is_available = true;
                }
            },
            WorkerHealthStatus::Unhealthy { .. } => {
                WORKER_UNHEALTHY.with_label_values(&[&self.address()]).inc();
                self.is_available = false;
            },
            WorkerHealthStatus::Unknown => {
                if !was_healthy {
                    self.is_available = true;
                }
            },
        }
    }
}

// PARTIAL EQUALITY
// ================================================================================================

impl PartialEq for Worker {
    fn eq(&self, other: &Self) -> bool {
        self.backend == other.backend
    }
}

// HELPER FUNCTIONS
// ================================================================================================

/// Create a gRPC [StatusApiClient] for the given worker address.
///
/// # Errors
/// - [ProvingServiceError::InvalidURI] if the worker address is invalid.
/// - [ProvingServiceError::ConnectionFailed] if the connection to the worker fails.
async fn create_status_client(
    address: &str,
    connection_timeout: Duration,
    total_timeout: Duration,
) -> Result<StatusApiClient<Channel>, ProvingServiceError> {
    let channel = Channel::from_shared(format!("http://{}", address))
        .map_err(|err| ProvingServiceError::InvalidURI(err, address.to_string()))?
        .connect_timeout(connection_timeout)
        .timeout(total_timeout)
        .connect()
        .await
        .map_err(|err| ProvingServiceError::ConnectionFailed(err, address.to_string()))?;

    Ok(StatusApiClient::new(channel))
}

/// Returns true if the version has major and minor versions match the major and minor
/// versions of the required version. Returns false otherwise.
///
<<<<<<< HEAD
/// The version is valid if it is a semantic version and is greater than or equal to the
/// current version. We dont check the patch version.
/// Returns false if either version string is malformed.
fn is_valid_version(current_version: &str, received_version: &str) -> bool {
    debug!("current version: {}", current_version);
    debug!("received version: {}", received_version);

    // Dont check the patch version.
    let current_version_parts: Vec<&str> = current_version.split('.').collect();
    let version_parts: Vec<&str> = received_version.split('.').collect();

    // Check if both versions have at least major and minor components
    if current_version_parts.len() < 2 || version_parts.len() < 2 {
        return false;
    }
=======
/// # Errors
/// Returns an error if either of the versions is malformed.
fn is_valid_version(version_req: &VersionReq, version: &str) -> Result<bool, String> {
    let received =
        Version::parse(version).map_err(|err| format!("Invalid worker version: {err}"))?;
>>>>>>> ed6bac78

    Ok(version_req.matches(&received))
}

// TESTS
// ================================================================================================

#[cfg(test)]
mod tests {
    use super::*;

    #[test]
    fn test_is_valid_version() {
        let version_req = VersionReq::parse("~1.0").unwrap();
        assert!(is_valid_version(&version_req, "1.0.0").unwrap());
        assert!(is_valid_version(&version_req, "1.0.1").unwrap());
        assert!(is_valid_version(&version_req, "1.0.12").unwrap());
        assert!(is_valid_version(&version_req, "1.0").is_err());
        assert!(!is_valid_version(&version_req, "2.0.0").unwrap());
        assert!(!is_valid_version(&version_req, "1.1.0").unwrap());
        assert!(!is_valid_version(&version_req, "0.9.0").unwrap());
        assert!(!is_valid_version(&version_req, "0.9.1").unwrap());
        assert!(!is_valid_version(&version_req, "0.10.0").unwrap());
        assert!(is_valid_version(&version_req, "miden").is_err());
        assert!(is_valid_version(&version_req, "1.miden.12").is_err());
    }
}<|MERGE_RESOLUTION|>--- conflicted
+++ resolved
@@ -7,7 +7,7 @@
 use semver::{Version, VersionReq};
 use serde::Serialize;
 use tonic::transport::Channel;
-use tracing::{debug, error, info};
+use tracing::{error, info};
 
 use super::metrics::WORKER_UNHEALTHY;
 use crate::{
@@ -418,29 +418,11 @@
 /// Returns true if the version has major and minor versions match the major and minor
 /// versions of the required version. Returns false otherwise.
 ///
-<<<<<<< HEAD
-/// The version is valid if it is a semantic version and is greater than or equal to the
-/// current version. We dont check the patch version.
-/// Returns false if either version string is malformed.
-fn is_valid_version(current_version: &str, received_version: &str) -> bool {
-    debug!("current version: {}", current_version);
-    debug!("received version: {}", received_version);
-
-    // Dont check the patch version.
-    let current_version_parts: Vec<&str> = current_version.split('.').collect();
-    let version_parts: Vec<&str> = received_version.split('.').collect();
-
-    // Check if both versions have at least major and minor components
-    if current_version_parts.len() < 2 || version_parts.len() < 2 {
-        return false;
-    }
-=======
 /// # Errors
 /// Returns an error if either of the versions is malformed.
 fn is_valid_version(version_req: &VersionReq, version: &str) -> Result<bool, String> {
     let received =
         Version::parse(version).map_err(|err| format!("Invalid worker version: {err}"))?;
->>>>>>> ed6bac78
 
     Ok(version_req.matches(&received))
 }

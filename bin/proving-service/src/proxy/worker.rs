use std::time::{Duration, Instant};

use pingora::lb::Backend;
use semver::{Version, VersionReq};
use serde::Serialize;
use tonic::transport::Channel;
use tracing::error;

use super::metrics::WORKER_UNHEALTHY;
use crate::{
    commands::worker::ProverType,
    error::ProvingServiceError,
    generated::status::{StatusRequest, status_api_client::StatusApiClient},
};

/// The maximum exponent for the backoff.
///
/// The maximum backoff is 2^[MAX_BACKOFF_EXPONENT] seconds.
const MAX_BACKOFF_EXPONENT: usize = 9;

/// The version of the proxy.
///
/// This is the version of the proxy that is used to check the version of the worker.
const MPS_PROXY_VERSION: &str = env!("CARGO_PKG_VERSION");

// WORKER
// ================================================================================================

/// A worker used for processing of requests.
///
/// A worker consists of a backend service (defined by worker address), a flag indicating wheter
/// the worker is currently available to process new requests, and a gRPC status client.
#[derive(Debug, Clone)]
pub struct Worker {
    backend: Backend,
    status_client: StatusApiClient<Channel>,
    is_available: bool,
    health_status: WorkerHealthStatus,
    version: String,
}

/// The health status of a worker.
///
/// A worker can be either healthy or unhealthy.
/// If the worker is unhealthy, it will have a number of failed attempts.
/// The number of failed attempts is incremented each time the worker is unhealthy.
#[derive(Debug, Clone, PartialEq, Serialize)]
pub enum WorkerHealthStatus {
    /// The worker is healthy.
    Healthy,
    /// The worker is unhealthy.
    Unhealthy {
        /// The number of failed attempts.
        num_failed_attempts: usize,
        /// The timestamp of the first failure.
        #[serde(skip_serializing)]
        first_fail_timestamp: Instant,
        /// The reason for the failure.
        reason: String,
    },
    /// The worker status is unknown.
    Unknown,
}

impl Worker {
    // CONSTRUCTOR
    // --------------------------------------------------------------------------------------------

    /// Creates a new worker and a gRPC status client for the given worker address.
    ///
    /// # Errors
    /// - Returns [ProvingServiceError::InvalidURI] if the worker address is invalid.
    /// - Returns [ProvingServiceError::ConnectionFailed] if the connection to the worker fails.
    pub async fn new(
        worker_addr: String,
        connection_timeout: Duration,
        total_timeout: Duration,
    ) -> Result<Self, ProvingServiceError> {
        let backend =
            Backend::new(&worker_addr).map_err(ProvingServiceError::BackendCreationFailed)?;

        let status_client =
            create_status_client(worker_addr, connection_timeout, total_timeout).await?;

        Ok(Self {
            backend,
            is_available: true,
            status_client,
            health_status: WorkerHealthStatus::Unknown,
            version: "".to_string(),
        })
    }

    // MUTATORS
    // --------------------------------------------------------------------------------------------

    /// Checks the current status of the worker and marks the worker as healthy or unhealthy based
    /// on the status.
    ///
    /// If the worker is unhealthy, it will be marked as unavailable thus preventing requests from
    /// being sent to it. If a previously unhealthy worker becomes healthy, it will be marked as
    /// available and the proxy will start sending incoming requests to it.
    pub async fn check_status(&mut self, supported_prover_type: ProverType) {
        if !self.should_do_health_check() {
            return;
        }

        let failed_attempts = self.num_failures();

        let worker_status = match self.status_client.status(StatusRequest {}).await {
            Ok(response) => response.into_inner(),
            Err(e) => {
                error!("Failed to check worker status ({}): {}", self.address(), e);
                self.set_health_status(WorkerHealthStatus::Unhealthy {
                    num_failed_attempts: failed_attempts + 1,
                    first_fail_timestamp: Instant::now(),
                    reason: e.message().to_string(),
                });
                return;
            },
        };

        if worker_status.version.is_empty() {
            self.set_health_status(WorkerHealthStatus::Unhealthy {
                num_failed_attempts: failed_attempts + 1,
                first_fail_timestamp: Instant::now(),
                reason: "Worker version is empty".to_string(),
            });
            return;
        }

<<<<<<< HEAD
        if !is_valid_version(&self.version, &worker_status.version).unwrap_or(false) {
=======
        if !is_valid_version(MPS_PROXY_VERSION, &worker_status.version) {
>>>>>>> 8c324d58
            self.set_health_status(WorkerHealthStatus::Unhealthy {
                num_failed_attempts: failed_attempts + 1,
                first_fail_timestamp: Instant::now(),
                reason: format!("Worker version is invalid ({})", worker_status.version),
            });
            return;
        }

        self.version = worker_status.version;

        let worker_supported_proof_type =
            match ProverType::try_from(worker_status.supported_proof_type) {
                Ok(proof_type) => proof_type,
                Err(e) => {
                    error!(
                        "Failed to convert worker supported proof type ({}): {}",
                        self.address(),
                        e
                    );
                    self.set_health_status(WorkerHealthStatus::Unhealthy {
                        num_failed_attempts: failed_attempts + 1,
                        first_fail_timestamp: Instant::now(),
                        reason: e.to_string(),
                    });
                    return;
                },
            };

        if supported_prover_type != worker_supported_proof_type {
            self.set_health_status(WorkerHealthStatus::Unhealthy {
                num_failed_attempts: failed_attempts + 1,
                first_fail_timestamp: Instant::now(),
                reason: format!("Unsupported prover type: {}", worker_supported_proof_type),
            });
            return;
        }

        self.set_health_status(WorkerHealthStatus::Healthy);
    }

    /// Sets the worker availability.
    pub fn set_availability(&mut self, is_available: bool) {
        self.is_available = is_available
    }

    // PUBLIC ACCESSORS
    // --------------------------------------------------------------------------------------------

    /// Returns the number of failures the worker has had.
    pub fn num_failures(&self) -> usize {
        match &self.health_status {
            WorkerHealthStatus::Healthy => 0,
            WorkerHealthStatus::Unhealthy {
                num_failed_attempts: failed_attempts,
                first_fail_timestamp: _,
                reason: _,
            } => *failed_attempts,
            WorkerHealthStatus::Unknown => 0,
        }
    }

    /// Returns the health status of the worker.
    pub fn health_status(&self) -> &WorkerHealthStatus {
        &self.health_status
    }

    /// Returns the version of the worker.
    pub fn version(&self) -> &str {
        &self.version
    }

    /// Returns the worker availability.
    ///
    /// A worker is available if it is healthy and ready to process requests.
    pub fn is_available(&self) -> bool {
        self.is_available
    }

    /// Returns the worker address.
    pub fn address(&self) -> String {
        self.backend.addr.to_string()
    }

    /// Returns whether the worker is healthy.
    ///
    /// This function will return `true` if the worker is healthy or the health status is unknown.
    /// Otherwise, it will return `false`.
    pub fn is_healthy(&self) -> bool {
        !matches!(self.health_status, WorkerHealthStatus::Unhealthy { .. })
    }

    // PRIVATE HELPERS
    // --------------------------------------------------------------------------------------------

    /// Returns whether the worker should do a health check.
    ///
    /// A worker should do a health check if it is healthy or if the time since the first failure
    /// is greater than the time since the first failure power of 2.
    ///
    /// The maximum exponent is [MAX_BACKOFF_EXPONENT], which corresponds to a backoff of
    /// 2^[MAX_BACKOFF_EXPONENT] seconds.
    fn should_do_health_check(&self) -> bool {
        match self.health_status {
            WorkerHealthStatus::Healthy => true,
            WorkerHealthStatus::Unhealthy {
                num_failed_attempts: failed_attempts,
                first_fail_timestamp,
                reason: _,
            } => {
                let time_since_first_failure = Instant::now() - first_fail_timestamp;
                time_since_first_failure
                    > Duration::from_secs(
                        2u64.pow(failed_attempts.min(MAX_BACKOFF_EXPONENT) as u32),
                    )
            },
            WorkerHealthStatus::Unknown => true,
        }
    }

    /// Sets the health status of the worker.
    ///
    /// This function will update the health status of the worker and update the worker availability
    /// based on the new health status.
    fn set_health_status(&mut self, health_status: WorkerHealthStatus) {
        let was_healthy = self.is_healthy();
        self.health_status = health_status;
        match &self.health_status {
            WorkerHealthStatus::Healthy => {
                if !was_healthy {
                    self.is_available = true;
                }
            },
            WorkerHealthStatus::Unhealthy { .. } => {
                WORKER_UNHEALTHY.with_label_values(&[&self.address()]).inc();
                self.is_available = false;
            },
            WorkerHealthStatus::Unknown => {
                if !was_healthy {
                    self.is_available = true;
                }
            },
        }
    }
}

// PARTIAL EQUALITY
// ================================================================================================

impl PartialEq for Worker {
    fn eq(&self, other: &Self) -> bool {
        self.backend == other.backend
    }
}

// HELPER FUNCTIONS
// ================================================================================================

/// Create a gRPC [StatusApiClient] for the given worker address.
///
/// # Errors
/// - [ProvingServiceError::InvalidURI] if the worker address is invalid.
/// - [ProvingServiceError::ConnectionFailed] if the connection to the worker fails.
async fn create_status_client(
    address: String,
    connection_timeout: Duration,
    total_timeout: Duration,
) -> Result<StatusApiClient<Channel>, ProvingServiceError> {
    let channel = Channel::from_shared(format!("http://{}", address))
        .map_err(|err| ProvingServiceError::InvalidURI(err, address.clone()))?
        .connect_timeout(connection_timeout)
        .timeout(total_timeout)
        .connect()
        .await
        .map_err(|err| ProvingServiceError::ConnectionFailed(err, address))?;

    Ok(StatusApiClient::new(channel))
}

/// Returns whether the worker version is valid.
///
/// The version is valid if it is a semantic version and the major and minor versions match
/// the current version. The patch version is ignored.
/// Returns false if either version string is malformed.
fn is_valid_version(current_version: &str, received_version: &str) -> Result<bool, String> {
    // Parse current version directly
    let current =
        Version::parse(current_version).map_err(|err| format!("Invalid proxy version: {err}"))?;

    // Parse received version directly
    let received =
        Version::parse(received_version).map_err(|err| format!("Invalid worker version: {err}"))?;

    // Use semver's VersionReq with tilde requirement to check compatibility
    // ~major.minor allows any patch version
    let requirement_str = format!("~{}.{}", current.major, current.minor);
    let requirement =
        VersionReq::parse(&requirement_str).expect("Version should be valid at this point");

    Ok(requirement.matches(&received))
}

// TESTS
// ================================================================================================

#[cfg(test)]
mod tests {
    use super::*;

    #[test]
    fn test_is_valid_version() {
        assert!(is_valid_version("1.0.0", "1.0.0").unwrap());
        assert!(is_valid_version("1.0.0", "1.0.1").unwrap());
        assert!(is_valid_version("1.0.12", "1.0.1").unwrap());
        assert!(is_valid_version("1.0.0", "1.0").is_err());
        assert!(!is_valid_version("1.0.0", "2.0.0").unwrap());
        assert!(!is_valid_version("1.0.0", "1.1.0").unwrap());
        assert!(!is_valid_version("1.0.0", "0.9.0").unwrap());
        assert!(!is_valid_version("1.0.0", "0.9.1").unwrap());
        assert!(!is_valid_version("1.0.0", "0.10.0").unwrap());
        assert!(is_valid_version("miden", "1.0").is_err());
        assert!(is_valid_version("1.0.0", "1.miden.12").is_err());
    }
}<|MERGE_RESOLUTION|>--- conflicted
+++ resolved
@@ -129,11 +129,7 @@
             return;
         }
 
-<<<<<<< HEAD
-        if !is_valid_version(&self.version, &worker_status.version).unwrap_or(false) {
-=======
-        if !is_valid_version(MPS_PROXY_VERSION, &worker_status.version) {
->>>>>>> 8c324d58
+        if !is_valid_version(MPS_PROXY_VERSION, &worker_status.version).unwrap_or(false) {
             self.set_health_status(WorkerHealthStatus::Unhealthy {
                 num_failed_attempts: failed_attempts + 1,
                 first_fail_timestamp: Instant::now(),

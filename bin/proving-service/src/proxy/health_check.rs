--- conflicted
+++ resolved
@@ -1,20 +1,8 @@
-<<<<<<< HEAD
-use std::time::Duration;
-
-use pingora::{prelude::sleep, server::ShutdownWatch, services::background::BackgroundService};
-use tonic::{async_trait, transport::Channel};
-use tonic_health::pb::health_client::HealthClient;
-use tracing::debug_span;
-
-use super::LoadBalancerState;
-use crate::error::ProvingServiceError;
-=======
 use axum::async_trait;
 use pingora::{prelude::sleep, server::ShutdownWatch, services::background::BackgroundService};
 use tracing::debug_span;
 
 use super::LoadBalancerState;
->>>>>>> 38ef748e
 
 /// Implement the BackgroundService trait for the LoadBalancer
 ///
@@ -45,14 +33,9 @@
                 {
                     let mut workers = self.workers.write().await;
 
-<<<<<<< HEAD
-                    // Perform health checks on workers and retain healthy ones
-                    self.check_workers_health(workers.iter_mut()).await;
-=======
                     for worker in workers.iter_mut() {
                         worker.check_status(self.supported_prover_type).await;
                     }
->>>>>>> 38ef748e
                 }
                 // Sleep for the defined interval before the next health check
                 sleep(self.health_check_interval).await;

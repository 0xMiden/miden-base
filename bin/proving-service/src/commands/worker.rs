--- conflicted
+++ resolved
@@ -63,11 +63,7 @@
     #[arg(long, default_value = "50051", env = "MPS_WORKER_PORT")]
     port: u16,
     /// The type of prover that the worker will be handling
-<<<<<<< HEAD
-    #[clap(long)]
-=======
     #[arg(long, env = "MPS_WORKER_PROVER_TYPE")]
->>>>>>> b98448dc
     prover_type: ProverType,
 }
 

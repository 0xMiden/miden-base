--- conflicted
+++ resolved
@@ -56,42 +56,19 @@
 // ================================================================================================
 
 /// Runs the default transaction with empty transaction script and two default notes.
-<<<<<<< HEAD
 #[allow(clippy::arc_with_non_send_sync)]
-pub fn benchmark_default_tx() -> Result<TransactionMeasurements, String> {
-    let tx_context = TransactionContextBuilder::with_standard_account(ONE)
-        .with_mock_notes_preserved()
-        .build();
-    let source_manager = tx_context.source_manager();
-
-    let account_id = tx_context.account().id();
-
-    let block_ref = tx_context.tx_inputs().block_header().block_num();
-    let tx_args = tx_context.tx_args().clone();
-    let notes = tx_context.tx_inputs().input_notes().clone();
-    let executor: TransactionExecutor =
-        TransactionExecutor::new(Arc::new(tx_context), None).with_tracing();
-    let executed_transaction = executor
-        .execute_transaction(account_id, block_ref, notes, tx_args, source_manager)
-        .map_err(|e| e.to_string())?;
-=======
 pub fn benchmark_default_tx() -> anyhow::Result<TransactionMeasurements> {
     let tx_context = TransactionContextBuilder::with_standard_account(ONE)
         .with_mock_notes_preserved()
         .build();
     let executed_transaction = tx_context.execute().context("failed to execute transaction")?;
->>>>>>> b98448dc
 
     Ok(executed_transaction.into())
 }
 
 /// Runs the transaction which consumes a P2ID note into a basic wallet.
-<<<<<<< HEAD
 #[allow(clippy::arc_with_non_send_sync)]
-pub fn benchmark_p2id() -> Result<TransactionMeasurements, String> {
-=======
 pub fn benchmark_p2id() -> anyhow::Result<TransactionMeasurements> {
->>>>>>> b98448dc
     // Create assets
     let faucet_id = AccountId::try_from(ACCOUNT_ID_PUBLIC_FUNGIBLE_FAUCET).unwrap();
     let fungible_asset: Asset = FungibleAsset::new(faucet_id, 100).unwrap().into();
@@ -129,26 +106,8 @@
         .tx_script(tx_script_target)
         .authenticator(Some(falcon_auth))
         .build();
-<<<<<<< HEAD
-    let source_manager = tx_context.source_manager();
-
-    let block_ref = tx_context.tx_inputs().block_header().block_num();
-
-    let notes = tx_context.tx_inputs().input_notes().clone();
-
-    let executor =
-        TransactionExecutor::new(Arc::new(tx_context), Some(falcon_auth.clone())).with_tracing();
-
-    let tx_args_target = TransactionArgs::default().with_tx_script(tx_script_target);
-
-    // execute transaction
-    let executed_transaction = executor
-        .execute_transaction(target_account.id(), block_ref, notes, tx_args_target, source_manager)
-        .unwrap();
-=======
 
     let executed_transaction = tx_context.execute()?;
->>>>>>> b98448dc
 
     Ok(executed_transaction.into())
 }
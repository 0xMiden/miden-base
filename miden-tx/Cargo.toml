--- conflicted
+++ resolved
@@ -1,10 +1,6 @@
 [package]
 name = "miden-tx"
-<<<<<<< HEAD
-version = "0.6.2"
-=======
 version = "0.7.0"
->>>>>>> d94e917d
 description = "Miden rollup transaction compiler, executor, and prover"
 readme = "README.md"
 categories = ["no-std"]

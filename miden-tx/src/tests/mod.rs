--- conflicted
+++ resolved
@@ -1,8 +1,4 @@
-<<<<<<< HEAD
-use alloc::{collections::BTreeMap, vec::Vec};
-=======
-use alloc::{string::String, vec::Vec};
->>>>>>> 017d4be2
+use alloc::{collections::BTreeMap, string::String, vec::Vec};
 
 use miden_lib::transaction::{ToTransactionKernelInputs, TransactionKernel};
 use miden_objects::{
@@ -269,7 +265,7 @@
             push.{tag3}             # tag
             push.{REMOVED_ASSET_3}  # asset
             # => [ASSET, tag, aux, note_type, RECIPIENT]
-            
+
             call.wallet::send_asset dropw dropw dropw dropw
             # => []
 
@@ -498,7 +494,7 @@
             # prepare the stack for the next call
             dropw
 
-            # push the asset to be removed            
+            # push the asset to be removed
             push.{ASSET}
             # => [ASSET, note_idx, GARBAGE(11)]
 
@@ -513,17 +509,17 @@
             use.miden::account
             use.miden::contracts::wallets::basic->wallet
             use.miden::tx
-    
+
             ## ACCOUNT PROCEDURE WRAPPERS
             ## ========================================================================================
             proc.incr_nonce
                 call.{ACCOUNT_INCR_NONCE_MAST_ROOT}
                 # => [0]
-    
+
                 drop
                 # => []
             end
-    
+
             ## TRANSACTION SCRIPT
             ## ========================================================================================
             begin
@@ -546,9 +542,9 @@
                 # => [GARBAGE(4), note_idx, GARBAGE(11)]
 
                 {assets_to_remove}
-                
+
                 dropw dropw dropw dropw
-    
+
                 ## Update the account nonce
                 ## ------------------------------------------------------------------------------------
                 push.1 exec.incr_nonce drop
@@ -700,29 +696,29 @@
         ## ACCOUNT PROCEDURE WRAPPERS
         ## ========================================================================================
         proc.create_note
-            # pad the stack before the syscall to prevent accidental modification of the deeper stack 
-            # elements 
+            # pad the stack before the syscall to prevent accidental modification of the deeper stack
+            # elements
             padw padw swapdw
             # => [tag, aux, execution_hint, note_type, RECIPIENT, PAD(8)]
 
             call.wallet::create_note
             # => [note_idx, PAD(15)]
 
-            # remove excess PADs from the stack 
+            # remove excess PADs from the stack
             swapdw dropw dropw movdn.7 dropw drop drop drop
             # => [note_idx]
         end
 
         proc.add_asset_to_note
-            # pad the stack before the syscall to prevent accidental modification of the deeper stack 
-            # elements 
+            # pad the stack before the syscall to prevent accidental modification of the deeper stack
+            # elements
             push.0.0.0 padw padw swapdw movup.7 swapw
             # => [ASSET, note_idx, PAD(11)]
 
             call.{ACCOUNT_ADD_ASSET_TO_NOTE_MAST_ROOT}
             # => [ASSET, note_idx, PAD(11)]
 
-            # remove excess PADs from the stack 
+            # remove excess PADs from the stack
             swapdw dropw dropw swapw movdn.7 drop drop drop
             # => [ASSET, note_idx]
 
@@ -758,7 +754,7 @@
             # => [note_idx]
 
             push.{REMOVED_ASSET_1}              # asset
-            exec.remove_asset 
+            exec.remove_asset
             # => [ASSET, note_ptr]
             exec.add_asset_to_note
             # => [note_idx]

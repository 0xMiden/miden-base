--- conflicted
+++ resolved
@@ -44,18 +44,13 @@
 };
 use rand::{Rng, SeedableRng};
 use rand_chacha::ChaCha20Rng;
-use vm_processor::{AdviceInputs, Digest, ExecutionError, ProcessState, ONE};
+use vm_processor::{AdviceInputs, Digest, ExecutionError, Process, ONE};
 
 use super::{Felt, Word, ZERO};
 use crate::{
     assert_execution_error,
     testing::{
-<<<<<<< HEAD
-        utils::input_note_data_ptr, MockChain, TransactionContext,
-        TransactionContextBuilder,
-=======
         utils::input_note_data_ptr, MockChain, TransactionContext, TransactionContextBuilder,
->>>>>>> c4dc749f
     },
     tests::kernel_tests::read_root_mem_word,
 };
@@ -105,229 +100,139 @@
 
     tx_context.set_tx_args(tx_args);
     let process = &tx_context.execute_code(code).unwrap();
-    let process_state: ProcessState = process.into();
-
-    global_input_memory_assertions(&process_state, &tx_context);
-    block_data_memory_assertions(&process_state, &tx_context);
-    chain_mmr_memory_assertions(&process_state, &tx_context);
-    account_data_memory_assertions(&process_state, &tx_context);
-    input_notes_memory_assertions(&process_state, &tx_context, &note_args);
-}
-
-<<<<<<< HEAD
-fn global_input_memory_assertions(process_state: &ProcessState, inputs: &TransactionContext) {
-    assert_eq!(
-        read_root_mem_word(process_state, BLK_HASH_PTR),
-=======
+
+    global_input_memory_assertions(process, &tx_context);
+    block_data_memory_assertions(process, &tx_context);
+    chain_mmr_memory_assertions(process, &tx_context);
+    account_data_memory_assertions(process, &tx_context);
+    input_notes_memory_assertions(process, &tx_context, &note_args);
+}
+
 fn global_input_memory_assertions(process: &Process, inputs: &TransactionContext) {
     assert_eq!(
-        read_root_mem_value(&process.into(), BLK_HASH_PTR),
->>>>>>> c4dc749f
+        read_root_mem_word(&process.into(), BLK_HASH_PTR),
         inputs.tx_inputs().block_header().hash().as_elements(),
         "The block hash should be stored at the BLK_HASH_PTR"
     );
 
     assert_eq!(
-<<<<<<< HEAD
-        read_root_mem_word(process_state, ACCT_ID_PTR)[0],
-=======
-        read_root_mem_value(&process.into(), ACCT_ID_PTR)[0],
->>>>>>> c4dc749f
+        read_root_mem_word(&process.into(), ACCT_ID_PTR)[0],
         inputs.account().id().suffix(),
         "The account ID prefix should be stored at the ACCT_ID_PTR[0]"
     );
     assert_eq!(
-<<<<<<< HEAD
-        read_root_mem_word(process_state, ACCT_ID_PTR)[1],
-=======
-        read_root_mem_value(&process.into(), ACCT_ID_PTR)[1],
->>>>>>> c4dc749f
+        read_root_mem_word(&process.into(), ACCT_ID_PTR)[1],
         inputs.account().id().prefix().as_felt(),
         "The account ID suffix should be stored at the ACCT_ID_PTR[1]"
     );
 
     assert_eq!(
-<<<<<<< HEAD
-        read_root_mem_word(process_state, INIT_ACCT_HASH_PTR),
-=======
-        read_root_mem_value(&process.into(), INIT_ACCT_HASH_PTR),
->>>>>>> c4dc749f
+        read_root_mem_word(&process.into(), INIT_ACCT_HASH_PTR),
         inputs.account().hash().as_elements(),
         "The account commitment should be stored at the ACCT_HASH_PTR"
     );
 
     assert_eq!(
-<<<<<<< HEAD
-        read_root_mem_word(process_state, INPUT_NOTES_COMMITMENT_PTR),
-=======
-        read_root_mem_value(&process.into(), INPUT_NOTES_COMMITMENT_PTR),
->>>>>>> c4dc749f
+        read_root_mem_word(&process.into(), INPUT_NOTES_COMMITMENT_PTR),
         inputs.input_notes().commitment().as_elements(),
         "The nullifier commitment should be stored at the INPUT_NOTES_COMMITMENT_PTR"
     );
 
     assert_eq!(
-<<<<<<< HEAD
-        read_root_mem_word(process_state, INIT_NONCE_PTR)[0],
-=======
-        read_root_mem_value(&process.into(), INIT_NONCE_PTR)[0],
->>>>>>> c4dc749f
+        read_root_mem_word(&process.into(), INIT_NONCE_PTR)[0],
         inputs.account().nonce(),
         "The initial nonce should be stored at the INIT_NONCE_PTR"
     );
 
     assert_eq!(
-<<<<<<< HEAD
-        read_root_mem_word(process_state, TX_SCRIPT_ROOT_PTR),
-=======
-        read_root_mem_value(&process.into(), TX_SCRIPT_ROOT_PTR),
->>>>>>> c4dc749f
+        read_root_mem_word(&process.into(), TX_SCRIPT_ROOT_PTR),
         *inputs.tx_args().tx_script().as_ref().unwrap().hash(),
         "The transaction script root should be stored at the TX_SCRIPT_ROOT_PTR"
     );
 }
 
-<<<<<<< HEAD
-fn block_data_memory_assertions(process_state: &ProcessState, inputs: &TransactionContext) {
-    assert_eq!(
-        read_root_mem_word(process_state, BLK_HASH_PTR),
-=======
 fn block_data_memory_assertions(process: &Process, inputs: &TransactionContext) {
     assert_eq!(
-        read_root_mem_value(&process.into(), BLK_HASH_PTR),
->>>>>>> c4dc749f
+        read_root_mem_word(&process.into(), BLK_HASH_PTR),
         inputs.tx_inputs().block_header().hash().as_elements(),
         "The block hash should be stored at the BLK_HASH_PTR"
     );
 
     assert_eq!(
-<<<<<<< HEAD
-        read_root_mem_word(process_state, PREV_BLOCK_HASH_PTR),
-=======
-        read_root_mem_value(&process.into(), PREV_BLOCK_HASH_PTR),
->>>>>>> c4dc749f
+        read_root_mem_word(&process.into(), PREV_BLOCK_HASH_PTR),
         inputs.tx_inputs().block_header().prev_hash().as_elements(),
         "The previous block hash should be stored at the PREV_BLK_HASH_PTR"
     );
 
     assert_eq!(
-<<<<<<< HEAD
-        read_root_mem_word(process_state, CHAIN_ROOT_PTR),
-=======
-        read_root_mem_value(&process.into(), CHAIN_ROOT_PTR),
->>>>>>> c4dc749f
+        read_root_mem_word(&process.into(), CHAIN_ROOT_PTR),
         inputs.tx_inputs().block_header().chain_root().as_elements(),
         "The chain root should be stored at the CHAIN_ROOT_PTR"
     );
 
     assert_eq!(
-<<<<<<< HEAD
-        read_root_mem_word(process_state, ACCT_DB_ROOT_PTR),
-=======
-        read_root_mem_value(&process.into(), ACCT_DB_ROOT_PTR),
->>>>>>> c4dc749f
+        read_root_mem_word(&process.into(), ACCT_DB_ROOT_PTR),
         inputs.tx_inputs().block_header().account_root().as_elements(),
         "The account db root should be stored at the ACCT_DB_ROOT_PRT"
     );
 
     assert_eq!(
-<<<<<<< HEAD
-        read_root_mem_word(process_state, NULLIFIER_DB_ROOT_PTR),
-=======
-        read_root_mem_value(&process.into(), NULLIFIER_DB_ROOT_PTR),
->>>>>>> c4dc749f
+        read_root_mem_word(&process.into(), NULLIFIER_DB_ROOT_PTR),
         inputs.tx_inputs().block_header().nullifier_root().as_elements(),
         "The nullifier db root should be stored at the NULLIFIER_DB_ROOT_PTR"
     );
 
     assert_eq!(
-<<<<<<< HEAD
-        read_root_mem_word(process_state, TX_HASH_PTR),
-=======
-        read_root_mem_value(&process.into(), TX_HASH_PTR),
->>>>>>> c4dc749f
+        read_root_mem_word(&process.into(), TX_HASH_PTR),
         inputs.tx_inputs().block_header().tx_hash().as_elements(),
         "The TX hash should be stored at the TX_HASH_PTR"
     );
 
     assert_eq!(
-<<<<<<< HEAD
-        read_root_mem_word(process_state, KERNEL_ROOT_PTR),
-=======
-        read_root_mem_value(&process.into(), KERNEL_ROOT_PTR),
->>>>>>> c4dc749f
+        read_root_mem_word(&process.into(), KERNEL_ROOT_PTR),
         inputs.tx_inputs().block_header().kernel_root().as_elements(),
         "The kernel root should be stored at the KERNEL_ROOT_PTR"
     );
 
     assert_eq!(
-<<<<<<< HEAD
-        read_root_mem_word(process_state, PROOF_HASH_PTR),
-=======
-        read_root_mem_value(&process.into(), PROOF_HASH_PTR),
->>>>>>> c4dc749f
+        read_root_mem_word(&process.into(), PROOF_HASH_PTR),
         inputs.tx_inputs().block_header().proof_hash().as_elements(),
         "The proof hash should be stored at the PROOF_HASH_PTR"
     );
 
     assert_eq!(
-<<<<<<< HEAD
-        read_root_mem_word(process_state, BLOCK_METADATA_PTR)[BLOCK_NUMBER_IDX],
-=======
-        read_root_mem_value(&process.into(), BLOCK_METADATA_PTR)[BLOCK_NUMBER_IDX],
->>>>>>> c4dc749f
+        read_root_mem_word(&process.into(), BLOCK_METADATA_PTR)[BLOCK_NUMBER_IDX],
         inputs.tx_inputs().block_header().block_num().into(),
         "The block number should be stored at BLOCK_METADATA_PTR[BLOCK_NUMBER_IDX]"
     );
 
     assert_eq!(
-<<<<<<< HEAD
-        read_root_mem_word(process_state, BLOCK_METADATA_PTR)[PROTOCOL_VERSION_IDX],
-=======
-        read_root_mem_value(&process.into(), BLOCK_METADATA_PTR)[PROTOCOL_VERSION_IDX],
->>>>>>> c4dc749f
+        read_root_mem_word(&process.into(), BLOCK_METADATA_PTR)[PROTOCOL_VERSION_IDX],
         inputs.tx_inputs().block_header().version().into(),
         "The protocol version should be stored at BLOCK_METADATA_PTR[PROTOCOL_VERSION_IDX]"
     );
 
     assert_eq!(
-<<<<<<< HEAD
-        read_root_mem_word(process_state, BLOCK_METADATA_PTR)[TIMESTAMP_IDX],
-=======
-        read_root_mem_value(&process.into(), BLOCK_METADATA_PTR)[TIMESTAMP_IDX],
->>>>>>> c4dc749f
+        read_root_mem_word(&process.into(), BLOCK_METADATA_PTR)[TIMESTAMP_IDX],
         inputs.tx_inputs().block_header().timestamp().into(),
         "The timestamp should be stored at BLOCK_METADATA_PTR[TIMESTAMP_IDX]"
     );
 
     assert_eq!(
-<<<<<<< HEAD
-        read_root_mem_word(process_state, NOTE_ROOT_PTR),
-=======
-        read_root_mem_value(&process.into(), NOTE_ROOT_PTR),
->>>>>>> c4dc749f
+        read_root_mem_word(&process.into(), NOTE_ROOT_PTR),
         inputs.tx_inputs().block_header().note_root().as_elements(),
         "The note root should be stored at the NOTE_ROOT_PTR"
     );
 }
 
-<<<<<<< HEAD
-fn chain_mmr_memory_assertions(process_state: &ProcessState, prepared_tx: &TransactionContext) {
-=======
 fn chain_mmr_memory_assertions(process: &Process, prepared_tx: &TransactionContext) {
->>>>>>> c4dc749f
     // update the chain MMR to point to the block against which this transaction is being executed
     let mut chain_mmr = prepared_tx.tx_inputs().block_chain().clone();
     chain_mmr.add_block(*prepared_tx.tx_inputs().block_header(), true);
 
     assert_eq!(
-<<<<<<< HEAD
-        read_root_mem_word(process_state, CHAIN_MMR_NUM_LEAVES_PTR)[0],
-        Felt::new(chain_mmr.chain_length() as u64),
-=======
-        read_root_mem_value(&process.into(), CHAIN_MMR_NUM_LEAVES_PTR)[0],
+        read_root_mem_word(&process.into(), CHAIN_MMR_NUM_LEAVES_PTR)[0],
         Felt::new(chain_mmr.chain_length().as_u64()),
->>>>>>> c4dc749f
         "The number of leaves should be stored at the CHAIN_MMR_NUM_LEAVES_PTR"
     );
 
@@ -336,23 +241,13 @@
         let i: u32 = i.try_into().expect(
             "Number of peaks is log2(number_of_leaves), this value won't be larger than 2**32",
         );
-<<<<<<< HEAD
-        assert_eq!(read_root_mem_word(process_state, CHAIN_MMR_PEAKS_PTR + i), Word::from(peak));
+        assert_eq!(read_root_mem_word(&process.into(), CHAIN_MMR_PEAKS_PTR + i), Word::from(peak));
     }
 }
 
-fn account_data_memory_assertions(process_state: &ProcessState, inputs: &TransactionContext) {
-    assert_eq!(
-        read_root_mem_word(process_state, NATIVE_ACCT_ID_AND_NONCE_PTR),
-=======
-        assert_eq!(read_root_mem_value(&process.into(), CHAIN_MMR_PEAKS_PTR + i), Word::from(peak));
-    }
-}
-
 fn account_data_memory_assertions(process: &Process, inputs: &TransactionContext) {
     assert_eq!(
-        read_root_mem_value(&process.into(), NATIVE_ACCT_ID_AND_NONCE_PTR),
->>>>>>> c4dc749f
+        read_root_mem_word(&process.into(), NATIVE_ACCT_ID_AND_NONCE_PTR),
         [
             inputs.account().id().suffix(),
             inputs.account().id().prefix().as_felt(),
@@ -363,41 +258,25 @@
     );
 
     assert_eq!(
-<<<<<<< HEAD
-        read_root_mem_word(process_state, NATIVE_ACCT_VAULT_ROOT_PTR),
-=======
-        read_root_mem_value(&process.into(), NATIVE_ACCT_VAULT_ROOT_PTR),
->>>>>>> c4dc749f
+        read_root_mem_word(&process.into(), NATIVE_ACCT_VAULT_ROOT_PTR),
         inputs.account().vault().commitment().as_elements(),
         "The account vault root commitment should be stored at NATIVE_ACCT_VAULT_ROOT_PTR"
     );
 
     assert_eq!(
-<<<<<<< HEAD
-        read_root_mem_word(process_state, NATIVE_ACCT_STORAGE_COMMITMENT_PTR),
-=======
-        read_root_mem_value(&process.into(), NATIVE_ACCT_STORAGE_COMMITMENT_PTR),
->>>>>>> c4dc749f
+        read_root_mem_word(&process.into(), NATIVE_ACCT_STORAGE_COMMITMENT_PTR),
         Word::from(inputs.account().storage().commitment()),
         "The account storage commitment should be stored at NATIVE_ACCT_STORAGE_COMMITMENT_PTR"
     );
 
     assert_eq!(
-<<<<<<< HEAD
-        read_root_mem_word(process_state, NATIVE_ACCT_CODE_COMMITMENT_PTR),
-=======
-        read_root_mem_value(&process.into(), NATIVE_ACCT_CODE_COMMITMENT_PTR),
->>>>>>> c4dc749f
+        read_root_mem_word(&process.into(), NATIVE_ACCT_CODE_COMMITMENT_PTR),
         inputs.account().code().commitment().as_elements(),
         "account code commitment should be stored at NATIVE_ACCT_CODE_COMMITMENT_PTR"
     );
 
     assert_eq!(
-<<<<<<< HEAD
-        read_root_mem_word(process_state, NATIVE_NUM_ACCT_STORAGE_SLOTS_PTR),
-=======
-        read_root_mem_value(&process.into(), NATIVE_NUM_ACCT_STORAGE_SLOTS_PTR),
->>>>>>> c4dc749f
+        read_root_mem_word(&process.into(), NATIVE_NUM_ACCT_STORAGE_SLOTS_PTR),
         [
             u16::try_from(inputs.account().storage().slots().len()).unwrap().into(),
             ZERO,
@@ -415,22 +294,14 @@
         .enumerate()
     {
         assert_eq!(
-<<<<<<< HEAD
-            read_root_mem_word(process_state, NATIVE_ACCT_STORAGE_SLOTS_SECTION_PTR + (i as u32) * 4),
-=======
-            read_root_mem_value(&process.into(), NATIVE_ACCT_STORAGE_SLOTS_SECTION_PTR + i as u32),
->>>>>>> c4dc749f
+            read_root_mem_word(&process.into(), NATIVE_ACCT_STORAGE_SLOTS_SECTION_PTR + (i as u32) * 4),
             Word::try_from(elements).unwrap(),
             "The account storage slots should be stored starting at NATIVE_ACCT_STORAGE_SLOTS_SECTION_PTR"
         )
     }
 
     assert_eq!(
-<<<<<<< HEAD
-        read_root_mem_word(process_state, NATIVE_NUM_ACCT_PROCEDURES_PTR),
-=======
-        read_root_mem_value(&process.into(), NATIVE_NUM_ACCT_PROCEDURES_PTR),
->>>>>>> c4dc749f
+        read_root_mem_word(&process.into(), NATIVE_NUM_ACCT_PROCEDURES_PTR),
         [
             u16::try_from(inputs.account().code().procedures().len()).unwrap().into(),
             ZERO,
@@ -448,11 +319,7 @@
         .enumerate()
     {
         assert_eq!(
-<<<<<<< HEAD
-            read_root_mem_word(process_state, NATIVE_ACCT_PROCEDURES_SECTION_PTR + (i as u32) * 4),
-=======
-            read_root_mem_value(&process.into(), NATIVE_ACCT_PROCEDURES_SECTION_PTR + i as u32),
->>>>>>> c4dc749f
+            read_root_mem_word(&process.into(), NATIVE_ACCT_PROCEDURES_SECTION_PTR + (i as u32) * 4),
             Word::try_from(elements).unwrap(),
             "The account procedures and storage offsets should be stored starting at NATIVE_ACCT_PROCEDURES_SECTION_PTR"
         );
@@ -460,20 +327,12 @@
 }
 
 fn input_notes_memory_assertions(
-<<<<<<< HEAD
-    process_state: &ProcessState,
-=======
     process: &Process,
->>>>>>> c4dc749f
     inputs: &TransactionContext,
     note_args: &[[Felt; 4]],
 ) {
     assert_eq!(
-<<<<<<< HEAD
-        read_root_mem_word(process_state, INPUT_NOTE_SECTION_OFFSET),
-=======
-        read_root_mem_value(&process.into(), INPUT_NOTE_SECTION_OFFSET),
->>>>>>> c4dc749f
+        read_root_mem_word(&process.into(), INPUT_NOTE_SECTION_OFFSET),
         [Felt::new(inputs.input_notes().num_notes() as u64), ZERO, ZERO, ZERO],
         "number of input notes should be stored at the INPUT_NOTES_OFFSET"
     );
@@ -482,59 +341,55 @@
         let note = input_note.note();
 
         assert_eq!(
-<<<<<<< HEAD
-            read_root_mem_word(process_state, INPUT_NOTE_SECTION_OFFSET + (1 + note_idx) * 4),
-=======
-            read_root_mem_value(&process.into(), INPUT_NOTE_SECTION_OFFSET + 1 + note_idx),
->>>>>>> c4dc749f
+            read_root_mem_word(&process.into(), INPUT_NOTE_SECTION_OFFSET + (1 + note_idx) * 4),
             note.nullifier().as_elements(),
             "note nullifier should be computer and stored at the correct offset"
         );
 
         assert_eq!(
-            read_note_element(process_state, note_idx, INPUT_NOTE_ID_OFFSET),
+            read_note_element(process, note_idx, INPUT_NOTE_ID_OFFSET),
             note.id().as_elements(),
             "ID hash should be computed and stored at the correct offset"
         );
 
         assert_eq!(
-            read_note_element(process_state, note_idx, INPUT_NOTE_SERIAL_NUM_OFFSET),
+            read_note_element(process, note_idx, INPUT_NOTE_SERIAL_NUM_OFFSET),
             note.serial_num(),
             "note serial num should be stored at the correct offset"
         );
 
         assert_eq!(
-            read_note_element(process_state, note_idx, INPUT_NOTE_SCRIPT_ROOT_OFFSET),
+            read_note_element(process, note_idx, INPUT_NOTE_SCRIPT_ROOT_OFFSET),
             note.script().hash().as_elements(),
             "note script hash should be stored at the correct offset"
         );
 
         assert_eq!(
-            read_note_element(process_state, note_idx, INPUT_NOTE_INPUTS_HASH_OFFSET),
+            read_note_element(process, note_idx, INPUT_NOTE_INPUTS_HASH_OFFSET),
             note.inputs().commitment().as_elements(),
             "note input hash should be stored at the correct offset"
         );
 
         assert_eq!(
-            read_note_element(process_state, note_idx, INPUT_NOTE_ASSETS_HASH_OFFSET),
+            read_note_element(process, note_idx, INPUT_NOTE_ASSETS_HASH_OFFSET),
             note.assets().commitment().as_elements(),
             "note asset hash should be stored at the correct offset"
         );
 
         assert_eq!(
-            read_note_element(process_state, note_idx, INPUT_NOTE_METADATA_OFFSET),
+            read_note_element(process, note_idx, INPUT_NOTE_METADATA_OFFSET),
             Word::from(note.metadata()),
             "note metadata should be stored at the correct offset"
         );
 
         assert_eq!(
-            read_note_element(process_state, note_idx, INPUT_NOTE_ARGS_OFFSET),
+            read_note_element(process, note_idx, INPUT_NOTE_ARGS_OFFSET),
             Word::from(note_args[note_idx as usize]),
             "note args should be stored at the correct offset"
         );
 
         assert_eq!(
-            read_note_element(process_state, note_idx, INPUT_NOTE_NUM_ASSETS_OFFSET),
+            read_note_element(process, note_idx, INPUT_NOTE_NUM_ASSETS_OFFSET),
             [Felt::from(note.assets().num_assets() as u32), ZERO, ZERO, ZERO],
             "number of assets should be stored at the correct offset"
         );
@@ -542,7 +397,7 @@
         for (asset, asset_idx) in note.assets().iter().cloned().zip(0_u32..) {
             let word: Word = asset.into();
             assert_eq!(
-                read_note_element(process_state, note_idx, INPUT_NOTE_ASSETS_OFFSET + asset_idx * 4),
+                read_note_element(process, note_idx, INPUT_NOTE_ASSETS_OFFSET + asset_idx * 4),
                 word,
                 "assets should be stored at (INPUT_NOTES_DATA_OFFSET + note_index * 2048 + 32 + asset_idx * 4)"
             );
@@ -836,11 +691,6 @@
 // HELPER FUNCTIONS
 // ================================================================================================
 
-<<<<<<< HEAD
-fn read_note_element(process_state: &ProcessState, note_idx: u32, offset: MemoryOffset) -> Word {
-    read_root_mem_word(process_state, input_note_data_ptr(note_idx) + offset)
-=======
 fn read_note_element(process: &Process, note_idx: u32, offset: MemoryOffset) -> Word {
-    read_root_mem_value(&process.into(), input_note_data_ptr(note_idx) + offset)
->>>>>>> c4dc749f
+    read_root_mem_word(&process.into(), input_note_data_ptr(note_idx) + offset)
 }
use miden_lib::transaction::{
    memory::{ACCT_CODE_COMMITMENT_PTR, ACCT_NEW_CODE_COMMITMENT_PTR},
    TransactionKernel,
};
use miden_objects::{
    accounts::{
        account_id::testing::{
            ACCOUNT_ID_FUNGIBLE_FAUCET_ON_CHAIN, ACCOUNT_ID_INSUFFICIENT_ONES,
            ACCOUNT_ID_NON_FUNGIBLE_FAUCET_OFF_CHAIN,
            ACCOUNT_ID_REGULAR_ACCOUNT_IMMUTABLE_CODE_ON_CHAIN,
            ACCOUNT_ID_REGULAR_ACCOUNT_UPDATABLE_CODE_OFF_CHAIN,
        },
<<<<<<< HEAD
        Account, AccountCode, AccountId, AccountProcedureInfo, AccountStorage, AccountType,
    },
    assets::AssetVault,
    testing::prepare_word,
    transaction::TransactionScript,
=======
        AccountCode, AccountId, AccountProcedureInfo, AccountStorage, AccountType, StorageSlotType,
    },
    crypto::{hash::rpo::RpoDigest, merkle::LeafIndex},
    testing::{account::AccountBuilder, prepare_word, storage::STORAGE_LEAVES_2},
    transaction::TransactionScript,
    FieldElement,
>>>>>>> 468ed5e1
};
use rand::SeedableRng;
use rand_chacha::ChaCha20Rng;
use vm_processor::{Felt, MemAdviceProvider};

use super::{ProcessState, StackInputs, ONE, ZERO};
use crate::{
    testing::{executor::CodeExecutor, TransactionContextBuilder},
    tests::kernel_tests::{output_notes_data_procedure, read_root_mem_value},
};

// ACCOUNT CODE TESTS
// ================================================================================================

#[test]
pub fn test_set_code_is_not_immediate() {
    let tx_context = TransactionContextBuilder::with_standard_account(ONE).build();
    let code = "
        use.kernel::prologue
        use.kernel::account
        begin
            exec.prologue::prepare_transaction
            push.1.2.3.4
            exec.account::set_code
        end
        ";

    let process = tx_context.execute_code(code).unwrap();

    assert_eq!(
        read_root_mem_value(&process, ACCT_CODE_COMMITMENT_PTR),
        tx_context.account().code().commitment().as_elements(),
        "the code commitment must not change immediately",
    );

    assert_eq!(
        read_root_mem_value(&process, ACCT_NEW_CODE_COMMITMENT_PTR),
        [ONE, Felt::new(2), Felt::new(3), Felt::new(4)],
        "the code commitment must be cached",
    );
}

#[test]
pub fn test_set_code_succeeds() {
    let tx_context = TransactionContextBuilder::with_standard_account(ONE)
        .with_mock_notes_preserved()
        .build();

    let output_notes_data_procedure =
        output_notes_data_procedure(tx_context.expected_output_notes());

    let code = format!(
        "
        use.kernel::account
        use.kernel::prologue
        use.kernel::epilogue

        {output_notes_data_procedure}
        begin
            exec.prologue::prepare_transaction

            push.0.1.2.3
            exec.account::set_code

            exec.create_mock_notes

            push.1
            exec.account::incr_nonce

            exec.epilogue::finalize_transaction
        end
        "
    );

    let process = tx_context.execute_code(&code).unwrap();

    assert_eq!(
        read_root_mem_value(&process, ACCT_CODE_COMMITMENT_PTR),
        [ZERO, ONE, Felt::new(2), Felt::new(3)],
        "the code commitment must change after the epilogue",
    );
}

// ACCOUNT ID TESTS
// ================================================================================================

#[test]
pub fn test_account_type() {
    let procedures = vec![
        ("is_fungible_faucet", AccountType::FungibleFaucet),
        ("is_non_fungible_faucet", AccountType::NonFungibleFaucet),
        ("is_updatable_account", AccountType::RegularAccountUpdatableCode),
        ("is_immutable_account", AccountType::RegularAccountImmutableCode),
    ];

    let test_cases = [
        ACCOUNT_ID_REGULAR_ACCOUNT_IMMUTABLE_CODE_ON_CHAIN,
        ACCOUNT_ID_REGULAR_ACCOUNT_UPDATABLE_CODE_OFF_CHAIN,
        ACCOUNT_ID_FUNGIBLE_FAUCET_ON_CHAIN,
        ACCOUNT_ID_NON_FUNGIBLE_FAUCET_OFF_CHAIN,
    ];

    for (procedure, expected_type) in procedures {
        let mut has_type = false;

        for account_id in test_cases.iter() {
            let account_id = AccountId::try_from(*account_id).unwrap();

            let code = format!(
                "
                use.kernel::account

                begin
                    exec.account::{}
                end
                ",
                procedure
            );

            let process = CodeExecutor::with_advice_provider(MemAdviceProvider::default())
                .stack_inputs(StackInputs::new(vec![account_id.into()]).unwrap())
                .run(&code)
                .unwrap();

            let type_matches = account_id.account_type() == expected_type;
            let expected_result = Felt::from(type_matches);
            has_type |= type_matches;

            assert_eq!(
                process.stack.get(0),
                expected_result,
                "Rust and Masm check on account type diverge. proc: {} account_id: {} account_type: {:?} expected_type: {:?}",
                procedure,
                account_id,
                account_id.account_type(),
                expected_type,
            );
        }

        assert!(has_type, "missing test for type {:?}", expected_type);
    }
}

#[test]
fn test_validate_id_fails_on_insufficient_ones() {
    let code = format!(
        "
        use.kernel::account

        begin
            push.{ACCOUNT_ID_INSUFFICIENT_ONES}
            exec.account::validate_id
        end
        "
    );

    let result = CodeExecutor::with_advice_provider(MemAdviceProvider::default()).run(&code);

    assert!(result.is_err());
}

#[test]
fn test_is_faucet_procedure() {
    let test_cases = [
        ACCOUNT_ID_REGULAR_ACCOUNT_IMMUTABLE_CODE_ON_CHAIN,
        ACCOUNT_ID_REGULAR_ACCOUNT_UPDATABLE_CODE_OFF_CHAIN,
        ACCOUNT_ID_FUNGIBLE_FAUCET_ON_CHAIN,
        ACCOUNT_ID_NON_FUNGIBLE_FAUCET_OFF_CHAIN,
    ];

    for account_id in test_cases.iter() {
        let account_id = AccountId::try_from(*account_id).unwrap();

        let code = format!(
            "
            use.kernel::account

            begin
                push.{account_id}
                exec.account::is_faucet
            end
            ",
            account_id = account_id,
        );

        let process = CodeExecutor::with_advice_provider(MemAdviceProvider::default())
            .run(&code)
            .unwrap();

        let is_faucet = account_id.is_faucet();
        assert_eq!(
            process.stack.get(0),
            Felt::new(is_faucet as u64),
            "Rust and Masm is_faucet diverged. account_id: {}",
            account_id
        );
    }
}

// ACCOUNT STORAGE TESTS
// ================================================================================================

#[test]
fn test_get_item() {
    for storage_item in [AccountStorage::mock_item_0(), AccountStorage::mock_item_1()] {
        let tx_context = TransactionContextBuilder::with_standard_account(ONE).build();

        let code = format!(
            "
            use.kernel::account
            use.kernel::prologue

            begin
                exec.prologue::prepare_transaction

                # push the account storage item index
                push.{item_index}

                # assert the item value is correct
                exec.account::get_item
                push.{item_value}
                assert_eqw
            end
            ",
            item_index = storage_item.1,
            item_value = prepare_word(&storage_item.0.get_value_as_word())
        );

        tx_context.execute_code(&code).unwrap();
    }
}

// #[test]
// fn test_set_item() {
//     let tx_context = TransactionContextBuilder::with_standard_account(ONE).build();
//
//     // copy the initial account slots (SMT)
//     let mut account_smt = tx_context.account().storage().slots().clone();
//     let init_root = account_smt.root();
//
//     // insert a new leaf value
//     let new_item_index = LeafIndex::new(12).unwrap();
//     let new_item_value: Word = [Felt::new(91), Felt::new(92), Felt::new(93), Felt::new(94)];
//     account_smt.insert(new_item_index, new_item_value);
//     assert_ne!(account_smt.root(), init_root);
//
//     let code = format!(
//         "
//         use.kernel::account
//         use.kernel::memory
//         use.kernel::prologue
//
//         begin
//             exec.prologue::prepare_transaction
//
//             # set the storage item
//             push.{new_value}
//             push.{new_item_index}
//             exec.account::set_item
//
//             # assert old value was empty
//             padw assert_eqw
//             dropw
//             # assert the new item value is properly stored
//             exec.memory::get_acct_storage_root
//             push.{new_root} assert_eqw
//             dropw dropw
//             dropw dropw
//
//         end
//         ",
//         new_value = prepare_word(&new_item_value),
//         new_item_index = new_item_index.value(),
//         new_root = prepare_word(&account_smt.root()),
//     );
//
//     tx_context.execute_code(&code).unwrap();
// }
//
// // Test different account storage types
// #[test]
// fn test_get_storage_data_type() {
//     for storage_item in [
//         AccountStorage::mock_item_0(),
//         AccountStorage::mock_item_1(),
//         AccountStorage::mock_item_2(),
//     ] {
//         let tx_context = TransactionContextBuilder::with_standard_account(ONE).build();
//
//         let code = format!(
//             "
//             use.kernel::account
//             use.kernel::prologue
//
//             begin
//                 exec.prologue::prepare_transaction
//
//                 # push the account storage item index
//                 push.{item_index}
//
//                 # get the data type of the respective storage slot
//                 exec.account::get_storage_slot_type_info
//             end
//             ",
//             item_index = storage_item.index,
//         );
//
//         let process = tx_context.execute_code(&code).unwrap();
//
//         let storage_slot_data_type = match storage_item.slot.slot_type {
//             StorageSlotType::Value { value_arity } => (value_arity, 0),
//             StorageSlotType::Map { value_arity } => (value_arity, 1),
//             StorageSlotType::Array { value_arity, depth } => (value_arity, depth),
//         };
//
//         assert_eq!(
//             process.get_stack_item(0),
//             Felt::from(storage_slot_data_type.0),
//             "Arity must match",
//         );
//         assert_eq!(
//             process.get_stack_item(1),
//             Felt::from(storage_slot_data_type.1),
//             "Depth must match",
//         );
//         assert_eq!(process.get_stack_item(2), ZERO, "the rest of the stack is empty");
//         assert_eq!(process.get_stack_item(3), ZERO, "the rest of the stack is empty");
//         assert_eq!(Word::default(), process.get_stack_word(1), "the rest of the stack is empty");
//         assert_eq!(Word::default(), process.get_stack_word(2), "the rest of the stack is empty");
//         assert_eq!(Word::default(), process.get_stack_word(3), "the rest of the stack is empty");
//     }
// }
//
// #[test]
// fn test_get_map_item() {
//     let tx_context = TransactionContextBuilder::with_standard_account(ONE).build();
//
//     let storage_item = AccountStorage::mock_item_2();
//     for (key, value) in STORAGE_LEAVES_2 {
//         let code = format!(
//             "
//             use.miden::account
//             use.kernel::prologue
//
//             begin
//                 exec.prologue::prepare_transaction
//
//                 # get the map item
//                 push.{map_key}
//                 push.{item_index}
//                 exec.account::get_map_item
//             end
//             ",
//             item_index = storage_item.index,
//             map_key = prepare_word(&key),
//         );
//         let process = tx_context.execute_code(&code).unwrap();
//
//         assert_eq!(
//             value,
//             process.get_stack_word(0),
//             "get_map_item result doesn't match the expected value",
//         );
//         assert_eq!(
//             Word::default(),
//             process.get_stack_word(1),
//             "The rest of the stack must be cleared",
//         );
//         assert_eq!(
//             Word::default(),
//             process.get_stack_word(2),
//             "The rest of the stack must be cleared",
//         );
//         assert_eq!(
//             Word::default(),
//             process.get_stack_word(3),
//             "The rest of the stack must be cleared",
//         );
//     }
// }
//
// #[test]
// fn test_set_map_item() {
//     let (new_key, new_value) = (
//         RpoDigest::new([Felt::new(109), Felt::new(110), Felt::new(111), Felt::new(112)]),
//         [Felt::new(9_u64), Felt::new(10_u64), Felt::new(11_u64), Felt::new(12_u64)],
//     );
//
//     let tx_context = TransactionContextBuilder::with_standard_account(ONE).build();
//
//     let storage_item = AccountStorage::mock_item_2();
//
//     let code = format!(
//         "
//         use.miden::account
//         use.kernel::prologue
//
//         begin
//             exec.prologue::prepare_transaction
//
//             # set the map item
//             push.{new_value}
//             push.{new_key}
//             push.{item_index}
//             exec.account::set_map_item
//
//             # double check that on storage slot is indeed the new map
//             push.{item_index}
//             exec.account::get_item
//         end
//         ",
//         item_index = storage_item.index,
//         new_key = prepare_word(&new_key),
//         new_value = prepare_word(&new_value),
//     );
//
//     let process = tx_context.execute_code(&code).unwrap();
//
//     let mut new_storage_map = AccountStorage::mock_map_2();
//     new_storage_map.insert(new_key, new_value);
//
//     assert_eq!(
//         new_storage_map.root(),
//         RpoDigest::from(process.get_stack_word(0)),
//         "get_item must return the new updated value",
//     );
//     assert_eq!(
//         storage_item.slot.value,
//         process.get_stack_word(1),
//         "The original value stored in the map doesn't match the expected value",
//     );
// }

#[test]
fn test_storage_offset() {
    // setup assembler
    let assembler = TransactionKernel::assembler_testing();

    // setup account
    let id = AccountId::try_from(ACCOUNT_ID_REGULAR_ACCOUNT_UPDATABLE_CODE_OFF_CHAIN).unwrap();
    let vault = AssetVault::mock();
    let storage = AccountStorage::new(vec![]).unwrap();

    // The following code will execute the following logic that will be asserted during the test:
    //
    // 1. foo_write will set word [5, 6, 7, 8] in storage at location 1 (0 offset by 1)
    // 2. foo_read will read word [5, 6, 7, 8] in storage from location 1 (0 offset by 1)
    // 3. bar_write will set word [1, 2, 3, 4] in storage at location 2 (0 offset by 2)
    // 4. bar_read will read word [1, 2, 3, 4] in storage from location 2 (0 offset by 2)
    //
    // The final output of the stack should be [1, 2, 3, 4, 5, 6, 7, 8, Word2, Word3]
    let source_code = "
        use.miden::account
        use.kernel::memory

        export.foo_write
            push.5.6.7.8.0
            exec.account::set_item
            dropw dropw
        end

        export.foo_read
            push.0
            exec.account::get_item
            swapw dropw swapw
        end

        export.bar_write
            push.1.2.3.4.0
            exec.account::set_item
            dropw dropw swapw
        end

        export.bar_read
            push.0
            exec.account::get_item
            swapw dropw
        end
    ";
    let code = AccountCode::mock_with_code(source_code, assembler.clone());

    // modify procedure offsets
    // TODO: We manually set the offsets here because we do not have the ability to set the offsets
    // through MASM for now. Remove this code when we enable this functionality.
    let procedures_with_offsets = vec![
        AccountProcedureInfo::new(*code.procedures()[0].mast_root(), 2),
        AccountProcedureInfo::new(*code.procedures()[1].mast_root(), 2),
        AccountProcedureInfo::new(*code.procedures()[2].mast_root(), 1),
        AccountProcedureInfo::new(*code.procedures()[3].mast_root(), 1),
    ];

    // rebuild [AccountCode] using new procedures with offsets
    let code = AccountCode::from_parts(code.mast().clone(), procedures_with_offsets.clone());
    let nonce = ONE;
    let account = Account::from_parts(id, vault, storage, code, nonce);

    // setup transaction script
    let tx_script_source_code = format!(
        "
    begin
        call.{foo_write}
        call.{foo_read}
        call.{bar_write}
        call.{bar_read}
    end
    ",
        foo_write = procedures_with_offsets[3].mast_root(),
        foo_read = procedures_with_offsets[2].mast_root(),
        bar_write = procedures_with_offsets[1].mast_root(),
        bar_read = procedures_with_offsets[0].mast_root(),
    );
    let tx_script_program = assembler.assemble_program(tx_script_source_code).unwrap();
    let tx_script = TransactionScript::new(tx_script_program, vec![]);

    // setup transaction context
    let tx_context = TransactionContextBuilder::new(account).tx_script(tx_script).build();

    // setup code to be executed
    let code = "
        use.kernel::memory
        use.kernel::prologue

        begin
            exec.prologue::prepare_transaction

            # execute transaction script
            exec.memory::get_tx_script_root
            dyncall
        end
        ";

    // execute code in context
    let process = tx_context.execute_code(code).unwrap();

    // assert that storage has been correctly set and that both
    // storage accesses have been correctly offset
    assert_eq!(
        process.get_stack_word(0),
        [Felt::new(1), Felt::new(2), Felt::new(3), Felt::new(4)]
    );

    assert_eq!(
        process.get_stack_word(1),
        [Felt::new(5), Felt::new(6), Felt::new(7), Felt::new(8)]
    );
}

#[test]
fn test_storage_offset() {
    // setup assembler
    let assembler = TransactionKernel::assembler_testing();

    // The following code will execute the following logic that will be asserted during the test:
    //
    // 1. foo_write will set word [1, 2, 3, 4] in storage at location 1 (0 offset by 1)
    // 2. foo_read will read word [1, 2, 3, 4] in storage from location 1 (0 offset by 1)
    // 3. bar_write will set word [5, 6, 7, 8] in storage at location 2 (0 offset by 2)
    // 4. bar_read will read word [5, 6, 7, 8] in storage from location 2 (0 offset by 2)
    //
    // We will then assert that we are able to retrieve the correct elements from storage insuring
    // consistent "set" and "get" using offsets.
    let source_code = "
        use.miden::account
        use.kernel::memory
        use.std::sys

        export.foo_write
            push.1.2.3.4.0
            exec.account::set_item

            dropw dropw
        end

        export.foo_read
            push.0
            exec.account::get_item
            push.1.2.3.4 eqw assert

            dropw dropw
        end

        export.bar_write
            push.5.6.7.8.0
            exec.account::set_item

            dropw dropw
        end

        export.bar_read
            push.0
            exec.account::get_item
            push.5.6.7.8 eqw assert

            push.1 exec.account::incr_nonce
            dropw dropw
        end
    ";
    // Setup account
    let code = AccountCode::compile(source_code, assembler.clone()).unwrap();

    // modify procedure offsets
    // TODO: We manually set the offsets here because we do not have the ability to set the offsets
    // through MASM for now. Remove this code when we enable this functionality.
    let procedures_with_offsets = vec![
        AccountProcedureInfo::new(*code.procedures()[0].mast_root(), 2),
        AccountProcedureInfo::new(*code.procedures()[1].mast_root(), 2),
        AccountProcedureInfo::new(*code.procedures()[2].mast_root(), 1),
        AccountProcedureInfo::new(*code.procedures()[3].mast_root(), 1),
    ];
    let code = AccountCode::from_parts(code.mast().clone(), procedures_with_offsets.clone());

    let (mut account, _) = AccountBuilder::new(ChaCha20Rng::from_entropy())
        .code(code)
        .nonce(Felt::ONE)
        .build()
        .unwrap();

    // setup transaction script
    let tx_script_source_code = format!(
        "
    begin
        call.{foo_write}
        call.{foo_read}
        call.{bar_write}
        call.{bar_read}
    end
    ",
        foo_write = procedures_with_offsets[3].mast_root(),
        foo_read = procedures_with_offsets[2].mast_root(),
        bar_write = procedures_with_offsets[1].mast_root(),
        bar_read = procedures_with_offsets[0].mast_root(),
    );
    let tx_script_program = assembler.assemble_program(tx_script_source_code).unwrap();
    let tx_script = TransactionScript::new(tx_script_program, vec![]);

    // setup transaction context
    let tx_context = TransactionContextBuilder::new(account.clone()).tx_script(tx_script).build();

    // execute code in context
    let tx = tx_context.execute().unwrap();
    account.apply_delta(tx.account_delta()).unwrap();

    // assert that elements have been set at the correct locations in storage
    assert_eq!(
        account.storage().get_item(1),
        [Felt::new(1), Felt::new(2), Felt::new(3), Felt::new(4)].into()
    );

    assert_eq!(
        account.storage().get_item(2),
        [Felt::new(5), Felt::new(6), Felt::new(7), Felt::new(8)].into()
    );
}

// ACCOUNT VAULT TESTS
// ================================================================================================

#[test]
fn test_get_vault_commitment() {
    let tx_context = TransactionContextBuilder::with_standard_account(ONE).build();

    let account = tx_context.account();
    let code = format!(
        "
        use.miden::account
        use.kernel::prologue

        begin
            exec.prologue::prepare_transaction

            # push the new storage item onto the stack
            exec.account::get_vault_commitment
            push.{expected_vault_commitment}
            assert_eqw
        end
        ",
        expected_vault_commitment = prepare_word(&account.vault().commitment()),
    );

    tx_context.execute_code(&code).unwrap();
}

// PROCEDURE AUTHENTICATION TESTS
// ================================================================================================

#[test]
fn test_authenticate_procedure() {
    let tx_context = TransactionContextBuilder::with_standard_account(ONE).build();
    let account = tx_context.tx_inputs().account();

    let tc_0: [Felt; 4] =
        account.code().procedures()[0].mast_root().as_elements().try_into().unwrap();
    let tc_1: [Felt; 4] =
        account.code().procedures()[1].mast_root().as_elements().try_into().unwrap();
    let tc_2: [Felt; 4] =
        account.code().procedures()[2].mast_root().as_elements().try_into().unwrap();

    let test_cases =
        vec![(tc_0, true), ([ONE, ZERO, ONE, ZERO], false), (tc_1, true), (tc_2, true)];

    for (root, valid) in test_cases.into_iter() {
        let tx_context = TransactionContextBuilder::with_standard_account(ONE).build();

        let code = format!(
            "
            use.kernel::account
            use.kernel::prologue

            begin
                exec.prologue::prepare_transaction

                # authenticate procedure
                push.{root}
                exec.account::authenticate_procedure
            end
            ",
            root = prepare_word(&root)
        );

        let process = tx_context.execute_code(&code);

        match valid {
            true => assert!(process.is_ok(), "A valid procedure must successfully authenticate"),
            false => assert!(process.is_err(), "An invalid procedure must fail to authenticate"),
        }
    }
}<|MERGE_RESOLUTION|>--- conflicted
+++ resolved
@@ -10,20 +10,16 @@
             ACCOUNT_ID_REGULAR_ACCOUNT_IMMUTABLE_CODE_ON_CHAIN,
             ACCOUNT_ID_REGULAR_ACCOUNT_UPDATABLE_CODE_OFF_CHAIN,
         },
-<<<<<<< HEAD
         Account, AccountCode, AccountId, AccountProcedureInfo, AccountStorage, AccountType,
     },
     assets::AssetVault,
     testing::prepare_word,
     transaction::TransactionScript,
-=======
-        AccountCode, AccountId, AccountProcedureInfo, AccountStorage, AccountType, StorageSlotType,
     },
     crypto::{hash::rpo::RpoDigest, merkle::LeafIndex},
     testing::{account::AccountBuilder, prepare_word, storage::STORAGE_LEAVES_2},
     transaction::TransactionScript,
     FieldElement,
->>>>>>> 468ed5e1
 };
 use rand::SeedableRng;
 use rand_chacha::ChaCha20Rng;

--- conflicted
+++ resolved
@@ -29,14 +29,7 @@
 use vm_processor::{Digest, ExecutionError, MemAdviceProvider, ProcessState};
 
 use super::{Felt, StackInputs, Word, ONE, ZERO};
-<<<<<<< HEAD
-use crate::{
-    testing::{executor::CodeExecutor, TransactionContextBuilder},
-    tests::kernel_tests::{output_notes_data_procedure, read_root_mem_word},
-};
-=======
 use crate::testing::{executor::CodeExecutor, TransactionContextBuilder};
->>>>>>> c4dc749f
 
 // ACCOUNT CODE TESTS
 // ================================================================================================
@@ -55,70 +48,12 @@
         ";
 
     let process = &tx_context.execute_code(code).unwrap();
-<<<<<<< HEAD
-
-    assert_eq!(
-        read_root_mem_word(&process.into(), NATIVE_ACCT_CODE_COMMITMENT_PTR),
-        tx_context.account().code().commitment().as_elements(),
-        "the code commitment must not change immediately",
-    );
-
-    assert_eq!(
-        read_root_mem_word(&process.into(), NEW_CODE_ROOT_PTR),
-        [ONE, Felt::new(2), Felt::new(3), Felt::new(4)],
-        "the code commitment must be cached",
-    );
-}
-
-#[test]
-pub fn test_set_code_succeeds() {
-    let tx_context = TransactionContextBuilder::with_standard_account(ONE)
-        .with_mock_notes_preserved()
-        .build();
-
-    let output_notes_data_procedure =
-        output_notes_data_procedure(tx_context.expected_output_notes());
-
-    let code = format!(
-        "
-        use.kernel::account
-        use.kernel::prologue
-        use.kernel::epilogue
-
-        {output_notes_data_procedure}
-        begin
-            exec.prologue::prepare_transaction
-
-            push.0.1.2.3
-            exec.account::set_code
-
-            exec.create_mock_notes
-
-            push.1
-            exec.account::incr_nonce
-
-            exec.epilogue::finalize_transaction
-
-            # clean the stack
-            dropw dropw dropw dropw
-        end
-        "
-    );
-
-    let process = &tx_context.execute_code(&code).unwrap();
-
-    assert_eq!(
-        read_root_mem_word(&process.into(), NATIVE_ACCT_CODE_COMMITMENT_PTR),
-        [ZERO, ONE, Felt::new(2), Felt::new(3)],
-        "the code commitment must change after the epilogue",
-=======
     let process_state: ProcessState = process.into();
 
     assert_eq!(
         process_state.get_stack_word(0),
         tx_context.account().code().commitment().as_elements(),
         "obtained code commitment is not equal to the account code commitment",
->>>>>>> c4dc749f
     );
 }
 
@@ -366,10 +301,7 @@
             item_index = 0,
             map_key = prepare_word(&key),
         );
-<<<<<<< HEAD
-=======
-
->>>>>>> c4dc749f
+
         let process = &tx_context.execute_code(&code).unwrap();
         let process_state: ProcessState = process.into();
 
@@ -435,11 +367,6 @@
         assert_eq!(process_state.get_stack_item(1), ZERO, "the rest of the stack is empty");
         assert_eq!(process_state.get_stack_item(2), ZERO, "the rest of the stack is empty");
         assert_eq!(process_state.get_stack_item(3), ZERO, "the rest of the stack is empty");
-<<<<<<< HEAD
-        assert_eq!(Word::default(), process_state.get_stack_word(1), "the rest of the stack is empty");
-        assert_eq!(Word::default(), process_state.get_stack_word(2), "the rest of the stack is empty");
-        assert_eq!(Word::default(), process_state.get_stack_word(3), "the rest of the stack is empty");
-=======
         assert_eq!(
             Word::default(),
             process_state.get_stack_word(1),
@@ -455,7 +382,6 @@
             process_state.get_stack_word(3),
             "the rest of the stack is empty"
         );
->>>>>>> c4dc749f
     }
 }
 

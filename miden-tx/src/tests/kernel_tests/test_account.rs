--- conflicted
+++ resolved
@@ -39,15 +39,9 @@
     let process = tx_context.execute_code(code).unwrap();
 
     assert_eq!(
-<<<<<<< HEAD
         read_root_mem_value(&process, ACCT_CODE_COMMITMENT_PTR),
         tx_context.account().code().commitment().as_elements(),
-        "the code commitment must not change immediatelly",
-=======
-        read_root_mem_value(&process, ACCT_CODE_ROOT_PTR),
-        tx_context.account().code().root().as_elements(),
-        "the code root must not change immediately",
->>>>>>> 194267b0
+        "the code commitment must not change immediately",
     );
 
     assert_eq!(

use alloc::string::String;

use miden_lib::transaction::memory::{
    NOTE_MEM_SIZE, NUM_OUTPUT_NOTES_PTR, OUTPUT_NOTE_ASSETS_OFFSET, OUTPUT_NOTE_METADATA_OFFSET,
    OUTPUT_NOTE_NUM_ASSETS_OFFSET, OUTPUT_NOTE_RECIPIENT_OFFSET, OUTPUT_NOTE_SECTION_OFFSET,
};
use miden_objects::{
    notes::Note,
    testing::{prepare_word, storage::prepare_assets},
    vm::StackInputs,
    Felt, Hasher, Word, ONE, ZERO,
};
use vm_processor::{ContextId, Process, ProcessState};

mod test_account;
mod test_asset;
mod test_asset_vault;
mod test_epilogue;
mod test_faucet;
mod test_note;
mod test_prologue;
mod test_tx;

// HELPER MACROS
// ================================================================================================

#[macro_export]
macro_rules! assert_execution_error {
    ($execution_result:expr, $expected_err_code:expr) => {
        match $execution_result {
            Err(vm_processor::ExecutionError::FailedAssertion { clk: _, err_code, err_msg: _ }) => {
                assert!(
                    err_code == $expected_err_code,
                    "Execution failed on assertion with an unexpected error code (Actual err_code: {}, expected {}).",
                    err_code, $expected_err_code
                );
            },
            Ok(_) => panic!("Execution was unexpectedly successful"),
            Err(err) => panic!("Execution error was not as expected: {err}"),
        }
    };
}

// HELPER FUNCTIONS
// ================================================================================================

<<<<<<< HEAD
pub fn read_root_mem_word(process: &ProcessState, addr: u32) -> Word {
    process.get_mem_word(ContextId::root(), addr).unwrap().unwrap()
}

pub fn try_read_root_mem_value(process: &ProcessState, addr: u32) -> Option<Word> {
    process.get_mem_word(ContextId::root(), addr).unwrap()
=======
pub fn read_root_mem_value(process: &ProcessState, addr: u32) -> Word {
    process.get_mem_value(ContextId::root(), addr).unwrap()
}

pub fn try_read_root_mem_value(process: &ProcessState, addr: u32) -> Option<Word> {
    process.get_mem_value(ContextId::root(), addr)
>>>>>>> c4dc749f
}

pub fn output_notes_data_procedure(notes: &[Note]) -> String {
    let note_0_metadata = prepare_word(&notes[0].metadata().into());
    let note_0_recipient = prepare_word(&notes[0].recipient().digest());
    let note_0_assets = prepare_assets(notes[0].assets());
    let note_0_num_assets = 1;

    let note_1_metadata = prepare_word(&notes[1].metadata().into());
    let note_1_recipient = prepare_word(&notes[1].recipient().digest());
    let note_1_assets = prepare_assets(notes[1].assets());
    let note_1_num_assets = 1;

    let note_2_metadata = prepare_word(&notes[2].metadata().into());
    let note_2_recipient = prepare_word(&notes[2].recipient().digest());
    let note_2_assets = prepare_assets(notes[2].assets());
    let note_2_num_assets = 1;

    const NOTE_1_OFFSET: u32 = NOTE_MEM_SIZE;
    const NOTE_2_OFFSET: u32 = NOTE_MEM_SIZE * 2;

    format!(
        "
        proc.create_mock_notes
            # remove padding from prologue
            dropw dropw dropw dropw

            # populate note 0
            push.{note_0_metadata}
            push.{OUTPUT_NOTE_SECTION_OFFSET}.{OUTPUT_NOTE_METADATA_OFFSET} add mem_storew dropw

            push.{note_0_recipient}
            push.{OUTPUT_NOTE_SECTION_OFFSET}.{OUTPUT_NOTE_RECIPIENT_OFFSET} add mem_storew dropw

            push.{note_0_num_assets}
            push.{OUTPUT_NOTE_SECTION_OFFSET}.{OUTPUT_NOTE_NUM_ASSETS_OFFSET} add mem_store

            push.{}
            push.{OUTPUT_NOTE_SECTION_OFFSET}.{OUTPUT_NOTE_ASSETS_OFFSET} add mem_storew dropw

            # populate note 1
            push.{note_1_metadata}
            push.{OUTPUT_NOTE_SECTION_OFFSET}.{NOTE_1_OFFSET}.{OUTPUT_NOTE_METADATA_OFFSET} add add mem_storew dropw

            push.{note_1_recipient}
            push.{OUTPUT_NOTE_SECTION_OFFSET}.{NOTE_1_OFFSET}.{OUTPUT_NOTE_RECIPIENT_OFFSET} add add mem_storew dropw

            push.{note_1_num_assets}
            push.{OUTPUT_NOTE_SECTION_OFFSET}.{NOTE_1_OFFSET}.{OUTPUT_NOTE_NUM_ASSETS_OFFSET} add add mem_store

            push.{}
            push.{OUTPUT_NOTE_SECTION_OFFSET}.{NOTE_1_OFFSET}.{OUTPUT_NOTE_ASSETS_OFFSET} add add mem_storew dropw

            # populate note 2
            push.{note_2_metadata}
            push.{OUTPUT_NOTE_SECTION_OFFSET}.{NOTE_2_OFFSET}.{OUTPUT_NOTE_METADATA_OFFSET} add add mem_storew dropw

            push.{note_2_recipient}
            push.{OUTPUT_NOTE_SECTION_OFFSET}.{NOTE_2_OFFSET}.{OUTPUT_NOTE_RECIPIENT_OFFSET} add add mem_storew dropw

            push.{note_2_num_assets}
            push.{OUTPUT_NOTE_SECTION_OFFSET}.{NOTE_2_OFFSET}.{OUTPUT_NOTE_NUM_ASSETS_OFFSET} add add mem_store

            push.{}
            push.{OUTPUT_NOTE_SECTION_OFFSET}.{NOTE_2_OFFSET}.{OUTPUT_NOTE_ASSETS_OFFSET} add add mem_storew dropw

            # set num output notes
            push.{}.{NUM_OUTPUT_NOTES_PTR} mem_store
        end
        ",
        note_0_assets[0],
        note_1_assets[0],
        note_2_assets[0],
        notes.len()
    )
}<|MERGE_RESOLUTION|>--- conflicted
+++ resolved
@@ -44,21 +44,12 @@
 // HELPER FUNCTIONS
 // ================================================================================================
 
-<<<<<<< HEAD
 pub fn read_root_mem_word(process: &ProcessState, addr: u32) -> Word {
     process.get_mem_word(ContextId::root(), addr).unwrap().unwrap()
 }
 
-pub fn try_read_root_mem_value(process: &ProcessState, addr: u32) -> Option<Word> {
+pub fn try_read_root_mem_word(process: &ProcessState, addr: u32) -> Option<Word> {
     process.get_mem_word(ContextId::root(), addr).unwrap()
-=======
-pub fn read_root_mem_value(process: &ProcessState, addr: u32) -> Word {
-    process.get_mem_value(ContextId::root(), addr).unwrap()
-}
-
-pub fn try_read_root_mem_value(process: &ProcessState, addr: u32) -> Option<Word> {
-    process.get_mem_value(ContextId::root(), addr)
->>>>>>> c4dc749f
 }
 
 pub fn output_notes_data_procedure(notes: &[Note]) -> String {

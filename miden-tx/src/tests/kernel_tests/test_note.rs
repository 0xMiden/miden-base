--- conflicted
+++ resolved
@@ -16,15 +16,8 @@
 use super::{Felt, Process, ZERO};
 use crate::{
     assert_execution_error,
-<<<<<<< HEAD
-    testing::{
-        utils::input_note_data_ptr, TransactionContext, TransactionContextBuilder,
-    },
+    testing::{utils::input_note_data_ptr, TransactionContext, TransactionContextBuilder},
     tests::kernel_tests::read_root_mem_word,
-=======
-    testing::{utils::input_note_data_ptr, TransactionContext, TransactionContextBuilder},
-    tests::kernel_tests::read_root_mem_value,
->>>>>>> c4dc749f
 };
 
 #[test]
@@ -399,11 +392,7 @@
 fn note_setup_memory_assertions(process: &Process) {
     // assert that the correct pointer is stored in bookkeeping memory
     assert_eq!(
-<<<<<<< HEAD
         read_root_mem_word(&process.into(), CURRENT_INPUT_NOTE_PTR)[0],
-=======
-        read_root_mem_value(&process.into(), CURRENT_INPUT_NOTE_PTR)[0],
->>>>>>> c4dc749f
         Felt::from(input_note_data_ptr(0))
     );
 }

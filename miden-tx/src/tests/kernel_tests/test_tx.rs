use alloc::vec::Vec;
use std::string::{String, ToString};

use miden_lib::{
    errors::tx_kernel_errors::{
        ERR_NON_FUNGIBLE_ASSET_ALREADY_EXISTS, ERR_TX_NUMBER_OF_OUTPUT_NOTES_EXCEEDS_LIMIT,
    },
    transaction::{
        memory::{
            ACCOUNT_DATA_LENGTH, ACCT_CODE_COMMITMENT_OFFSET, ACCT_ID_AND_NONCE_OFFSET,
            ACCT_PROCEDURES_SECTION_OFFSET, ACCT_STORAGE_COMMITMENT_OFFSET,
            ACCT_STORAGE_SLOTS_SECTION_OFFSET, ACCT_VAULT_ROOT_OFFSET, NATIVE_ACCOUNT_DATA_PTR,
            NOTE_MEM_SIZE, NUM_ACCT_PROCEDURES_OFFSET, NUM_ACCT_STORAGE_SLOTS_OFFSET,
            NUM_OUTPUT_NOTES_PTR, OUTPUT_NOTE_ASSETS_OFFSET, OUTPUT_NOTE_METADATA_OFFSET,
            OUTPUT_NOTE_RECIPIENT_OFFSET, OUTPUT_NOTE_SECTION_OFFSET,
        },
        TransactionKernel,
    },
};
use miden_objects::{
    accounts::{
        Account, AccountBuilder, AccountComponent, AccountId, AccountProcedureInfo, AccountStorage,
        StorageSlot,
    },
    assets::NonFungibleAsset,
    crypto::merkle::{LeafIndex, MerklePath},
    notes::{
        Note, NoteAssets, NoteExecutionHint, NoteExecutionMode, NoteInputs, NoteMetadata,
        NoteRecipient, NoteTag, NoteType,
    },
    testing::{
        account_component::AccountMockComponent,
        account_id::{ACCOUNT_ID_FUNGIBLE_FAUCET_ON_CHAIN, ACCOUNT_ID_FUNGIBLE_FAUCET_ON_CHAIN_2},
        constants::NON_FUNGIBLE_ASSET_DATA_2,
        prepare_word,
        storage::STORAGE_LEAVES_2,
    },
    transaction::{OutputNote, OutputNotes, TransactionScript},
    FieldElement, ACCOUNT_TREE_DEPTH,
};
use rand::{Rng, SeedableRng};
use rand_chacha::ChaCha20Rng;
use vm_processor::AdviceInputs;

use super::{Felt, Process, ProcessState, Word, ONE, ZERO};
use crate::{
    assert_execution_error,
    testing::{MockChain, TransactionContextBuilder},
<<<<<<< HEAD
    tests::kernel_tests::{read_root_mem_word, try_read_root_mem_value},
=======
    tests::kernel_tests::{read_root_mem_value, try_read_root_mem_value},
>>>>>>> c4dc749f
    TransactionExecutor,
};

#[test]
fn test_create_note() {
    let tx_context = TransactionContextBuilder::with_standard_account(ONE).build();
    let account_id = tx_context.account().id();

    let recipient = [ZERO, ONE, Felt::new(2), Felt::new(3)];
    let aux = Felt::new(27);
    let tag = NoteTag::from_account_id(account_id, NoteExecutionMode::Local).unwrap();

    let code = format!(
        "
        use.miden::contracts::wallets::basic->wallet
        
        use.kernel::prologue

        begin
            exec.prologue::prepare_transaction

            push.{recipient}
            push.{note_execution_hint}
            push.{PUBLIC_NOTE}
            push.{aux}
            push.{tag}

            call.wallet::create_note

            # truncate the stack
            swapdw dropw dropw
        end
        ",
        recipient = prepare_word(&recipient),
        PUBLIC_NOTE = NoteType::Public as u8,
        note_execution_hint = Felt::from(NoteExecutionHint::after_block(23.into()).unwrap()),
        tag = tag,
    );

    let process = &tx_context.execute_code(&code).unwrap();
<<<<<<< HEAD
    let process_state: ProcessState = process.into();

    assert_eq!(
        read_root_mem_word(&process_state, NUM_OUTPUT_NOTES_PTR),
=======

    assert_eq!(
        read_root_mem_value(&process.into(), NUM_OUTPUT_NOTES_PTR),
>>>>>>> c4dc749f
        [ONE, ZERO, ZERO, ZERO],
        "number of output notes must increment by 1",
    );

    assert_eq!(
<<<<<<< HEAD
        read_root_mem_word(&process_state, OUTPUT_NOTE_SECTION_OFFSET + OUTPUT_NOTE_RECIPIENT_OFFSET),
=======
        read_root_mem_value(
            &process.into(),
            OUTPUT_NOTE_SECTION_OFFSET + OUTPUT_NOTE_RECIPIENT_OFFSET
        ),
>>>>>>> c4dc749f
        recipient,
        "recipient must be stored at the correct memory location",
    );

    let expected_note_metadata: Word = NoteMetadata::new(
        account_id,
        NoteType::Public,
        tag,
        NoteExecutionHint::after_block(23.into()).unwrap(),
        Felt::new(27),
    )
    .unwrap()
    .into();

    assert_eq!(
<<<<<<< HEAD
        read_root_mem_word(&process_state, OUTPUT_NOTE_SECTION_OFFSET + OUTPUT_NOTE_METADATA_OFFSET),
=======
        read_root_mem_value(
            &process.into(),
            OUTPUT_NOTE_SECTION_OFFSET + OUTPUT_NOTE_METADATA_OFFSET
        ),
>>>>>>> c4dc749f
        [
            expected_note_metadata[0],
            expected_note_metadata[1],
            expected_note_metadata[2],
            expected_note_metadata[3]
        ],
        "metadata must be stored at the correct memory location",
    );

    assert_eq!(
        process.stack.get(0),
        ZERO,
        "top item on the stack is the index of the output note"
    );
}

#[test]
fn test_create_note_with_invalid_tag() {
    let tx_context = TransactionContextBuilder::with_standard_account(ONE).build();

    let invalid_tag = Felt::new((NoteType::Public as u64) << 62);
    let valid_tag: Felt = NoteTag::for_local_use_case(0, 0).unwrap().into();

    // Test invalid tag
    assert!(tx_context.execute_code(&note_creation_script(invalid_tag)).is_err());
    // Test valid tag
    assert!(tx_context.execute_code(&note_creation_script(valid_tag)).is_ok());

    fn note_creation_script(tag: Felt) -> String {
        format!(
            "
            use.miden::contracts::wallets::basic->wallet
            use.kernel::prologue
    
            begin
                exec.prologue::prepare_transaction
    
                push.{recipient}
                push.{execution_hint_always}
                push.{PUBLIC_NOTE}
                push.{aux}
                push.{tag}
    
                call.wallet::create_note

                # clean the stack
                dropw dropw
            end
            ",
            recipient = prepare_word(&[ZERO, ONE, Felt::new(2), Felt::new(3)]),
            execution_hint_always = Felt::from(NoteExecutionHint::always()),
            PUBLIC_NOTE = NoteType::Public as u8,
            aux = Felt::ZERO,
        )
    }
}

#[test]
fn test_create_note_too_many_notes() {
    let tx_context = TransactionContextBuilder::with_standard_account(ONE).build();

    let code = format!(
        "
        use.miden::contracts::wallets::basic->wallet
        use.kernel::constants
        use.kernel::memory
        use.kernel::prologue

        begin
            exec.constants::get_max_num_output_notes
            exec.memory::set_num_output_notes
            exec.prologue::prepare_transaction
            
            push.{recipient}
            push.{execution_hint_always}
            push.{PUBLIC_NOTE}
            push.{aux}
            push.{tag}

            call.wallet::create_note
        end
        ",
        tag = Felt::new(4),
        recipient = prepare_word(&[ZERO, ONE, Felt::new(2), Felt::new(3)]),
        execution_hint_always = Felt::from(NoteExecutionHint::always()),
        PUBLIC_NOTE = NoteType::Public as u8,
        aux = Felt::ZERO,
    );

    let process = tx_context.execute_code(&code);

    assert_execution_error!(process, ERR_TX_NUMBER_OF_OUTPUT_NOTES_EXCEEDS_LIMIT);
}

#[test]
fn test_get_output_notes_commitment() {
    let tx_context = TransactionContextBuilder::with_standard_account(ONE)
        .with_mock_notes_preserved()
        .build();

    // extract input note data
    let input_note_1 = tx_context.tx_inputs().input_notes().get_note(0).note();
    let input_asset_1 = **input_note_1.assets().iter().take(1).collect::<Vec<_>>().first().unwrap();
    let input_note_2 = tx_context.tx_inputs().input_notes().get_note(1).note();
    let input_asset_2 = **input_note_2.assets().iter().take(1).collect::<Vec<_>>().first().unwrap();

    // create output note 1
    let output_serial_no_1 = [Felt::new(8); 4];
    let output_tag_1 = 8888.into();
    let assets = NoteAssets::new(vec![input_asset_1]).unwrap();
    let metadata = NoteMetadata::new(
        tx_context.tx_inputs().account().id(),
        NoteType::Public,
        output_tag_1,
        NoteExecutionHint::Always,
        ZERO,
    )
    .unwrap();
    let inputs = NoteInputs::new(vec![]).unwrap();
    let recipient = NoteRecipient::new(output_serial_no_1, input_note_1.script().clone(), inputs);
    let output_note_1 = Note::new(assets, metadata, recipient);

    // create output note 2
    let output_serial_no_2 = [Felt::new(11); 4];
    let output_tag_2 = 1111.into();
    let assets = NoteAssets::new(vec![input_asset_2]).unwrap();
    let metadata = NoteMetadata::new(
        tx_context.tx_inputs().account().id(),
        NoteType::Public,
        output_tag_2,
        NoteExecutionHint::after_block(123.into()).unwrap(),
        ZERO,
    )
    .unwrap();
    let inputs = NoteInputs::new(vec![]).unwrap();
    let recipient = NoteRecipient::new(output_serial_no_2, input_note_2.script().clone(), inputs);
    let output_note_2 = Note::new(assets, metadata, recipient);

    // compute expected output notes hash
    let expected_output_notes_hash = OutputNotes::new(vec![
        OutputNote::Full(output_note_1.clone()),
        OutputNote::Full(output_note_2.clone()),
    ])
    .unwrap()
    .commitment();

    let code = format!(
        "
        use.std::sys

        use.miden::contracts::wallets::basic->wallet
        use.miden::tx

        use.kernel::prologue
        use.test::account

        begin
            # => [BH, acct_id, IAH, NC]
            exec.prologue::prepare_transaction
            # => []

            # create output note 1
            push.{recipient_1}
            push.{NOTE_EXECUTION_HINT_1}
            push.{PUBLIC_NOTE}
            push.{aux_1}
            push.{tag_1}
            call.wallet::create_note
            # => [note_idx]

            push.{asset_1}
            call.account::add_asset_to_note
            # => [ASSET, note_idx]
            
            dropw drop
            # => []

            # create output note 2
            push.{recipient_2}
            push.{NOTE_EXECUTION_HINT_2}
            push.{PUBLIC_NOTE}
            push.{aux_2}
            push.{tag_2}
            call.wallet::create_note
            # => [note_idx]

            push.{asset_2} 
            call.account::add_asset_to_note
            # => [ASSET, note_idx]

            dropw drop
            # => []

            # compute the output notes hash
            exec.tx::get_output_notes_commitment
            # => [COM]

            # truncate the stack
            exec.sys::truncate_stack
            # => [COM]
        end
        ",
        PUBLIC_NOTE = NoteType::Public as u8,
        NOTE_EXECUTION_HINT_1 = Felt::from(output_note_1.metadata().execution_hint()),
        recipient_1 = prepare_word(&output_note_1.recipient().digest()),
        tag_1 = output_note_1.metadata().tag(),
        aux_1 = output_note_1.metadata().aux(),
        asset_1 = prepare_word(&Word::from(
            **output_note_1.assets().iter().take(1).collect::<Vec<_>>().first().unwrap()
        )),
        recipient_2 = prepare_word(&output_note_2.recipient().digest()),
        NOTE_EXECUTION_HINT_2 = Felt::from(output_note_2.metadata().execution_hint()),
        tag_2 = output_note_2.metadata().tag(),
        aux_2 = output_note_2.metadata().aux(),
        asset_2 = prepare_word(&Word::from(
            **output_note_2.assets().iter().take(1).collect::<Vec<_>>().first().unwrap()
        )),
    );

    let process = &tx_context.execute_code(&code).unwrap();
    let process_state: ProcessState = process.into();

    assert_eq!(
<<<<<<< HEAD
        read_root_mem_word(&process_state, NUM_OUTPUT_NOTES_PTR),
=======
        read_root_mem_value(&process_state, NUM_OUTPUT_NOTES_PTR),
>>>>>>> c4dc749f
        [Felt::new(2), ZERO, ZERO, ZERO],
        "The test creates two notes",
    );
    assert_eq!(
<<<<<<< HEAD
        NoteMetadata::try_from(read_root_mem_word(
=======
        NoteMetadata::try_from(read_root_mem_value(
>>>>>>> c4dc749f
            &process_state,
            OUTPUT_NOTE_SECTION_OFFSET + OUTPUT_NOTE_METADATA_OFFSET
        ))
        .unwrap(),
        *output_note_1.metadata(),
        "Validate the output note 1 metadata",
    );
    assert_eq!(
<<<<<<< HEAD
        NoteMetadata::try_from(read_root_mem_word(
=======
        NoteMetadata::try_from(read_root_mem_value(
>>>>>>> c4dc749f
            &process_state,
            OUTPUT_NOTE_SECTION_OFFSET + OUTPUT_NOTE_METADATA_OFFSET + NOTE_MEM_SIZE
        ))
        .unwrap(),
        *output_note_2.metadata(),
        "Validate the output note 1 metadata",
    );

    assert_eq!(process_state.get_stack_word(0), *expected_output_notes_hash);
}

#[test]
fn test_create_note_and_add_asset() {
    let tx_context = TransactionContextBuilder::with_standard_account(ONE).build();

    let faucet_id = AccountId::try_from(ACCOUNT_ID_FUNGIBLE_FAUCET_ON_CHAIN).unwrap();
    let recipient = [ZERO, ONE, Felt::new(2), Felt::new(3)];
    let aux = Felt::new(27);
    let tag = Felt::new(4);
    let asset = [Felt::new(10), ZERO, faucet_id.suffix(), faucet_id.prefix().as_felt()];

    let code = format!(
        "
        use.miden::contracts::wallets::basic->wallet

        use.kernel::prologue
        use.test::account

        begin
            exec.prologue::prepare_transaction

            push.{recipient}
            push.{NOTE_EXECUTION_HINT}
            push.{PUBLIC_NOTE}
            push.{aux}
            push.{tag}

            call.wallet::create_note
            # => [note_idx]

            push.{asset}
            call.account::add_asset_to_note
            # => [ASSET, note_idx]

            dropw
            # => [note_idx]

            # truncate the stack
            swapdw dropw dropw
        end
        ",
        recipient = prepare_word(&recipient),
        PUBLIC_NOTE = NoteType::Public as u8,
        NOTE_EXECUTION_HINT = Felt::from(NoteExecutionHint::always()),
        tag = tag,
        asset = prepare_word(&asset),
    );

    let process = &tx_context.execute_code(&code).unwrap();
    let process_state: ProcessState = process.into();

    assert_eq!(
<<<<<<< HEAD
        read_root_mem_word(&process_state, OUTPUT_NOTE_SECTION_OFFSET + OUTPUT_NOTE_ASSETS_OFFSET),
=======
        read_root_mem_value(&process_state, OUTPUT_NOTE_SECTION_OFFSET + OUTPUT_NOTE_ASSETS_OFFSET),
>>>>>>> c4dc749f
        asset,
        "asset must be stored at the correct memory location",
    );

    assert_eq!(
        process_state.get_stack_item(0),
        ZERO,
        "top item on the stack is the index to the output note"
    );
}

#[test]
fn test_create_note_and_add_multiple_assets() {
    let tx_context = TransactionContextBuilder::with_standard_account(ONE).build();

    let faucet = AccountId::try_from(ACCOUNT_ID_FUNGIBLE_FAUCET_ON_CHAIN).unwrap();
    let faucet_2 = AccountId::try_from(ACCOUNT_ID_FUNGIBLE_FAUCET_ON_CHAIN_2).unwrap();

    let recipient = [ZERO, ONE, Felt::new(2), Felt::new(3)];
    let aux = Felt::new(27);
    let tag = Felt::new(4);

    let asset = [Felt::new(10), ZERO, faucet.suffix(), faucet.prefix().as_felt()];
    let asset_2 = [Felt::new(20), ZERO, faucet_2.suffix(), faucet_2.prefix().as_felt()];
    let asset_3 = [Felt::new(30), ZERO, faucet_2.suffix(), faucet_2.prefix().as_felt()];
    let asset_2_and_3 = [Felt::new(50), ZERO, faucet_2.suffix(), faucet_2.prefix().as_felt()];

    let non_fungible_asset = NonFungibleAsset::mock(&NON_FUNGIBLE_ASSET_DATA_2);
    let non_fungible_asset_encoded = Word::from(non_fungible_asset);

    let code = format!(
        "
        use.miden::contracts::wallets::basic->wallet

        use.kernel::prologue
        use.test::account

        begin
            exec.prologue::prepare_transaction

            push.{recipient}
            push.{PUBLIC_NOTE}
            push.{aux}
            push.{tag}

            call.wallet::create_note
            # => [note_idx]

            push.{asset}
            call.account::add_asset_to_note dropw
            # => [note_idx]

            push.{asset_2}
            call.account::add_asset_to_note dropw
            # => [note_idx]

            push.{asset_3}
            call.account::add_asset_to_note dropw
            # => [note_idx]

            push.{nft}
            call.account::add_asset_to_note dropw
            # => [note_idx]

            # truncate the stack
            swapdw dropw drop drop drop
        end
        ",
        recipient = prepare_word(&recipient),
        PUBLIC_NOTE = NoteType::Public as u8,
        tag = tag,
        asset = prepare_word(&asset),
        asset_2 = prepare_word(&asset_2),
        asset_3 = prepare_word(&asset_3),
        nft = prepare_word(&non_fungible_asset_encoded),
    );

    let process = &tx_context.execute_code(&code).unwrap();
    let process_state: ProcessState = process.into();

    assert_eq!(
<<<<<<< HEAD
        read_root_mem_word(&process_state, OUTPUT_NOTE_SECTION_OFFSET + OUTPUT_NOTE_ASSETS_OFFSET),
=======
        read_root_mem_value(&process_state, OUTPUT_NOTE_SECTION_OFFSET + OUTPUT_NOTE_ASSETS_OFFSET),
>>>>>>> c4dc749f
        asset,
        "asset must be stored at the correct memory location",
    );

    assert_eq!(
<<<<<<< HEAD
        read_root_mem_word(&process_state, OUTPUT_NOTE_SECTION_OFFSET + OUTPUT_NOTE_ASSETS_OFFSET + 4),
=======
        read_root_mem_value(
            &process_state,
            OUTPUT_NOTE_SECTION_OFFSET + OUTPUT_NOTE_ASSETS_OFFSET + 1
        ),
>>>>>>> c4dc749f
        asset_2_and_3,
        "asset_2 and asset_3 must be stored at the same correct memory location",
    );

    assert_eq!(
<<<<<<< HEAD
        read_root_mem_word(&process_state, OUTPUT_NOTE_SECTION_OFFSET + OUTPUT_NOTE_ASSETS_OFFSET + 8),
=======
        read_root_mem_value(
            &process_state,
            OUTPUT_NOTE_SECTION_OFFSET + OUTPUT_NOTE_ASSETS_OFFSET + 2
        ),
>>>>>>> c4dc749f
        Word::from(non_fungible_asset_encoded),
        "non_fungible_asset must be stored at the correct memory location",
    );

    assert_eq!(
        process_state.get_stack_item(0),
        ZERO,
        "top item on the stack is the index to the output note"
    );
}

#[test]
fn test_create_note_and_add_same_nft_twice() {
    let tx_context = TransactionContextBuilder::with_standard_account(ONE).build();

    let recipient = [ZERO, ONE, Felt::new(2), Felt::new(3)];
    let tag = Felt::new(4);
    let non_fungible_asset = NonFungibleAsset::mock(&[1, 2, 3]);
    let encoded = Word::from(non_fungible_asset);

    let code = format!(
        "
        use.kernel::prologue
        use.test::account
        use.miden::contracts::wallets::basic->wallet

        begin
            exec.prologue::prepare_transaction
            # => []

            padw padw
            push.{recipient}
            push.{execution_hint_always}
            push.{PUBLIC_NOTE}
            push.{aux}
            push.{tag}

            call.wallet::create_note
            # => [note_idx, pad(15)]

            push.{nft} 
            call.account::add_asset_to_note
            # => [NFT, note_idx, pad(15)]
            dropw

            push.{nft} 
            call.account::add_asset_to_note
            # => [NFT, note_idx, pad(15)]

            repeat.5 dropw end
        end
        ",
        recipient = prepare_word(&recipient),
        PUBLIC_NOTE = NoteType::Public as u8,
        execution_hint_always = Felt::from(NoteExecutionHint::always()),
        aux = Felt::new(0),
        tag = tag,
        nft = prepare_word(&encoded),
    );

    let process = tx_context.execute_code(&code);

    assert_execution_error!(process, ERR_NON_FUNGIBLE_ASSET_ALREADY_EXISTS);
}

#[test]
fn test_build_recipient_hash() {
    let tx_context = TransactionContextBuilder::with_standard_account(ONE)
        .with_mock_notes_preserved()
        .build();

    let input_note_1 = tx_context.tx_inputs().input_notes().get_note(0).note();

    // create output note
    let output_serial_no = [ZERO, ONE, Felt::new(2), Felt::new(3)];
    let aux = Felt::new(27);
    let tag = 8888;
    let single_input = 2;
    let inputs = NoteInputs::new(vec![Felt::new(single_input)]).unwrap();
    let input_hash = inputs.commitment();

    let recipient = NoteRecipient::new(output_serial_no, input_note_1.script().clone(), inputs);
    let code = format!(
        "
        use.miden::contracts::wallets::basic->wallet
        use.miden::tx
        use.kernel::prologue

        proc.build_recipient_hash
            exec.tx::build_recipient_hash
        end

        begin
            exec.prologue::prepare_transaction

            # pad the stack before call
            padw

            # input
            push.{input_hash}
            # SCRIPT_HASH
            push.{script_hash}
            # SERIAL_NUM
            push.{output_serial_no}
            # => [SERIAL_NUM, SCRIPT_HASH, INPUT_HASH, pad(4)]

            call.build_recipient_hash
            # => [RECIPIENT, pad(12)]

            push.{execution_hint}
            push.{PUBLIC_NOTE}
            push.{aux}
            push.{tag}
            # => [tag, aux, note_type, execution_hint, RECIPIENT, pad(12)]

            call.wallet::create_note
            # => [note_idx, pad(19)]

            # clean the stack
            dropw dropw dropw dropw dropw
        end
        ",
        input_hash = input_hash,
        script_hash = input_note_1.script().clone().hash(),
        output_serial_no = prepare_word(&output_serial_no),
        PUBLIC_NOTE = NoteType::Public as u8,
        tag = tag,
        execution_hint = Felt::from(NoteExecutionHint::after_block(2.into()).unwrap()),
        aux = aux,
    );

    let process = &tx_context.execute_code(&code).unwrap();
<<<<<<< HEAD
    let process_state: ProcessState = process.into();

    assert_eq!(
        read_root_mem_word(&process_state, NUM_OUTPUT_NOTES_PTR),
=======

    assert_eq!(
        read_root_mem_value(&process.into(), NUM_OUTPUT_NOTES_PTR),
>>>>>>> c4dc749f
        [ONE, ZERO, ZERO, ZERO],
        "number of output notes must increment by 1",
    );

    let recipient_digest: Vec<Felt> = recipient.clone().digest().to_vec();

    assert_eq!(
<<<<<<< HEAD
        read_root_mem_word(&process_state, OUTPUT_NOTE_SECTION_OFFSET + OUTPUT_NOTE_RECIPIENT_OFFSET),
=======
        read_root_mem_value(
            &process.into(),
            OUTPUT_NOTE_SECTION_OFFSET + OUTPUT_NOTE_RECIPIENT_OFFSET
        ),
>>>>>>> c4dc749f
        recipient_digest.as_slice(),
        "recipient hash not correct",
    );
}

// FOREIGN PROCEDURE INVOCATION TESTS
// ================================================================================================

#[test]
fn test_fpi_memory() {
    // Prepare the test data
    let storage_slots =
        vec![AccountStorage::mock_item_0().slot, AccountStorage::mock_item_2().slot];
    let foreign_account_code_source = "
        use.miden::account

        export.get_item_foreign
            # make this foreign procedure unique to make sure that we invoke the procedure of the 
            # foreign account, not the native one
            push.1 drop
            exec.account::get_item

            # truncate the stack
            movup.6 movup.6 movup.6 drop drop drop
        end

        export.get_map_item_foreign
            # make this foreign procedure unique to make sure that we invoke the procedure of the 
            # foreign account, not the native one
            push.2 drop
            exec.account::get_map_item
        end
    ";

    let foreign_account_component = AccountComponent::compile(
        foreign_account_code_source,
        TransactionKernel::testing_assembler(),
        storage_slots.clone(),
    )
    .unwrap()
    .with_supports_all_types();

    let foreign_account = AccountBuilder::new(ChaCha20Rng::from_entropy().gen())
        .with_component(foreign_account_component)
        .build_existing()
        .unwrap();

    let native_account = AccountBuilder::new(ChaCha20Rng::from_entropy().gen())
        .with_component(
            AccountMockComponent::new_with_slots(
                TransactionKernel::testing_assembler(),
                vec![AccountStorage::mock_item_2().slot],
            )
            .unwrap(),
        )
        .build_existing()
        .unwrap();

    let mut mock_chain =
        MockChain::with_accounts(&[native_account.clone(), foreign_account.clone()]);
    mock_chain.seal_block(None);
    let advice_inputs = get_mock_fpi_adv_inputs(&foreign_account, &mock_chain);

    let tx_context = mock_chain
        .build_tx_context(native_account.id(), &[], &[])
        .foreign_account_codes(vec![foreign_account.code().clone()])
        .advice_inputs(advice_inputs.clone())
        .build();

    // GET ITEM
    // --------------------------------------------------------------------------------------------
    // Check the correctness of the memory layout after `get_item_foreign` account procedure
    // invocation

    let code = format!(
        "
        use.std::sys
        
        use.kernel::prologue
        use.miden::tx

        begin
            exec.prologue::prepare_transaction

            # pad the stack for the `execute_foreign_procedure`execution
            padw padw padw push.0.0
            # => [pad(14)]

            # push the index of desired storage item
            push.0

            # get the hash of the `get_item_foreign` procedure of the foreign account 
            push.{get_item_foreign_hash}

            # push the foreign account ID
            push.{foreign_suffix}.{foreign_prefix}
            # => [foreign_account_id_prefix, foreign_account_id_suffix, FOREIGN_PROC_ROOT, storage_item_index, pad(11)]

            exec.tx::execute_foreign_procedure
            # => [STORAGE_VALUE_1]

            # truncate the stack
            exec.sys::truncate_stack
            end
            ",
        foreign_prefix = foreign_account.id().prefix().as_felt(),
        foreign_suffix = foreign_account.id().suffix(),
        get_item_foreign_hash = foreign_account.code().procedures()[0].mast_root(),
    );

    let process = tx_context.execute_code(&code).unwrap();

    assert_eq!(
        process.stack.get_word(0),
        storage_slots[0].value(),
        "Value at the top of the stack (value in the storage at index 0) should be equal [1, 2, 3, 4]",
    );

    foreign_account_data_memory_assertions(&foreign_account, &process);

    // GET MAP ITEM
    // --------------------------------------------------------------------------------------------
    // Check the correctness of the memory layout after `get_map_item` account procedure invocation

    let code = format!(
        "
        use.std::sys

        use.kernel::prologue
        use.miden::tx

        begin
            exec.prologue::prepare_transaction

            # pad the stack for the `execute_foreign_procedure` execution
            padw padw push.0.0
            # => [pad(10)]

            # push the key of desired storage item
            push.{map_key}

            # push the index of desired storage item
            push.1

            # get the hash of the `get_map_item_foreign` account procedure
            push.{get_map_item_foreign_hash}

            # push the foreign account ID
            push.{foreign_suffix}.{foreign_prefix}
            # => [foreign_account_id_prefix, foreign_account_id_suffix, FOREIGN_PROC_ROOT, storage_item_index, MAP_ITEM_KEY, pad(10)]

            exec.tx::execute_foreign_procedure
            # => [MAP_VALUE]

            # truncate the stack
            exec.sys::truncate_stack
        end
        ",
        foreign_prefix = foreign_account.id().prefix().as_felt(),
        foreign_suffix = foreign_account.id().suffix(),
        map_key = STORAGE_LEAVES_2[0].0,
        get_map_item_foreign_hash = foreign_account.code().procedures()[1].mast_root(),
    );

    let process = tx_context.execute_code(&code).unwrap();

    assert_eq!(
        process.stack.get_word(0),
        STORAGE_LEAVES_2[0].1,
        "Value at the top of the stack should be equal [1, 2, 3, 4]",
    );

    foreign_account_data_memory_assertions(&foreign_account, &process);

    // GET ITEM TWICE
    // --------------------------------------------------------------------------------------------
    // Check the correctness of the memory layout after two consecutive invocations of the
    // `get_item` account procedures. Invoking two foreign procedures from the same account should
    // result in reuse of the loaded account.

    let code = format!(
        "
        use.std::sys

        use.kernel::prologue
        use.miden::tx

        begin
            exec.prologue::prepare_transaction

            ### Get the storage item at index 0 #####################
            # pad the stack for the `execute_foreign_procedure`execution
            padw padw padw push.0.0
            # => [pad(14)]

            # push the index of desired storage item
            push.0

            # get the hash of the `get_item_foreign` procedure of the foreign account 
            push.{get_item_foreign_hash}

            # push the foreign account ID
            push.{foreign_suffix}.{foreign_prefix}
            # => [foreign_account_id_prefix, foreign_account_id_suffix, FOREIGN_PROC_ROOT, storage_item_index, pad(14)]

            exec.tx::execute_foreign_procedure dropw
            # => []

            ### Get the storage item at index 0 again ###############
            # pad the stack for the `execute_foreign_procedure`execution
            padw padw padw push.0.0
            # => [pad(14)]

            # push the index of desired storage item
            push.0

            # get the hash of the `get_item_foreign` procedure of the foreign account 
            push.{get_item_foreign_hash}

            # push the foreign account ID
            push.{foreign_suffix}.{foreign_prefix}
            # => [foreign_account_id_prefix, foreign_account_id_suffix, FOREIGN_PROC_ROOT, storage_item_index, pad(14)]

            exec.tx::execute_foreign_procedure

            # truncate the stack
            exec.sys::truncate_stack
        end
        ",
        foreign_prefix = foreign_account.id().prefix().as_felt(),
        foreign_suffix = foreign_account.id().suffix(),
        get_item_foreign_hash = foreign_account.code().procedures()[0].mast_root(),
    );

    let process = &tx_context.execute_code(&code).unwrap();
<<<<<<< HEAD
    let process_state: ProcessState = process.into();
=======
>>>>>>> c4dc749f

    // Check that the second invocation of the foreign procedure from the same account does not load
    // the account data again: already loaded data should be reused.
    //
    // Native account:    [2048; 4095] <- initialized during prologue
    // Foreign account:   [4096; 6143] <- initialized during first FPI
    // Next account slot: [6144; 8191] <- should not be initialized
    assert_eq!(
<<<<<<< HEAD
        try_read_root_mem_value(&process_state, NATIVE_ACCOUNT_DATA_PTR + ACCOUNT_DATA_LENGTH as u32 * 2),
=======
        try_read_root_mem_value(
            &process.into(),
            NATIVE_ACCOUNT_DATA_PTR + ACCOUNT_DATA_LENGTH as u32 * 2
        ),
>>>>>>> c4dc749f
        None,
        "Memory starting from 6144 should stay uninitialized"
    );
}

/// Test the correctness of the foreign procedure execution.
///
/// It checks the foreign account code loading, providing the mast forest to the executor,
/// construction of the account procedure maps and execution the foreign procedure in order to
/// obtain the data from the foreign account's storage slot.
#[test]
fn test_fpi_execute_foreign_procedure() {
    // Prepare the test data
    let storage_slots =
        vec![AccountStorage::mock_item_0().slot, AccountStorage::mock_item_2().slot];
    let foreign_account_code_source = "
        use.miden::account

        export.get_item_foreign
            # make this foreign procedure unique to make sure that we invoke the procedure of the 
            # foreign account, not the native one
            push.1 drop
            exec.account::get_item

            # truncate the stack
            movup.6 movup.6 movup.6 drop drop drop
        end

        export.get_map_item_foreign
            # make this foreign procedure unique to make sure that we invoke the procedure of the 
            # foreign account, not the native one
            push.2 drop
            exec.account::get_map_item
        end
    ";

    let foreign_account_component = AccountComponent::compile(
        foreign_account_code_source,
        TransactionKernel::testing_assembler(),
        storage_slots,
    )
    .unwrap()
    .with_supports_all_types();

    let foreign_account = AccountBuilder::new(ChaCha20Rng::from_entropy().gen())
        .with_component(foreign_account_component)
        .build_existing()
        .unwrap();

    let native_account = AccountBuilder::new(ChaCha20Rng::from_entropy().gen())
        .with_component(
            AccountMockComponent::new_with_slots(TransactionKernel::testing_assembler(), vec![])
                .unwrap(),
        )
        .build_existing()
        .unwrap();

    let mut mock_chain =
        MockChain::with_accounts(&[native_account.clone(), foreign_account.clone()]);
    mock_chain.seal_block(None);
    let advice_inputs = get_mock_fpi_adv_inputs(&foreign_account, &mock_chain);

    let code = format!(
        "
        use.std::sys

        use.miden::tx

        begin
            # get the storage item at index 0
            # pad the stack for the `execute_foreign_procedure`execution
            padw padw padw push.0.0
            # => [pad(14)]

            # push the index of desired storage item
            push.0

            # get the hash of the `get_item` account procedure
            push.{get_item_foreign_hash}

            # push the foreign account ID
            push.{foreign_suffix}.{foreign_prefix}
            # => [foreign_account_id_prefix, foreign_account_id_suffix, FOREIGN_PROC_ROOT, storage_item_index, pad(14)]

            exec.tx::execute_foreign_procedure
            # => [STORAGE_VALUE]

            # assert the correctness of the obtained value
            push.1.2.3.4 assert_eqw
            # => []

            # get the storage map at index 1
            # pad the stack for the `execute_foreign_procedure` execution
            padw padw push.0.0
            # => [pad(10)]

            # push the key of desired storage item
            push.{map_key}

            # push the index of desired storage item
            push.1

            # get the hash of the `get_map_item_foreign` account procedure
            push.{get_map_item_foreign_hash}

            # push the foreign account ID
            push.{foreign_suffix}.{foreign_prefix}
            # => [foreign_account_id_prefix, foreign_account_id_suffix, FOREIGN_PROC_ROOT, storage_item_index, MAP_ITEM_KEY, pad(10)]

            exec.tx::execute_foreign_procedure
            # => [MAP_VALUE]

            # assert the correctness of the obtained value
            push.1.2.3.4 assert_eqw
            # => []

            # truncate the stack
            exec.sys::truncate_stack
        end
        ",
        foreign_prefix = foreign_account.id().prefix().as_felt(),
        foreign_suffix = foreign_account.id().suffix(),
        get_item_foreign_hash = foreign_account.code().procedures()[0].mast_root(),
        get_map_item_foreign_hash = foreign_account.code().procedures()[1].mast_root(),
        map_key = STORAGE_LEAVES_2[0].0,
    );

    let tx_script =
        TransactionScript::compile(code, vec![], TransactionKernel::testing_assembler()).unwrap();

    let tx_context = mock_chain
        .build_tx_context(native_account.id(), &[], &[])
        .advice_inputs(advice_inputs.clone())
        .tx_script(tx_script)
        .build();

    let block_ref = tx_context.tx_inputs().block_header().block_num();
    let note_ids = tx_context
        .tx_inputs()
        .input_notes()
        .iter()
        .map(|note| note.id())
        .collect::<Vec<_>>();

    let mut executor: TransactionExecutor =
        TransactionExecutor::new(tx_context.get_data_store(), None).with_tracing();

    // load the mast forest of the foreign account's code to be able to create an account procedure
    // index map and execute the specified foreign procedure
    executor.load_account_code(foreign_account.code());

    let _executed_transaction = executor
        .execute_transaction(
            native_account.id(),
            block_ref,
            &note_ids,
            tx_context.tx_args().clone(),
        )
        .map_err(|e| e.to_string())
        .unwrap();
}

// HELPER FUNCTIONS
// ================================================================================================

fn get_mock_fpi_adv_inputs(foreign_account: &Account, mock_chain: &MockChain) -> AdviceInputs {
    let mut advice_inputs = AdviceInputs::default();
    TransactionKernel::extend_advice_inputs_for_account(
        &mut advice_inputs,
        &foreign_account.clone().into(),
        foreign_account.code(),
        &foreign_account.storage().get_header(),
        // Provide the merkle path of the foreign account to be able to verify that the account
        // database has the hash of this foreign account. Verification is done during the
        // execution of the `kernel::account::validate_current_foreign_account` procedure.
        &MerklePath::new(
            mock_chain
                .accounts()
                  // TODO: Update.
                .open(&LeafIndex::<ACCOUNT_TREE_DEPTH>::new(foreign_account.id().prefix().as_felt().as_int()).unwrap())
                .path
                .into(),
        ),
    )
    .unwrap();

    for slot in foreign_account.storage().slots() {
        // if there are storage maps, we populate the merkle store and advice map
        if let StorageSlot::Map(map) = slot {
            // extend the merkle store and map with the storage maps
            advice_inputs.extend_merkle_store(map.inner_nodes());
            // populate advice map with Sparse Merkle Tree leaf nodes
            advice_inputs
                .extend_map(map.leaves().map(|(_, leaf)| (leaf.hash(), leaf.to_elements())));
        }
    }

    advice_inputs
}

fn foreign_account_data_memory_assertions(foreign_account: &Account, process: &Process) {
<<<<<<< HEAD
    let process_state: ProcessState = process.into();
    let foreign_account_data_ptr = NATIVE_ACCOUNT_DATA_PTR + ACCOUNT_DATA_LENGTH as u32;

    assert_eq!(
        read_root_mem_word(&process_state, foreign_account_data_ptr + ACCT_ID_AND_NONCE_OFFSET),
=======
    let foreign_account_data_ptr = NATIVE_ACCOUNT_DATA_PTR + ACCOUNT_DATA_LENGTH as u32;

    assert_eq!(
        read_root_mem_value(&process.into(), foreign_account_data_ptr + ACCT_ID_AND_NONCE_OFFSET),
>>>>>>> c4dc749f
        [
            foreign_account.id().suffix(),
            foreign_account.id().prefix().as_felt(),
            ZERO,
            foreign_account.nonce()
        ],
    );

    assert_eq!(
<<<<<<< HEAD
        read_root_mem_word(&process_state, foreign_account_data_ptr + ACCT_VAULT_ROOT_OFFSET),
=======
        read_root_mem_value(&process.into(), foreign_account_data_ptr + ACCT_VAULT_ROOT_OFFSET),
>>>>>>> c4dc749f
        foreign_account.vault().commitment().as_elements(),
    );

    assert_eq!(
<<<<<<< HEAD
        read_root_mem_word(&process_state, foreign_account_data_ptr + ACCT_STORAGE_COMMITMENT_OFFSET),
=======
        read_root_mem_value(
            &process.into(),
            foreign_account_data_ptr + ACCT_STORAGE_COMMITMENT_OFFSET
        ),
>>>>>>> c4dc749f
        Word::from(foreign_account.storage().commitment()),
    );

    assert_eq!(
<<<<<<< HEAD
        read_root_mem_word(&process_state, foreign_account_data_ptr + ACCT_CODE_COMMITMENT_OFFSET),
=======
        read_root_mem_value(
            &process.into(),
            foreign_account_data_ptr + ACCT_CODE_COMMITMENT_OFFSET
        ),
>>>>>>> c4dc749f
        foreign_account.code().commitment().as_elements(),
    );

    assert_eq!(
<<<<<<< HEAD
        read_root_mem_word(&process_state, foreign_account_data_ptr + NUM_ACCT_STORAGE_SLOTS_OFFSET),
=======
        read_root_mem_value(
            &process.into(),
            foreign_account_data_ptr + NUM_ACCT_STORAGE_SLOTS_OFFSET
        ),
>>>>>>> c4dc749f
        [
            u16::try_from(foreign_account.storage().slots().len()).unwrap().into(),
            ZERO,
            ZERO,
            ZERO
        ],
    );

    for (i, elements) in foreign_account
        .storage()
        .as_elements()
        .chunks(StorageSlot::NUM_ELEMENTS_PER_STORAGE_SLOT / 2)
        .enumerate()
    {
        assert_eq!(
<<<<<<< HEAD
            read_root_mem_word(
                &process_state,
                foreign_account_data_ptr + ACCT_STORAGE_SLOTS_SECTION_OFFSET + (i as u32) * 4
=======
            read_root_mem_value(
                &process.into(),
                foreign_account_data_ptr + ACCT_STORAGE_SLOTS_SECTION_OFFSET + i as u32
>>>>>>> c4dc749f
            ),
            Word::try_from(elements).unwrap(),
        )
    }

    assert_eq!(
<<<<<<< HEAD
        read_root_mem_word(&process_state, foreign_account_data_ptr + NUM_ACCT_PROCEDURES_OFFSET),
=======
        read_root_mem_value(&process.into(), foreign_account_data_ptr + NUM_ACCT_PROCEDURES_OFFSET),
>>>>>>> c4dc749f
        [
            u16::try_from(foreign_account.code().procedures().len()).unwrap().into(),
            ZERO,
            ZERO,
            ZERO
        ],
    );

    for (i, elements) in foreign_account
        .code()
        .as_elements()
        .chunks(AccountProcedureInfo::NUM_ELEMENTS_PER_PROC / 2)
        .enumerate()
    {
        assert_eq!(
<<<<<<< HEAD
            read_root_mem_word(
                &process_state,
                foreign_account_data_ptr + ACCT_PROCEDURES_SECTION_OFFSET + (i as u32) * 4
=======
            read_root_mem_value(
                &process.into(),
                foreign_account_data_ptr + ACCT_PROCEDURES_SECTION_OFFSET + i as u32
>>>>>>> c4dc749f
            ),
            Word::try_from(elements).unwrap(),
        );
    }
}<|MERGE_RESOLUTION|>--- conflicted
+++ resolved
@@ -46,11 +46,7 @@
 use crate::{
     assert_execution_error,
     testing::{MockChain, TransactionContextBuilder},
-<<<<<<< HEAD
-    tests::kernel_tests::{read_root_mem_word, try_read_root_mem_value},
-=======
-    tests::kernel_tests::{read_root_mem_value, try_read_root_mem_value},
->>>>>>> c4dc749f
+    tests::kernel_tests::{read_root_mem_word, try_read_root_mem_word},
     TransactionExecutor,
 };
 
@@ -91,29 +87,18 @@
     );
 
     let process = &tx_context.execute_code(&code).unwrap();
-<<<<<<< HEAD
-    let process_state: ProcessState = process.into();
-
-    assert_eq!(
-        read_root_mem_word(&process_state, NUM_OUTPUT_NOTES_PTR),
-=======
-
-    assert_eq!(
-        read_root_mem_value(&process.into(), NUM_OUTPUT_NOTES_PTR),
->>>>>>> c4dc749f
+
+    assert_eq!(
+        read_root_mem_word(&process.into(), NUM_OUTPUT_NOTES_PTR),
         [ONE, ZERO, ZERO, ZERO],
         "number of output notes must increment by 1",
     );
 
     assert_eq!(
-<<<<<<< HEAD
-        read_root_mem_word(&process_state, OUTPUT_NOTE_SECTION_OFFSET + OUTPUT_NOTE_RECIPIENT_OFFSET),
-=======
-        read_root_mem_value(
+        read_root_mem_word(
             &process.into(),
             OUTPUT_NOTE_SECTION_OFFSET + OUTPUT_NOTE_RECIPIENT_OFFSET
         ),
->>>>>>> c4dc749f
         recipient,
         "recipient must be stored at the correct memory location",
     );
@@ -129,14 +114,10 @@
     .into();
 
     assert_eq!(
-<<<<<<< HEAD
-        read_root_mem_word(&process_state, OUTPUT_NOTE_SECTION_OFFSET + OUTPUT_NOTE_METADATA_OFFSET),
-=======
-        read_root_mem_value(
+        read_root_mem_word(
             &process.into(),
             OUTPUT_NOTE_SECTION_OFFSET + OUTPUT_NOTE_METADATA_OFFSET
         ),
->>>>>>> c4dc749f
         [
             expected_note_metadata[0],
             expected_note_metadata[1],
@@ -360,20 +341,12 @@
     let process_state: ProcessState = process.into();
 
     assert_eq!(
-<<<<<<< HEAD
         read_root_mem_word(&process_state, NUM_OUTPUT_NOTES_PTR),
-=======
-        read_root_mem_value(&process_state, NUM_OUTPUT_NOTES_PTR),
->>>>>>> c4dc749f
         [Felt::new(2), ZERO, ZERO, ZERO],
         "The test creates two notes",
     );
     assert_eq!(
-<<<<<<< HEAD
         NoteMetadata::try_from(read_root_mem_word(
-=======
-        NoteMetadata::try_from(read_root_mem_value(
->>>>>>> c4dc749f
             &process_state,
             OUTPUT_NOTE_SECTION_OFFSET + OUTPUT_NOTE_METADATA_OFFSET
         ))
@@ -382,11 +355,7 @@
         "Validate the output note 1 metadata",
     );
     assert_eq!(
-<<<<<<< HEAD
         NoteMetadata::try_from(read_root_mem_word(
-=======
-        NoteMetadata::try_from(read_root_mem_value(
->>>>>>> c4dc749f
             &process_state,
             OUTPUT_NOTE_SECTION_OFFSET + OUTPUT_NOTE_METADATA_OFFSET + NOTE_MEM_SIZE
         ))
@@ -449,11 +418,7 @@
     let process_state: ProcessState = process.into();
 
     assert_eq!(
-<<<<<<< HEAD
         read_root_mem_word(&process_state, OUTPUT_NOTE_SECTION_OFFSET + OUTPUT_NOTE_ASSETS_OFFSET),
-=======
-        read_root_mem_value(&process_state, OUTPUT_NOTE_SECTION_OFFSET + OUTPUT_NOTE_ASSETS_OFFSET),
->>>>>>> c4dc749f
         asset,
         "asset must be stored at the correct memory location",
     );
@@ -535,37 +500,25 @@
     let process_state: ProcessState = process.into();
 
     assert_eq!(
-<<<<<<< HEAD
         read_root_mem_word(&process_state, OUTPUT_NOTE_SECTION_OFFSET + OUTPUT_NOTE_ASSETS_OFFSET),
-=======
-        read_root_mem_value(&process_state, OUTPUT_NOTE_SECTION_OFFSET + OUTPUT_NOTE_ASSETS_OFFSET),
->>>>>>> c4dc749f
         asset,
         "asset must be stored at the correct memory location",
     );
 
     assert_eq!(
-<<<<<<< HEAD
-        read_root_mem_word(&process_state, OUTPUT_NOTE_SECTION_OFFSET + OUTPUT_NOTE_ASSETS_OFFSET + 4),
-=======
-        read_root_mem_value(
+        read_root_mem_word(
             &process_state,
-            OUTPUT_NOTE_SECTION_OFFSET + OUTPUT_NOTE_ASSETS_OFFSET + 1
+            OUTPUT_NOTE_SECTION_OFFSET + OUTPUT_NOTE_ASSETS_OFFSET + 4
         ),
->>>>>>> c4dc749f
         asset_2_and_3,
         "asset_2 and asset_3 must be stored at the same correct memory location",
     );
 
     assert_eq!(
-<<<<<<< HEAD
-        read_root_mem_word(&process_state, OUTPUT_NOTE_SECTION_OFFSET + OUTPUT_NOTE_ASSETS_OFFSET + 8),
-=======
-        read_root_mem_value(
+        read_root_mem_word(
             &process_state,
-            OUTPUT_NOTE_SECTION_OFFSET + OUTPUT_NOTE_ASSETS_OFFSET + 2
+            OUTPUT_NOTE_SECTION_OFFSET + OUTPUT_NOTE_ASSETS_OFFSET + 8
         ),
->>>>>>> c4dc749f
         Word::from(non_fungible_asset_encoded),
         "non_fungible_asset must be stored at the correct memory location",
     );
@@ -698,16 +651,9 @@
     );
 
     let process = &tx_context.execute_code(&code).unwrap();
-<<<<<<< HEAD
-    let process_state: ProcessState = process.into();
-
-    assert_eq!(
-        read_root_mem_word(&process_state, NUM_OUTPUT_NOTES_PTR),
-=======
-
-    assert_eq!(
-        read_root_mem_value(&process.into(), NUM_OUTPUT_NOTES_PTR),
->>>>>>> c4dc749f
+
+    assert_eq!(
+        read_root_mem_word(&process.into(), NUM_OUTPUT_NOTES_PTR),
         [ONE, ZERO, ZERO, ZERO],
         "number of output notes must increment by 1",
     );
@@ -715,14 +661,10 @@
     let recipient_digest: Vec<Felt> = recipient.clone().digest().to_vec();
 
     assert_eq!(
-<<<<<<< HEAD
-        read_root_mem_word(&process_state, OUTPUT_NOTE_SECTION_OFFSET + OUTPUT_NOTE_RECIPIENT_OFFSET),
-=======
-        read_root_mem_value(
+        read_root_mem_word(
             &process.into(),
             OUTPUT_NOTE_SECTION_OFFSET + OUTPUT_NOTE_RECIPIENT_OFFSET
         ),
->>>>>>> c4dc749f
         recipient_digest.as_slice(),
         "recipient hash not correct",
     );
@@ -958,10 +900,6 @@
     );
 
     let process = &tx_context.execute_code(&code).unwrap();
-<<<<<<< HEAD
-    let process_state: ProcessState = process.into();
-=======
->>>>>>> c4dc749f
 
     // Check that the second invocation of the foreign procedure from the same account does not load
     // the account data again: already loaded data should be reused.
@@ -970,14 +908,10 @@
     // Foreign account:   [4096; 6143] <- initialized during first FPI
     // Next account slot: [6144; 8191] <- should not be initialized
     assert_eq!(
-<<<<<<< HEAD
-        try_read_root_mem_value(&process_state, NATIVE_ACCOUNT_DATA_PTR + ACCOUNT_DATA_LENGTH as u32 * 2),
-=======
-        try_read_root_mem_value(
+        try_read_root_mem_word(
             &process.into(),
             NATIVE_ACCOUNT_DATA_PTR + ACCOUNT_DATA_LENGTH as u32 * 2
         ),
->>>>>>> c4dc749f
         None,
         "Memory starting from 6144 should stay uninitialized"
     );
@@ -1179,18 +1113,10 @@
 }
 
 fn foreign_account_data_memory_assertions(foreign_account: &Account, process: &Process) {
-<<<<<<< HEAD
-    let process_state: ProcessState = process.into();
     let foreign_account_data_ptr = NATIVE_ACCOUNT_DATA_PTR + ACCOUNT_DATA_LENGTH as u32;
 
     assert_eq!(
-        read_root_mem_word(&process_state, foreign_account_data_ptr + ACCT_ID_AND_NONCE_OFFSET),
-=======
-    let foreign_account_data_ptr = NATIVE_ACCOUNT_DATA_PTR + ACCOUNT_DATA_LENGTH as u32;
-
-    assert_eq!(
-        read_root_mem_value(&process.into(), foreign_account_data_ptr + ACCT_ID_AND_NONCE_OFFSET),
->>>>>>> c4dc749f
+        read_root_mem_word(&process.into(), foreign_account_data_ptr + ACCT_ID_AND_NONCE_OFFSET),
         [
             foreign_account.id().suffix(),
             foreign_account.id().prefix().as_felt(),
@@ -1200,47 +1126,28 @@
     );
 
     assert_eq!(
-<<<<<<< HEAD
-        read_root_mem_word(&process_state, foreign_account_data_ptr + ACCT_VAULT_ROOT_OFFSET),
-=======
-        read_root_mem_value(&process.into(), foreign_account_data_ptr + ACCT_VAULT_ROOT_OFFSET),
->>>>>>> c4dc749f
+        read_root_mem_word(&process.into(), foreign_account_data_ptr + ACCT_VAULT_ROOT_OFFSET),
         foreign_account.vault().commitment().as_elements(),
     );
 
     assert_eq!(
-<<<<<<< HEAD
-        read_root_mem_word(&process_state, foreign_account_data_ptr + ACCT_STORAGE_COMMITMENT_OFFSET),
-=======
-        read_root_mem_value(
+        read_root_mem_word(
             &process.into(),
             foreign_account_data_ptr + ACCT_STORAGE_COMMITMENT_OFFSET
         ),
->>>>>>> c4dc749f
         Word::from(foreign_account.storage().commitment()),
     );
 
     assert_eq!(
-<<<<<<< HEAD
-        read_root_mem_word(&process_state, foreign_account_data_ptr + ACCT_CODE_COMMITMENT_OFFSET),
-=======
-        read_root_mem_value(
-            &process.into(),
-            foreign_account_data_ptr + ACCT_CODE_COMMITMENT_OFFSET
-        ),
->>>>>>> c4dc749f
+        read_root_mem_word(&process.into(), foreign_account_data_ptr + ACCT_CODE_COMMITMENT_OFFSET),
         foreign_account.code().commitment().as_elements(),
     );
 
     assert_eq!(
-<<<<<<< HEAD
-        read_root_mem_word(&process_state, foreign_account_data_ptr + NUM_ACCT_STORAGE_SLOTS_OFFSET),
-=======
-        read_root_mem_value(
+        read_root_mem_word(
             &process.into(),
             foreign_account_data_ptr + NUM_ACCT_STORAGE_SLOTS_OFFSET
         ),
->>>>>>> c4dc749f
         [
             u16::try_from(foreign_account.storage().slots().len()).unwrap().into(),
             ZERO,
@@ -1256,26 +1163,16 @@
         .enumerate()
     {
         assert_eq!(
-<<<<<<< HEAD
             read_root_mem_word(
-                &process_state,
+                &process.into(),
                 foreign_account_data_ptr + ACCT_STORAGE_SLOTS_SECTION_OFFSET + (i as u32) * 4
-=======
-            read_root_mem_value(
-                &process.into(),
-                foreign_account_data_ptr + ACCT_STORAGE_SLOTS_SECTION_OFFSET + i as u32
->>>>>>> c4dc749f
             ),
             Word::try_from(elements).unwrap(),
         )
     }
 
     assert_eq!(
-<<<<<<< HEAD
-        read_root_mem_word(&process_state, foreign_account_data_ptr + NUM_ACCT_PROCEDURES_OFFSET),
-=======
-        read_root_mem_value(&process.into(), foreign_account_data_ptr + NUM_ACCT_PROCEDURES_OFFSET),
->>>>>>> c4dc749f
+        read_root_mem_word(&process.into(), foreign_account_data_ptr + NUM_ACCT_PROCEDURES_OFFSET),
         [
             u16::try_from(foreign_account.code().procedures().len()).unwrap().into(),
             ZERO,
@@ -1291,15 +1188,9 @@
         .enumerate()
     {
         assert_eq!(
-<<<<<<< HEAD
             read_root_mem_word(
-                &process_state,
+                &process.into(),
                 foreign_account_data_ptr + ACCT_PROCEDURES_SECTION_OFFSET + (i as u32) * 4
-=======
-            read_root_mem_value(
-                &process.into(),
-                foreign_account_data_ptr + ACCT_PROCEDURES_SECTION_OFFSET + i as u32
->>>>>>> c4dc749f
             ),
             Word::try_from(elements).unwrap(),
         );

#![no_std]

#[macro_use]
extern crate alloc;

#[cfg(feature = "std")]
extern crate std;

use miden_lib::transaction::TransactionKernel;
pub use miden_objects::transaction::TransactionInputs;
use miden_objects::{
    accounts::{AccountCode, AccountId},
    notes::{NoteId, NoteScript},
    transaction::{ExecutedTransaction, PreparedTransaction},
    vm::{CodeBlock, Program},
    AccountError, Digest,
};
use vm_processor::{ExecutionError, RecAdviceProvider};

mod compiler;
pub use compiler::{ScriptTarget, TransactionCompiler};

mod executor;
pub use executor::{DataStore, TransactionExecutor};

pub mod host;
pub use host::{TransactionHost, TransactionProgress};

mod prover;
pub use prover::{ProvingOptions, TransactionProver};

mod verifier;
pub use verifier::TransactionVerifier;

mod error;
pub use error::{
    AuthenticationError, DataStoreError, TransactionCompilerError, TransactionExecutorError,
    TransactionProverError, TransactionVerifierError, KERNEL_ERRORS,
};

<<<<<<< HEAD
#[cfg(feature = "testing")]
pub mod testing;
=======
pub mod auth;
>>>>>>> 0206e214

#[cfg(test)]
mod tests;

#[cfg(test)]
mod kernel_tests;

// RE-EXPORTS
// ================================================================================================
pub use miden_objects::utils;<|MERGE_RESOLUTION|>--- conflicted
+++ resolved
@@ -38,12 +38,10 @@
     TransactionProverError, TransactionVerifierError, KERNEL_ERRORS,
 };
 
-<<<<<<< HEAD
+pub mod auth;
+
 #[cfg(feature = "testing")]
 pub mod testing;
-=======
-pub mod auth;
->>>>>>> 0206e214
 
 #[cfg(test)]
 mod tests;

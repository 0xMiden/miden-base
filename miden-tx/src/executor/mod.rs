--- conflicted
+++ resolved
@@ -112,14 +112,9 @@
         notes: &[NoteId],
         tx_args: TransactionArgs,
     ) -> Result<ExecutedTransaction, TransactionExecutorError> {
-<<<<<<< HEAD
-        let transaction =
-            maybe_await!(self.prepare_transaction(account_id, block_num, notes, tx_args))?;
-=======
         let tx_inputs =
             maybe_await!(self.data_store.get_transaction_inputs(account_id, block_ref, notes))
                 .map_err(TransactionExecutorError::FetchTransactionInputsFailed)?;
->>>>>>> 07b1368e
 
         let (stack_inputs, advice_inputs) =
             TransactionKernel::prepare_inputs(&tx_inputs, &tx_args, None);

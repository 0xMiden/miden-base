--- conflicted
+++ resolved
@@ -42,14 +42,7 @@
     /// # Errors
     /// Returns an error if the procedure at the top of the operand stack is not present in this
     /// map.
-<<<<<<< HEAD
-    pub fn get_proc_index(
-        &self,
-        process: &ProcessState,
-    ) -> Result<u8, TransactionKernelError> {
-=======
     pub fn get_proc_index(&self, process: &ProcessState) -> Result<u8, TransactionKernelError> {
->>>>>>> c4dc749f
         // get current account code commitment
         let code_commitment = {
             let curr_data_ptr = process

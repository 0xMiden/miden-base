.DEFAULT_GOAL := help

.PHONY: help
help:
	@grep -E '^[a-zA-Z_-]+:.*?## .*$$' $(MAKEFILE_LIST) | sort | awk 'BEGIN {FS = ":.*?## "}; {printf "\033[36m%-30s\033[0m %s\n", $$1, $$2}'

# -- variables --------------------------------------------------------------------------------------

WARNINGS=RUSTDOCFLAGS="-D warnings"
ALL_FEATURES_BUT_ASYNC=--features concurrent,testing
# Enable file generation in the `src` directory.
# This is used in the build scripts of miden-lib.
BUILD_GENERATED_FILES_IN_SRC=BUILD_GENERATED_FILES_IN_SRC=1
# Enable backtraces for tests where we return an anyhow::Result. If enabled, anyhow::Error will
# then contain a `Backtrace` and print it when a test returns an error.
BACKTRACE=RUST_BACKTRACE=1

# -- linting --------------------------------------------------------------------------------------

.PHONY: clippy
clippy: ## Runs Clippy with configs
	cargo clippy --workspace --all-targets $(ALL_FEATURES_BUT_ASYNC) -- -D warnings


.PHONY: clippy-no-std
clippy-no-std: ## Runs Clippy with configs
	cargo clippy --no-default-features --target wasm32-unknown-unknown --workspace --lib --exclude bench-prover -- -D warnings


.PHONY: fix
fix: ## Runs Fix with configs
	cargo fix --workspace --allow-staged --allow-dirty --all-targets $(ALL_FEATURES_BUT_ASYNC)


.PHONY: format
format: ## Runs Format using nightly toolchain
	cargo +nightly fmt --all


.PHONY: format-check
format-check: ## Runs Format using nightly toolchain but only in check mode
	cargo +nightly fmt --all --check


.PHONY: lint
lint: ## Runs all linting tasks at once (Clippy, fixing, formatting)
	@$(BUILD_GENERATED_FILES_IN_SRC) $(MAKE) format
	@$(BUILD_GENERATED_FILES_IN_SRC) $(MAKE) fix
	@$(BUILD_GENERATED_FILES_IN_SRC) $(MAKE) clippy
	@$(BUILD_GENERATED_FILES_IN_SRC) $(MAKE) clippy-no-std

# --- docs ----------------------------------------------------------------------------------------

.PHONY: doc
doc: ## Generates & checks documentation
	$(WARNINGS) cargo doc $(ALL_FEATURES_BUT_ASYNC) --keep-going --release


.PHONY: book
book: ## Builds the book & serves documentation site
	mdbook serve --open docs

# --- testing -------------------------------------------------------------------------------------

.PHONY: test-build
test-build: ## Build the test binary
<<<<<<< HEAD
	cargo nextest run --cargo-profile test-dev --features concurrent,testing,std --no-run


.PHONY: test
test: ## Run all tests
	$(BACKTRACE) cargo nextest run --profile default --cargo-profile test-dev --features concurrent,testing,std
=======
	$(BUILD_GENERATED_FILES_IN_SRC) cargo nextest run --cargo-profile test-dev --features concurrent,testing --no-run


.PHONY: test
test: ## Run all tests. Running `make test name=test_name` will only run the test `test_name`.
	$(BUILD_GENERATED_FILES_IN_SRC) $(BACKTRACE) cargo nextest run --profile default --cargo-profile test-dev --features concurrent,testing $(name)

>>>>>>> e453eeef

# This uses the std feature to be able to load the MASM source files back into the assembler
# source manager (see `source_manager_ext::load_masm_source_files`).
.PHONY: test-dev
test-dev: ## Run default tests excluding slow prove tests in debug mode intended to be run locally
<<<<<<< HEAD
	$(BACKTRACE) cargo nextest run --profile default --features concurrent,testing,std --filter-expr "not test(prove)"
=======
	$(BUILD_GENERATED_FILES_IN_SRC) $(BACKTRACE) cargo nextest run --profile default --cargo-profile test-dev --features concurrent,testing --filter-expr "not test(prove)"
>>>>>>> e453eeef


.PHONY: test-docs
test-docs: ## Run documentation tests
	$(WARNINGS) cargo test --doc $(ALL_FEATURES_BUT_ASYNC)


# --- checking ------------------------------------------------------------------------------------

.PHONY: check
check: ## Check all targets and features for errors without code generation
	$(BUILD_GENERATED_FILES_IN_SRC) cargo check --all-targets $(ALL_FEATURES_BUT_ASYNC)


.PHONY: check-no-std
check-no-std: ## Check the no-std target without any features for errors without code generation
	$(BUILD_GENERATED_FILES_IN_SRC) cargo check --no-default-features --target wasm32-unknown-unknown --workspace --lib

# --- building ------------------------------------------------------------------------------------

.PHONY: build
build: ## By default we should build in release mode
	$(BUILD_GENERATED_FILES_IN_SRC) cargo build --release


.PHONY: build-no-std
build-no-std: ## Build without the standard library
	$(BUILD_GENERATED_FILES_IN_SRC) cargo build --no-default-features --target wasm32-unknown-unknown --workspace --lib --exclude bench-prover


.PHONY: build-no-std-testing
build-no-std-testing: ## Build without the standard library. Includes the `testing` feature
	$(BUILD_GENERATED_FILES_IN_SRC) cargo build --no-default-features --target wasm32-unknown-unknown --workspace --exclude miden-bench-tx --features testing --exclude bench-prover


.PHONY: build-async
build-async: ## Build with the `async` feature enabled (only libraries)
	$(BUILD_GENERATED_FILES_IN_SRC) cargo build --lib --release --features async --workspace --exclude bench-prover

# --- benchmarking --------------------------------------------------------------------------------

.PHONY: bench-tx
bench-tx: ## Run transaction benchmarks
	cargo run --bin bench-tx

.PHONY: bench-prover
bench-prover: ## Run prover benchmarks and consolidate results.
	cargo bench --bin bench-prover --bench benches
	cargo run --bin bench-prover<|MERGE_RESOLUTION|>--- conflicted
+++ resolved
@@ -64,32 +64,19 @@
 
 .PHONY: test-build
 test-build: ## Build the test binary
-<<<<<<< HEAD
-	cargo nextest run --cargo-profile test-dev --features concurrent,testing,std --no-run
-
-
-.PHONY: test
-test: ## Run all tests
-	$(BACKTRACE) cargo nextest run --profile default --cargo-profile test-dev --features concurrent,testing,std
-=======
-	$(BUILD_GENERATED_FILES_IN_SRC) cargo nextest run --cargo-profile test-dev --features concurrent,testing --no-run
+	$(BUILD_GENERATED_FILES_IN_SRC) cargo nextest run --cargo-profile test-dev --features concurrent,testing,std --no-run
 
 
 .PHONY: test
 test: ## Run all tests. Running `make test name=test_name` will only run the test `test_name`.
-	$(BUILD_GENERATED_FILES_IN_SRC) $(BACKTRACE) cargo nextest run --profile default --cargo-profile test-dev --features concurrent,testing $(name)
+	$(BUILD_GENERATED_FILES_IN_SRC) $(BACKTRACE) cargo nextest run --profile default --cargo-profile test-dev --features concurrent,testing,std $(name)
 
->>>>>>> e453eeef
 
 # This uses the std feature to be able to load the MASM source files back into the assembler
 # source manager (see `source_manager_ext::load_masm_source_files`).
 .PHONY: test-dev
 test-dev: ## Run default tests excluding slow prove tests in debug mode intended to be run locally
-<<<<<<< HEAD
-	$(BACKTRACE) cargo nextest run --profile default --features concurrent,testing,std --filter-expr "not test(prove)"
-=======
-	$(BUILD_GENERATED_FILES_IN_SRC) $(BACKTRACE) cargo nextest run --profile default --cargo-profile test-dev --features concurrent,testing --filter-expr "not test(prove)"
->>>>>>> e453eeef
+	$(BUILD_GENERATED_FILES_IN_SRC) $(BACKTRACE) cargo nextest run --profile default --cargo-profile test-dev --features concurrent,testing,std --filter-expr "not test(prove)"
 
 
 .PHONY: test-docs

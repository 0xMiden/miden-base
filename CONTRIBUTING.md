# Contributing to Miden Base

#### First off, thanks for taking the time to contribute!

We want to make contributing to this project as easy and transparent as possible, whether it's:

- Reporting a [bug](https://github.com/0xMiden/miden-base/issues/new?assignees=&labels=bug&projects=&template=1-bugreport.yml)
- Taking part in [discussions](https://github.com/0xMiden/miden-base/discussions)
- Submitting a [fix](https://github.com/0xMiden/miden-base/pulls)
- Proposing new [features](https://github.com/0xMiden/miden-base/issues/new?assignees=&labels=enhancement&projects=&template=2-feature-request.yml)

&nbsp;

## Flow

We are using [Github Flow](https://docs.github.com/en/get-started/quickstart/github-flow), so all code changes happen through pull requests from a [forked repo](https://docs.github.com/en/get-started/quickstart/fork-a-repo).

### Branching

- The current active branch is `next`. Every branch with a fix/feature must be forked from `next`.

- The branch name should contain a short issue/feature description separated with hyphens [(kebab-case)](https://en.wikipedia.org/wiki/Letter_case#Kebab_case).

  For example, if the issue title is `Fix functionality X in component Y` then the branch name will be something like: `fix-x-in-y`.

- New branch should be rebased from `next` before submitting a PR in case there have been changes to avoid merge commits.
  i.e. this branches state:

  ```
          A---B---C fix-x-in-y
         /
    D---E---F---G next
            |   |
         (F, G) changes happened after `fix-x-in-y` forked
  ```

  should become this after rebase:

  ```
                  A'--B'--C' fix-x-in-y
                 /
    D---E---F---G next
  ```

  More about rebase [here](https://git-scm.com/docs/git-rebase) and [here](https://www.atlassian.com/git/tutorials/rewriting-history/git-rebase#:~:text=What%20is%20git%20rebase%3F,of%20a%20feature%20branching%20workflow.)

### Commit messages

- Commit messages should be written in a short, descriptive manner and be prefixed with tags for the change type and scope (if possible) according to the [semantic commit](https://gist.github.com/joshbuchea/6f47e86d2510bce28f8e7f42ae84c716) scheme.
  For example, a new change to the `miden-objects` crate might have the following message: `feat(miden-objects): Added Account deserialization`

- Also squash commits to logically separated, distinguishable stages to keep git log clean:

  ```
  7hgf8978g9... Added A to X \
                              \  (squash)
  gh354354gh... oops, typo --- * ---------> 9fh1f51gh7... feat(X): add A && B
                              /
  85493g2458... Added B to X /


  789fdfffdf... Fixed D in Y \
                              \  (squash)
  787g8fgf78... blah  blah --- * ---------> 4070df6f00... fix(Y): fixed D && C
                              /
  9080gf6567... Fixed C in Y /
  ```

### Code Style and Documentation

- For documentation in the codebase, we follow the [rustdoc](https://doc.rust-lang.org/rust-by-example/meta/doc.html) convention with no more than 100 characters per line.
- For code sections, we use code separators like the following to a width of 100 characters::

  ```
  // CODE SECTION HEADER
  // ================================================================================
  ```

<<<<<<< HEAD
- [Rustfmt](https://github.com/rust-lang/rustfmt), [Clippy](https://github.com/rust-lang/rust-clippy) and [Rustdoc](https://doc.rust-lang.org/rustdoc/index.html) linting is included in CI pipeline. Anyways it's preferable to run linting locally before push. To simplify running these commands in a reproducible manner we use `make` commands, you can install the required tools by running:

  ```
  make install-tools
  ```

  and then run:
=======
- [Rustfmt](https://github.com/rust-lang/rustfmt), [Clippy](https://github.com/rust-lang/rust-clippy), [Rustdoc](https://doc.rust-lang.org/rustdoc/index.html) and [Typos](https://github.com/crate-ci/typos) linting is included in CI pipeline. Anyways it's preferable to run linting locally before push. To simplify running these commands in a reproducible manner we use `make` commands, you can run:
>>>>>>> 54a29603

  ```
  make lint
  ```

You can find more information about the `make` commands in the [Makefile](Makefile)

### Testing

After writing code different types of tests (unit, integration, end-to-end) are required to make sure that the correct behavior has been achieved and that no bugs have been introduced. You can run tests using the following command:

```
make test
```

### Versioning

We use [semver](https://semver.org/) naming convention.

&nbsp;

## Pre-PR checklist

To make sure all commits adhere to our programming standards we use [pre-commit](https://pre-commit.com/) ([file](.pre-commit-config.yaml)) to run automatic commands on each commit. Please install it and follow the setup instructions for your machine.

1. Repo forked and branch created from `next` according to the naming convention.
2. Commit messages and code style follow conventions.
3. Tests added for new functionality.
4. Documentation/comments updated for all changes according to our documentation convention.
5. Rustfmt, Clippy, Rustdoc and Typos linting passed (Will be run automatically by pre-commit).
6. New branch rebased from `next`.

&nbsp;

## Write bug reports with detail, background, and sample code

**Great Bug Reports** tend to have:

- A quick summary and/or background
- Steps to reproduce
- What you expected would happen
- What actually happens
- Notes (possibly including why you think this might be happening, or stuff you tried that didn't work)

&nbsp;

## Any contributions you make will be under the MIT Software License

In short, when you submit code changes, your submissions are understood to be under the same [MIT License](http://choosealicense.com/licenses/mit/) that covers the project. Feel free to contact the maintainers if that's a concern.<|MERGE_RESOLUTION|>--- conflicted
+++ resolved
@@ -76,17 +76,13 @@
   // ================================================================================
   ```
 
-<<<<<<< HEAD
-- [Rustfmt](https://github.com/rust-lang/rustfmt), [Clippy](https://github.com/rust-lang/rust-clippy) and [Rustdoc](https://doc.rust-lang.org/rustdoc/index.html) linting is included in CI pipeline. Anyways it's preferable to run linting locally before push. To simplify running these commands in a reproducible manner we use `make` commands, you can install the required tools by running:
+- [Rustfmt](https://github.com/rust-lang/rustfmt), [Clippy](https://github.com/rust-lang/rust-clippy), [Rustdoc](https://doc.rust-lang.org/rustdoc/index.html) and [Typos](https://github.com/crate-ci/typos) linting is included in CI pipeline. Anyways it's preferable to run linting locally before push. To simplify running these commands in a reproducible manner we use `make` commands, you can install the required tools by running:
 
   ```
   make install-tools
   ```
 
   and then run:
-=======
-- [Rustfmt](https://github.com/rust-lang/rustfmt), [Clippy](https://github.com/rust-lang/rust-clippy), [Rustdoc](https://doc.rust-lang.org/rustdoc/index.html) and [Typos](https://github.com/crate-ci/typos) linting is included in CI pipeline. Anyways it's preferable to run linting locally before push. To simplify running these commands in a reproducible manner we use `make` commands, you can run:
->>>>>>> 54a29603
 
   ```
   make lint

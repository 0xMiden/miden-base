# Changelog

## 0.10.0 (TBD)

- [BREAKING] Refactor `NoteTag` to an enum (#1322).
- Add `bench-prover` crate to benchmark proving times (#1378).
- [BREAKING] Remove `AccountIdAnchor` from account ID generation process (#1391).
- Allow NOOP transactions and state-updating transactions against the same account in the same block (#1393).
- Implement map in transaction kernel library (#1396).
- Add P2IDE standard note (#1421).
- Added shutdown configuration options to the `miden-proving-service` proxy (#1405).
- [BREAKING] Implement transaction script arguments for the `TransactionScript` (#1406).
- Add support for workers configuration in the proxy with environment variables (#1412).
- Implement Display for `NoteType` (#1420).
- [BREAKING] Remove `NoteExecutionMode` from `from_account_id` (#1422).
- [BREAKING] Refactor transaction kernel advice inputs (#1425).
- Remove miden-proving-service binary crate and miden-proving-service-client crate (#1427).
- Remove doc update checks on CI (#1435).
- [BREAKING] Introduce `ScriptMastForestStore` and refactor MAST forest provisioning in the `TransactionExecutor` (#1438).
- [BREAKING] Allow list of keys in `AccountFile` (#1451).
- [BREAKING] `TransactionHost::new` now expects `&PartialAccount` instead `AccountHeader` (#1452).
- Load account and input notes advice maps into the advice provider before executing them (#1452).
- Support private accounts in `MockChain` (#1453).
- Improve error message quality in `CodeExecutor::run` and `TransactionContext::execute_code` (#1458).
- [BREAKING] Forbid the execution of the empty transactions (#1459).
- Temporarily bump ACCOUNT_UPDATE_MAX_SIZE to 256 KiB for compiler testing (#1464).
- [BREAKING] `TransactionExecutor` now holds plain references instead of `Arc` for its trait objects (#1469).
- [BREAKING] Move transaction script argument from `TransactionScript` to `TransactionArgs`. (#1426).
- [BREAKING] Remove transaction inputs from `TransactionScript`. (#1426).
- [BREAKING] Implemented account delta commitment (#1471).
- Added `Note::is_network_note()` accessor (#1485).
<<<<<<< HEAD
- [BREAKING] Update handling of the shared modules (#1490).
=======
- [BREAKING] Remove P2IDR and replace with P2IDE (#1483).
>>>>>>> e80d3206

## 0.9.5 (2025-06-20) - `miden-lib` crate only

- Added `symbol()`, `decimals()`, and `max_supply()` accessors to the `TokenSymbol` struct.

## 0.9.4 (2025-06-12)

- Refactor proving service client errors (#1448)

## 0.9.3 (2025-06-12)

- Add TLS support to `miden-proving-service-client` (#1447)

## 0.9.2 (2025-06-10)

- Refreshed Cargo.lock file.

## 0.9.1 (2025-05-30)

### Fixes

- Expose types used in public APIs (#1385).
- Version check always fails in proxy (#1407).

## 0.9.0 (2025-05-20)

### Features

- Added pretty print for `AccountCode` (#1273).
- Add iterators over concrete asset types in `NoteAssets` (#1346).
- Add the ability to create `BasicFungibleFaucet` from `Account` (#1376).

### Fixes

- [BREAKING] Hash keys in storage maps before insertion into the SMT (#1250).
- Fix error when creating accounts with empty storage (#1307).
- [BREAKING] Move the number of note inputs to the separate memory address (#1327).
- [BREAKING] Change Token Symbol encoding (#1334).

### Changes

- [BREAKING] Refactored how foreign account inputs are passed to `TransactionExecutor` (#1229).
- [BREAKING] Add `TransactionHeader` and include it in batches and blocks (#1247).
- Add `AccountTree` and `PartialAccountTree` wrappers and enforce ID prefix uniqueness (#1254, #1301).
- Added getter for proof security level in `ProvenBatch` and `ProvenBlock` (#1259).
- [BREAKING] Replaced the `ProvenBatch::new_unchecked` with the `ProvenBatch::new` method to initialize the struct with validations (#1260).
- [BREAKING] Add `AccountStorageMode::Network` for network accounts (#1275, #1349).
- Added support for environment variables to set up the `miden-proving-service` worker (#1281).
- Added field identifier structs for component metadata (#1292).
- Move `NullifierTree` and `BlockChain` from node to base (#1304).
- Rename `ChainMmr` to `PartialBlockchain` (#1305).
- Add safe `PartialBlockchain` constructor (#1308).
- [BREAKING] Move `MockChain` and `TransactionContext` to new `miden-testing` crate (#1309).
- [BREAKING] Add support for private notes in `MockChain` (#1310).
- Generalized account-related inputs to the transaction kernel (#1311).
- [BREAKING] Refactor `MockChain` to use batch and block provers (#1315).
- [BREAKING] Upgrade VM to 0.14 and refactor transaction kernel error extraction (#1353).
- [BREAKING] Update MSRV to 1.87.

## 0.8.3 (2025-04-22) - `miden-proving-service` crate only

### Fixes

- Version check always fails (#1300).

## 0.8.2 (2025-04-18) - `miden-proving-service` crate only

### Changes

- Added a retry strategy for worker's health check (#1255).
- Added a status endpoint for the `miden-proving-service` worker and proxy (#1255).

## 0.8.1 (2025-03-26) - `miden-objects` and `miden-tx` crates only.

### Changes

- [BREAKING] Changed `TransactionArgs` API to accept `AsRef<NoteRecipient>` for extending the advice map in relation to output notes (#1251).

## 0.8.0 (2025-03-21)

### Features

- Added an endpoint to the `miden-proving-service` to update the workers (#1107).
- [BREAKING] Added the `get_block_timestamp` procedure to the `miden` library (#1138).
- Implemented `AccountInterface` structure (#1171).
- Implement user-facing bech32 encoding for `AccountId`s (#1185).
- Implemented `execute_tx_view_script` procedure for the `TransactionExecutor` (#1197).
- Enabled nested FPI calls (#1227).
- Implement `check_notes_consumability` procedure for the `TransactionExecutor` (#1269).

### Changes

- [BREAKING] Moved `generated` module from `miden-proving-service-client` crate to `tx_prover::generated` hierarchy (#1102).
- Renamed the protobuf file of the transaction prover to `tx_prover.proto` (#1110).
- [BREAKING] Renamed `AccountData` to `AccountFile` (#1116).
- Implement transaction batch prover in Rust (#1112).
- Added the `is_non_fungible_asset_issued` procedure to the `miden` library (#1125).
- [BREAKING] Refactored config file for `miden-proving-service` to be based on environment variables (#1120).
- Added block number as a public input to the transaction kernel. Updated prologue logic to validate the global input block number is consistent with the commitment block number (#1126).
- Made NoteFile and AccountFile more consistent (#1133).
- [BREAKING] Implement most block constraints in `ProposedBlock` (#1123, #1141).
- Added serialization for `ProposedBatch`, `BatchId`, `BatchNoteTree` and `ProvenBatch` (#1140).
- Added `prefix` to `Nullifier` (#1153).
- [BREAKING] Implemented a `RemoteBatchProver`. `miden-proving-service` workers can prove batches (#1142).
- [BREAKING] Implement `LocalBlockProver` and rename `Block` to `ProvenBlock` (#1152, #1168, #1172).
- [BREAKING] Added native types to `AccountComponentTemplate` (#1124).
- Implemented `RemoteBlockProver`. `miden-proving-service` workers can prove blocks (#1169).
- Used `Smt::with_entries` to error on duplicates in `StorageMap::with_entries` (#1167).
- [BREAKING] Added `InitStorageData::from_toml()`, improved storage entry validations in `AccountComponentMetadata` (#1170).
- [BREAKING] Rework miden-lib error codes into categories (#1196).
- [BREAKING] Moved the `TransactionScriptBuilder` from `miden-client` to `miden-base` (#1206).
- [BREAKING] Enable timestamp customization on `MockChain::seal_block` (#1208).
- [BREAKING] Renamed constants and comments: `OnChain` -> `Public` and `OffChain` -> `Private` (#1218).
- [BREAKING] Replace "hash" with "commitment" in `BlockHeader::{prev_hash, chain_root, kernel_root, tx_hash, proof_hash, sub_hash, hash}` (#1209, #1221, #1226).
- [BREAKING] Incremented minimum supported Rust version to 1.85.
- [BREAKING] Change advice for Falcon signature verification (#1183).
- Added `info` log level by default in the proving service (#1200).
- Made Prometheus metrics optional in the proving service proxy via the `enable_metrics` configuration option (#1200).
- Improved logging in the proving service proxy for better diagnostics (#1200).
- Fixed issues with the proving service proxy's signal handling and port binding (#1200).
- [BREAKING] Simplified worker update configuration by using a single URL parameter instead of separate host and port (#1249).

## 0.7.2 (2025-01-28) - `miden-objects` crate only

### Changes

- Added serialization for `ExecutedTransaction` (#1113).

## 0.7.1 (2025-01-24) - `miden-objects` crate only

### Fixes

- Added missing doc comments (#1100).
- Fixed setting of supporting types when instantiating `AccountComponent` from templates (#1103).

## 0.7.0 (2025-01-22)

### Highlights

- [BREAKING] Extend `AccountId` to two `Felt`s and require block hash in derivation (#982).
- Introduced `AccountComponentTemplate` with TOML serialization and templating (#1015, #1027).
- Introduce `AccountIdBuilder` to simplify `AccountId` generation in tests (#1045).
- [BREAKING] Migrate to the element-addressable memory (#1084).

### Changes

- Implemented serialization for `AccountHeader` (#996).
- Updated Pingora crates to 0.4 and added polling time to the configuration file (#997).
- Added support for `miden-tx-prover` proxy to update workers on a running proxy (#989).
- Refactored `miden-tx-prover` proxy load balancing strategy (#976).
- [BREAKING] Implemented better error display when queues are full in the prover service (#967).
- [BREAKING] Removed `AccountBuilder::build_testing` and make `Account::initialize_from_components` private (#969).
- [BREAKING] Added error messages to errors and implement `core::error::Error` (#974).
- Implemented new `digest!` macro (#984).
- Added Format Guidebook to the `miden-lib` crate (#987).
- Added conversion from `Account` to `AccountDelta` for initial account state representation as delta (#983).
- [BREAKING] Added `miden::note::get_script_hash` procedure (#995).
- [BREAKING] Refactor error messages in `miden-lib` and `miden-tx` and use `thiserror` 2.0 (#1005, #1090).
- Added health check endpoints to the prover service (#1006).
- Removed workers list from the proxy configuration file (#1018).
- Added tracing to the `miden-tx-prover` CLI (#1014).
- Added metrics to the `miden-tx-prover` proxy (#1017).
- Implemented `to_hex` for `AccountIdPrefix` and `epoch_block_num` for `BlockHeader` (#1039).
- [BREAKING] Updated the names and values of the kernel procedure offsets and corresponding kernel procedures (#1037).
- Introduce `AccountIdError` and make account ID byte representations (`u128`, `[u8; 15]`) consistent (#1055).
- Refactor `AccountId` and `AccountIdPrefix` into version wrappers (#1058).
- Remove multi-threaded account seed generation due to single-threaded generation being faster (#1061).
- Made `AccountIdError` public (#1067).
- Made `BasicFungibleFaucet::MAX_DECIMALS` public (#1063).
- [BREAKING] Removed `miden-tx-prover` crate and created `miden-proving-service` and `miden-proving-service-client` (#1047).
- Removed deduplicate `masm` procedures across kernel and miden lib to a shared `util` module (#1070).
- [BREAKING] Added `BlockNumber` struct (#1043, #1080, #1082).
- [BREAKING] Removed `GENESIS_BLOCK` public constant (#1088).
- Add CI check for unused dependencies (#1075).
- Added storage placeholder types and support for templated map (#1074).
- [BREAKING] Move crates into `crates/` and rename plural modules to singular (#1091).

## 0.6.2 (2024-11-20)

- Avoid writing to the filesystem during docs.rs build (#970).

## 0.6.1 (2024-11-08)

### Features

- [BREAKING] Added CLI for the transaction prover services both the workers and the proxy (#955).

### Fixes

- Fixed `AccountId::new_with_type_and_mode()` (#958).
- Updated the ABI for the assembly procedures (#971).

## 0.6.0 (2024-11-05)

### Features

- Created a proving service that receives `TransactionWitness` and returns the proof using gRPC (#881).
- Implemented ability to invoke procedures against the foreign account (#882, #890, #896).
- Implemented kernel procedure to set transaction expiration block delta (#897).
- [BREAKING] Introduce a new way to build `Account`s from `AccountComponent`s (#941).
- [BREAKING] Introduce an `AccountBuilder` (#952).

### Changes

- [BREAKING] Changed `TransactionExecutor` and `TransactionHost` to use trait objects (#897).
- Made note scripts public (#880).
- Implemented serialization for `TransactionWitness`, `ChainMmr`, `TransactionInputs` and `TransactionArgs` (#888).
- [BREAKING] Renamed the `TransactionProver` struct to `LocalTransactionProver` and added the `TransactionProver` trait (#865).
- Implemented `Display`, `TryFrom<&str>` and `FromStr` for `AccountStorageMode` (#861).
- Implemented offset based storage access (#843).
- [BREAKING] `AccountStorageType` enum was renamed to `AccountStorageMode` along with its variants (#854).
- [BREAKING] `AccountStub` structure was renamed to `AccountHeader` (#855).
- [BREAKING] Kernel procedures now have to be invoked using `dynexec` instruction (#803).
- Refactored `AccountStorage` from `Smt` to sequential hash (#846).
- [BREAKING] Refactored batch/block note trees (#834).
- Set all procedures storage offsets of faucet accounts to `1` (#875).
- Added `AccountStorageHeader` (#876).
- Implemented generation of transaction kernel procedure hashes in build.rs (#887).
- [BREAKING] `send_asset` procedure was removed from the basic wallet (#829).
- [BREAKING] Updated limits, introduced additional limits (#889).
- Introduced `AccountDelta` maximum size limit of 32 KiB (#889).
- [BREAKING] Moved `MAX_NUM_FOREIGN_ACCOUNTS` into `miden-objects` (#904).
- Implemented `storage_size`, updated storage bounds (#886).
- [BREAKING] Auto-generate `KERNEL_ERRORS` list from the transaction kernel's MASM files and rework error constant names (#906).
- Implement `Serializable` for `FungibleAsset` (#907).
- [BREAKING] Changed `TransactionProver` trait to be `maybe_async_trait` based on the `async` feature (#913).
- [BREAKING] Changed type of `EMPTY_STORAGE_MAP_ROOT` constant to `RpoDigst`, which references constant from `miden-crypto` (#916).
- Added `RemoteTransactionProver` struct to `miden-tx-prover` (#921).
- [BREAKING] Migrated to v0.11 version of Miden VM (#929).
- Added `total_cycles` and `trace_length` to the `TransactionMeasurements` (#953).
- Added ability to load libraries into `TransactionExecutor` and `LocalTransactionProver` (#954).

## 0.5.1 (2024-08-28) - `miden-objects` crate only

- Implemented `PrettyPrint` and `Display` for `NoteScript`.

## 0.5.0 (2024-08-27)

### Features

- [BREAKING] Increase of nonce does not require changes in account state any more (#796).
- Changed `AccountCode` procedures from merkle tree to sequential hash + added storage_offset support (#763).
- Implemented merging of account deltas (#797).
- Implemented `create_note` and `move_asset_into_note` basic wallet procedures (#808).
- Made `miden_lib::notes::build_swap_tag()` function public (#817).
- [BREAKING] Changed the `NoteFile::NoteDetails` type to struct and added a `after_block_num` field (#823).

### Changes

- Renamed "consumed" and "created" notes into "input" and "output" respectively (#791).
- [BREAKING] Renamed `NoteType::OffChain` into `NoteType::Private`.
- [BREAKING] Renamed public accessors of the `Block` struct to match the updated fields (#791).
- [BREAKING] Changed the `TransactionArgs` to use `AdviceInputs` (#793).
- Setters in `memory` module don't drop the setting `Word` anymore (#795).
- Added `CHANGELOG.md` warning message on CI (#799).
- Added high-level methods for `MockChain` and related structures (#807).
- [BREAKING] Renamed `NoteExecutionHint` to `NoteExecutionMode` and added new `NoteExecutionHint` to `NoteMetadata` (#812, #816).
- [BREAKING] Changed the interface of the `miden::tx::add_asset_to_note` (#808).
- [BREAKING] Refactored and simplified `NoteOrigin` and `NoteInclusionProof` structs (#810, #814).
- [BREAKING] Refactored account storage and vault deltas (#822).
- Added serialization and equality comparison for `TransactionScript` (#824).
- [BREAKING] Migrated to Miden VM v0.10 (#826).
- Added conversions for `NoteExecutionHint` (#827).
- [BREAKING] Removed `serde`-based serialization from `miden-object` structs (#838).

## 0.4.0 (2024-07-03)

### Features

- [BREAKING] Introduce `OutputNote::Partial` variant (#698).
- [BREAKING] Added support for input notes with delayed verification of inclusion proofs (#724, #732, #759, #770, #772).
- Added new `NoteFile` object to represent serialized notes (#721).
- Added transaction IDs to the `Block` struct (#734).
- Added ability for users to set the aux field when creating a note (#752).

### Enhancements

- Replaced `cargo-make` with just `make` for running tasks (#696).
- [BREAKING] Split `Account` struct constructor into `new()` and `from_parts()` (#699).
- Generalized `build_recipient_hash` procedure to build recipient hash for custom notes (#706).
- [BREAKING] Changed the encoding of inputs notes in the advice map for consumed notes (#707).
- Created additional `emit` events for kernel related `.masm` procedures (#708).
- Implemented `build_recipient_hash` procedure to build recipient hash for custom notes (#710).
- Removed the `mock` crate in favor of having mock code behind the `testing` flag in remaining crates (#711).
- [BREAKING] Created `auth` module for `TransactionAuthenticator` and other related objects (#714).
- Added validation for the output stack to make sure it was properly cleaned (#717).
- Made `DataStore` conditionally async using `winter-maybe-async` (#725).
- Changed note pointer from Memory `note_ptr` to `note_index` (#728).
- [BREAKING] Changed rng to mutable reference in note creation functions (#733).
- [BREAKING] Replaced `ToNullifier` trait with `ToInputNoteCommitments`, which includes the `note_id` for delayed note authentication (#732).
- Added `Option<NoteTag>`to `NoteFile` (#741).
- Fixed documentation and added `make doc` CI job (#746).
- Updated and improved [.pre-commit-config.yaml](.pre-commit-config.yaml) file (#748).
- Created `get_serial_number` procedure to get the serial num of the currently processed note (#760).
- [BREAKING] Added support for conversion from `Nullifier` to `InputNoteCommitment`, commitment header return reference (#774).
- Added `compute_inputs_hash` procedure for hash computation of the arbitrary number of note inputs (#750).

## 0.3.1 (2024-06-12)

- Replaced `cargo-make` with just `make` for running tasks (#696).
- Made `DataStore` conditionally async using `winter-maybe-async` (#725)
- Fixed `StorageMap`s implementation and included into apply_delta (#745)

## 0.3.0 (2024-05-14)

- Introduce the `miden-bench-tx` crate used for transactions benchmarking (#577).
- [BREAKING] Removed the transaction script root output from the transaction kernel (#608).
- [BREAKING] Refactored account update details, moved `Block` to `miden-objects` (#618, #621).
- [BREAKING] Made `TransactionExecutor` generic over `TransactionAuthenticator` (#628).
- [BREAKING] Changed type of `version` and `timestamp` fields to `u32`, moved `version` to the beginning of block header (#639).
- [BREAKING] Renamed `NoteEnvelope` into `NoteHeader` and introduced `NoteDetails` (#664).
- [BREAKING] Updated `create_swap_note()` procedure to return `NoteDetails` and defined SWAP note tag format (#665).
- Implemented `OutputNoteBuilder` (#669).
- [BREAKING] Added support for full details of private notes, renamed `OutputNote` variants and changed their meaning (#673).
- [BREAKING] Added `add_asset_to_note` procedure to the transaction kernel (#674).
- Made `TransactionArgs::add_expected_output_note()` more flexible (#681).
- [BREAKING] Enabled support for notes without assets and refactored `create_note` procedure in the transaction kernel (#686).

## 0.2.3 (2024-04-26) - `miden-tx` crate only

- Fixed handling of debug mode in `TransactionExecutor` (#627)

## 0.2.2 (2024-04-23) - `miden-tx` crate only

- Added `with_debug_mode()` methods to `TransactionCompiler` and `TransactionExecutor` (#562).

## 0.2.1 (2024-04-12)

- [BREAKING] Return a reference to `NoteMetadata` from output notes (#593).
- Add more type conversions for `NoteType` (#597).
- Fix note input padding for expected output notes (#598).

## 0.2.0 (2024-04-11)

- [BREAKING] Implement support for public accounts (#481, #485, #538).
- [BREAKING] Implement support for public notes (#515, #540, #572).
- Improved `ProvenTransaction` validation (#532).
- [BREAKING] Updated `no-std` setup (#533).
- Improved `ProvenTransaction` serialization (#543).
- Implemented note tree wrapper structs (#560).
- [BREAKING] Migrated to v0.9 version of Miden VM (#567).
- [BREAKING] Added account storage type parameter to `create_basic_wallet` and `create_basic_fungible_faucet` (miden-lib
  crate only) (#587).
- Removed serialization of source locations from account code (#590).

## 0.1.1 (2024-03-07) - `miden-objects` crate only

- Added `BlockHeader::mock()` method (#511)

## 0.1.0 (2024-03-05)

- Initial release.<|MERGE_RESOLUTION|>--- conflicted
+++ resolved
@@ -14,6 +14,8 @@
 - Implement Display for `NoteType` (#1420).
 - [BREAKING] Remove `NoteExecutionMode` from `from_account_id` (#1422).
 - [BREAKING] Refactor transaction kernel advice inputs (#1425).
+- [BREAKING] Move transaction script argument from `TransactionScript` to `TransactionArgs`. (#1426).
+- [BREAKING] Remove transaction inputs from `TransactionScript`. (#1426).
 - Remove miden-proving-service binary crate and miden-proving-service-client crate (#1427).
 - Remove doc update checks on CI (#1435).
 - [BREAKING] Introduce `ScriptMastForestStore` and refactor MAST forest provisioning in the `TransactionExecutor` (#1438).
@@ -25,15 +27,10 @@
 - [BREAKING] Forbid the execution of the empty transactions (#1459).
 - Temporarily bump ACCOUNT_UPDATE_MAX_SIZE to 256 KiB for compiler testing (#1464).
 - [BREAKING] `TransactionExecutor` now holds plain references instead of `Arc` for its trait objects (#1469).
-- [BREAKING] Move transaction script argument from `TransactionScript` to `TransactionArgs`. (#1426).
-- [BREAKING] Remove transaction inputs from `TransactionScript`. (#1426).
 - [BREAKING] Implemented account delta commitment (#1471).
+- [BREAKING] Remove P2IDR and replace with P2IDE (#1483).
 - Added `Note::is_network_note()` accessor (#1485).
-<<<<<<< HEAD
 - [BREAKING] Update handling of the shared modules (#1490).
-=======
-- [BREAKING] Remove P2IDR and replace with P2IDE (#1483).
->>>>>>> e80d3206
 
 ## 0.9.5 (2025-06-20) - `miden-lib` crate only
 

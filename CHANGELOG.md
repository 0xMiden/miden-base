--- conflicted
+++ resolved
@@ -1,17 +1,13 @@
 # Changelog
 
-<<<<<<< HEAD
 ## 0.13.0 (TBD)
 
-## 0.12.1 (11-05-2025)
-=======
 ## 0.12.1 (2025-11-06)
->>>>>>> 5dfa4310
-
-- Fixed incorrect detection of note inputs length during note creation ([#2066](https://github.com/0xMiden/miden-base/pull/2066)).
+
 - Made `InitStorageData::map_entries()` public ([#2055](https://github.com/0xMiden/miden-base/pull/2055)).
 - Enabled handling of empty maps in account component templates ([#2056](https://github.com/0xMiden/miden-base/pull/2056)).
 - Changed auth components to increment nonce if it is zero ([#2060](https://github.com/0xMiden/miden-base/pull/2060)).
+- Fixed incorrect detection of note inputs length during note creation ([#2066](https://github.com/0xMiden/miden-base/pull/2066)).
 
 ## 0.12.0 (2025-11-05)
 

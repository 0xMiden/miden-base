--- conflicted
+++ resolved
@@ -44,11 +44,8 @@
 - Added procedure `was_procedure_called` to `miden::account` library module (#1521).
 - Implement serialization for `LexicographicWord` (#1524).
 - Make `Account:increment_nonce()` method public ([#1533](https://github.com/0xMiden/miden-base/pull/1533)).
-<<<<<<< HEAD
+- Define the commitment to an empty account delta as `EMPTY_WORD` ([#1528](https://github.com/0xMiden/miden-base/pull/1528)).
 - [BREAKING] Remove `create_note` from `BasicWallet`, expose it and `add_asset_to_note` in `miden::tx` (#1525).
-=======
-- Define the commitment to an empty account delta as `EMPTY_WORD` ([#1528](https://github.com/0xMiden/miden-base/pull/1528)).
->>>>>>> 4e5bfb71
 
 ## 0.9.5 (2025-06-20) - `miden-lib` crate only
 

--- conflicted
+++ resolved
@@ -38,12 +38,9 @@
 - Added a new constructor for `TransactionExecutor` that accepts `ExecutionOptions` (#1502).
 - [BREAKING] Introduce errors in `MockChain` API (#1508).
 - [BREAKING] `TransactionAdviceInputs` cannot return `Err` anymore (#1517).
-<<<<<<< HEAD
+- Implement serialization for `LexicographicWord` (#1524).
 - Add `with_auth_component` to `AccountBuilder` (#1480).
 - [BREAKING] Refactor account authentication to require a procedure containing `auth__` in its name (#1480).
-=======
-- Implement serialization for `LexicographicWord` (#1524).
->>>>>>> a342d36e
 
 ## 0.9.5 (2025-06-20) - `miden-lib` crate only
 

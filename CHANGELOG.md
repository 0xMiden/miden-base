--- conflicted
+++ resolved
@@ -10,11 +10,8 @@
 ### Changes
 
 - [BREAKING] Incremented MSRV to 1.89.
-<<<<<<< HEAD
 - [BREAKING] Remove `MockChain::add_pending_p2id_note` in favor of using `MockChainBuilder` ([#1842](https://github.com/0xMiden/miden-base/pull/#1842)).
-=======
 - [BREAKING] Remove versioning of the transaction kernel, leaving only one latest version ([#1793](https://github.com/0xMiden/miden-base/pull/1793)).
->>>>>>> 30339540
 
 ## 0.11.1 (2025-08-28)
 

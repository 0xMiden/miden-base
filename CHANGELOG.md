# Changelog

## 0.9.0 (TBD)

- [BREAKING] Refactored how foreign account inputs are passed to `TransactionExecutor`, and upgraded Rust version to 1.86 (#1229).
- [BREAKING] Add `TransactionHeader` and include it in batches and blocks (#1247).
- [BREAKING] Hash keys in storage maps before insertion into the SMT (#1250).
- Add `AccountTree` and `PartialAccountTree` wrappers and enforce ID prefix uniqueness (#1254).
- Added getter for proof security level in `ProvenBatch` and `ProvenBlock` (#1259).
- [BREAKING] Replaced the `ProvenBatch::new_unchecked` with the `ProvenBatch::new` method to initialize the struct with validations (#1260).
- Added pretty print for `AccountCode` (#1273).
<<<<<<< HEAD
- [BREAKING] Add `NetworkAccount` configuration (#1275, #1301).
=======
- [BREAKING] Add `NetworkAccount` configuration (#1275).
- Added support for environment variables to set up the `miden-proving-service` worker (#1281).
>>>>>>> d9fdcf05

## 0.8.2 (2025-04-18) - `miden-proving-service` crate only

### Changes

- Added a retry strategy for worker's health check (#1255).
- Added a status endpoint for the `miden-proving-service` worker and proxy (#1255).

## 0.8.1 (2025-03-26) - `miden-objects` and `miden-tx` crates only.

### Changes

- [BREAKING] Changed `TransactionArgs` API to accept `AsRef<NoteRecipient>` for extending the advice map in relation to output notes (#1251).

## 0.8.0 (2025-03-21)

### Features
- Added an endpoint to the `miden-proving-service` to update the workers (#1107).
- [BREAKING] Added the `get_block_timestamp` procedure to the `miden` library (#1138).
- Implemented `AccountInterface` structure (#1171).
- Implement user-facing bech32 encoding for `AccountId`s (#1185).
- Implemented `execute_tx_view_script` procedure for the `TransactionExecutor` (#1197).
- Enabled nested FPI calls (#1227).

### Changes

- [BREAKING] Moved `generated` module from `miden-proving-service-client` crate to `tx_prover::generated` hierarchy (#1102).
- Renamed the protobuf file of the transaction prover to `tx_prover.proto` (#1110).
- [BREAKING] Renamed `AccountData` to `AccountFile` (#1116).
- Implement transaction batch prover in Rust (#1112).
- Added the `is_non_fungible_asset_issued` procedure to the `miden` library (#1125).
- [BREAKING] Refactored config file for `miden-proving-service` to be based on environment variables (#1120).
- Added block number as a public input to the transaction kernel. Updated prologue logic to validate the global input block number is consistent with the commitment block number (#1126).
- Made NoteFile and AccountFile more consistent (#1133).
- [BREAKING] Implement most block constraints in `ProposedBlock` (#1123, #1141).
- Added serialization for `ProposedBatch`, `BatchId`, `BatchNoteTree` and `ProvenBatch` (#1140).
- Added `prefix` to `Nullifier` (#1153).
- [BREAKING] Implemented a `RemoteBatchProver`. `miden-proving-service` workers can prove batches (#1142).
- [BREAKING] Implement `LocalBlockProver` and rename `Block` to `ProvenBlock` (#1152, #1168, #1172).
- [BREAKING] Added native types to `AccountComponentTemplate` (#1124).
- Implemented `RemoteBlockProver`. `miden-proving-service` workers can prove blocks (#1169).
- Used `Smt::with_entries` to error on duplicates in `StorageMap::with_entries` (#1167).
- [BREAKING] Added `InitStorageData::from_toml()`, improved storage entry validations in `AccountComponentMetadata` (#1170).
- [BREAKING] Rework miden-lib error codes into categories (#1196).
- [BREAKING] Moved the `TransactionScriptBuilder` from `miden-client` to `miden-base` (#1206).
- [BREAKING] Enable timestamp customization on `MockChain::seal_block` (#1208).
- [BREAKING] Renamed constants and comments: `OnChain` -> `Public` and `OffChain` -> `Private` (#1218).
- [BREAKING] Replace "hash" with "commitment" in `BlockHeader::{prev_hash, chain_root, kernel_root, tx_hash, proof_hash, sub_hash, hash}` (#1209, #1221, #1226).
- [BREAKING] Incremented minimum supported Rust version to 1.85.
- [BREAKING] Change advice for Falcon signature verification (#1183).
- Added `info` log level by default in the proving service (#1200).
- Made Prometheus metrics optional in the proving service proxy via the `enable_metrics` configuration option (#1200).
- Improved logging in the proving service proxy for better diagnostics (#1200).
- Fixed issues with the proving service proxy's signal handling and port binding (#1200).
- [BREAKING] Simplified worker update configuration by using a single URL parameter instead of separate host and port (#1249).

## 0.7.2 (2025-01-28) - `miden-objects` crate only

### Changes

- Added serialization for `ExecutedTransaction` (#1113).

## 0.7.1 (2025-01-24) - `miden-objects` crate only

### Fixes

- Added missing doc comments (#1100).
- Fixed setting of supporting types when instantiating `AccountComponent` from templates (#1103).

## 0.7.0 (2025-01-22)

### Highlights

- [BREAKING] Extend `AccountId` to two `Felt`s and require block hash in derivation (#982).
- Introduced `AccountComponentTemplate` with TOML serialization and templating (#1015, #1027).
- Introduce `AccountIdBuilder` to simplify `AccountId` generation in tests (#1045).
- [BREAKING] Migrate to the element-addressable memory (#1084).

### Changes

- Implemented serialization for `AccountHeader` (#996).
- Updated Pingora crates to 0.4 and added polling time to the configuration file (#997).
- Added support for `miden-tx-prover` proxy to update workers on a running proxy (#989).
- Refactored `miden-tx-prover` proxy load balancing strategy (#976).
- [BREAKING] Implemented better error display when queues are full in the prover service (#967).
- [BREAKING] Removed `AccountBuilder::build_testing` and make `Account::initialize_from_components` private (#969).
- [BREAKING] Added error messages to errors and implement `core::error::Error` (#974).
- Implemented new `digest!` macro (#984).
- Added Format Guidebook to the `miden-lib` crate (#987).
- Added conversion from `Account` to `AccountDelta` for initial account state representation as delta (#983).
- [BREAKING] Added `miden::note::get_script_hash` procedure (#995).
- [BREAKING] Refactor error messages in `miden-lib` and `miden-tx` and use `thiserror` 2.0 (#1005, #1090).
- Added health check endpoints to the prover service (#1006).
- Removed workers list from the proxy configuration file (#1018).
- Added tracing to the `miden-tx-prover` CLI (#1014).
- Added metrics to the `miden-tx-prover` proxy (#1017).
- Implemented `to_hex` for `AccountIdPrefix` and `epoch_block_num` for `BlockHeader` (#1039).
- [BREAKING] Updated the names and values of the kernel procedure offsets and corresponding kernel procedures (#1037).
- Introduce `AccountIdError` and make account ID byte representations (`u128`, `[u8; 15]`) consistent (#1055).
- Refactor `AccountId` and `AccountIdPrefix` into version wrappers (#1058).
- Remove multi-threaded account seed generation due to single-threaded generation being faster (#1061).
- Made `AccountIdError` public (#1067).
- Made `BasicFungibleFaucet::MAX_DECIMALS` public (#1063).
- [BREAKING] Removed `miden-tx-prover` crate and created `miden-proving-service` and `miden-proving-service-client` (#1047).
- Removed deduplicate `masm` procedures across kernel and miden lib to a shared `util` module (#1070).
- [BREAKING] Added `BlockNumber` struct (#1043, #1080, #1082).
- [BREAKING] Removed `GENESIS_BLOCK` public constant (#1088).
- Add CI check for unused dependencies (#1075).
- Added storage placeholder types and support for templated map (#1074).
- [BREAKING] Move crates into `crates/` and rename plural modules to singular (#1091).

## 0.6.2 (2024-11-20)

- Avoid writing to the filesystem during docs.rs build (#970).

## 0.6.1 (2024-11-08)

### Features

- [BREAKING] Added CLI for the transaction prover services both the workers and the proxy (#955).

### Fixes

- Fixed `AccountId::new_with_type_and_mode()` (#958).
- Updated the ABI for the assembly procedures (#971).

## 0.6.0 (2024-11-05)

### Features

- Created a proving service that receives `TransactionWitness` and returns the proof using gRPC (#881).
- Implemented ability to invoke procedures against the foreign account (#882, #890, #896).
- Implemented kernel procedure to set transaction expiration block delta (#897).
- [BREAKING] Introduce a new way to build `Account`s from `AccountComponent`s (#941).
- [BREAKING] Introduce an `AccountBuilder` (#952).

### Changes

- [BREAKING] Changed `TransactionExecutor` and `TransactionHost` to use trait objects (#897).
- Made note scripts public (#880).
- Implemented serialization for `TransactionWitness`, `ChainMmr`, `TransactionInputs` and `TransactionArgs` (#888).
- [BREAKING] Renamed the `TransactionProver` struct to `LocalTransactionProver` and added the `TransactionProver` trait (#865).
- Implemented `Display`, `TryFrom<&str>` and `FromStr` for `AccountStorageMode` (#861).
- Implemented offset based storage access (#843).
- [BREAKING] `AccountStorageType` enum was renamed to `AccountStorageMode` along with its variants (#854).
- [BREAKING] `AccountStub` structure was renamed to `AccountHeader` (#855).
- [BREAKING] Kernel procedures now have to be invoked using `dynexec` instruction (#803).
- Refactored `AccountStorage` from `Smt` to sequential hash (#846).
- [BREAKING] Refactored batch/block note trees (#834).
- Set all procedures storage offsets of faucet accounts to `1` (#875).
- Added `AccountStorageHeader` (#876).
- Implemented generation of transaction kernel procedure hashes in build.rs (#887).
- [BREAKING] `send_asset` procedure was removed from the basic wallet (#829).
- [BREAKING] Updated limits, introduced additional limits (#889).
- Introduced `AccountDelta` maximum size limit of 32 KiB (#889).
- [BREAKING] Moved `MAX_NUM_FOREIGN_ACCOUNTS` into `miden-objects` (#904).
- Implemented `storage_size`, updated storage bounds (#886).
- [BREAKING] Auto-generate `KERNEL_ERRORS` list from the transaction kernel's MASM files and rework error constant names (#906).
- Implement `Serializable` for `FungibleAsset` (#907).
- [BREAKING] Changed `TransactionProver` trait to be `maybe_async_trait` based on the `async` feature (#913).
- [BREAKING] Changed type of `EMPTY_STORAGE_MAP_ROOT` constant to `RpoDigst`, which references constant from `miden-crypto` (#916).
- Added `RemoteTransactionProver` struct to `miden-tx-prover` (#921).
- [BREAKING] Migrated to v0.11 version of Miden VM (#929).
- Added `total_cycles` and `trace_length` to the `TransactionMeasurements` (#953).
- Added ability to load libraries into `TransactionExecutor` and `LocalTransactionProver` (#954).

## 0.5.1 (2024-08-28) - `miden-objects` crate only

- Implemented `PrettyPrint` and `Display` for `NoteScript`.

## 0.5.0 (2024-08-27)

### Features

- [BREAKING] Increase of nonce does not require changes in account state any more (#796).
- Changed `AccountCode` procedures from merkle tree to sequential hash + added storage_offset support (#763).
- Implemented merging of account deltas (#797).
- Implemented `create_note` and `move_asset_into_note` basic wallet procedures (#808).
- Made `miden_lib::notes::build_swap_tag()` function public (#817).
- [BREAKING] Changed the `NoteFile::NoteDetails` type to struct and added a `after_block_num` field (#823).

### Changes

- Renamed "consumed" and "created" notes into "input" and "output" respectively (#791).
- [BREAKING] Renamed `NoteType::OffChain` into `NoteType::Private`.
- [BREAKING] Renamed public accessors of the `Block` struct to match the updated fields (#791).
- [BREAKING] Changed the `TransactionArgs` to use `AdviceInputs` (#793).
- Setters in `memory` module don't drop the setting `Word` anymore (#795).
- Added `CHANGELOG.md` warning message on CI (#799).
- Added high-level methods for `MockChain` and related structures (#807).
- [BREAKING] Renamed `NoteExecutionHint` to `NoteExecutionMode` and added new `NoteExecutionHint` to `NoteMetadata` (#812, #816).
- [BREAKING] Changed the interface of the `miden::tx::add_asset_to_note` (#808).
- [BREAKING] Refactored and simplified `NoteOrigin` and `NoteInclusionProof` structs (#810, #814).
- [BREAKING] Refactored account storage and vault deltas (#822).
- Added serialization and equality comparison for `TransactionScript` (#824).
- [BREAKING] Migrated to Miden VM v0.10 (#826).
- Added conversions for `NoteExecutionHint` (#827).
- [BREAKING] Removed `serde`-based serialization from `miden-object` structs (#838).

## 0.4.0 (2024-07-03)

### Features

- [BREAKING] Introduce `OutputNote::Partial` variant (#698).
- [BREAKING] Added support for input notes with delayed verification of inclusion proofs (#724, #732, #759, #770, #772).
- Added new `NoteFile` object to represent serialized notes (#721).
- Added transaction IDs to the `Block` struct (#734).
- Added ability for users to set the aux field when creating a note (#752).

### Enhancements

- Replaced `cargo-make` with just `make` for running tasks (#696).
- [BREAKING] Split `Account` struct constructor into `new()` and `from_parts()` (#699).
- Generalized `build_recipient_hash` procedure to build recipient hash for custom notes (#706).
- [BREAKING] Changed the encoding of inputs notes in the advice map for consumed notes (#707).
- Created additional `emit` events for kernel related `.masm` procedures (#708).
- Implemented `build_recipient_hash` procedure to build recipient hash for custom notes (#710).
- Removed the `mock` crate in favor of having mock code behind the `testing` flag in remaining crates (#711).
- [BREAKING] Created `auth` module for `TransactionAuthenticator` and other related objects (#714).
- Added validation for the output stack to make sure it was properly cleaned (#717).
- Made `DataStore` conditionally async using `winter-maybe-async` (#725).
- Changed note pointer from Memory `note_ptr` to `note_index` (#728).
- [BREAKING] Changed rng to mutable reference in note creation functions (#733).
- [BREAKING] Replaced `ToNullifier` trait with `ToInputNoteCommitments`, which includes the `note_id` for delayed note authentication (#732).
- Added `Option<NoteTag>`to `NoteFile` (#741).
- Fixed documentation and added `make doc` CI job (#746).
- Updated and improved [.pre-commit-config.yaml](.pre-commit-config.yaml) file (#748).
- Created `get_serial_number` procedure to get the serial num of the currently processed note (#760).
- [BREAKING] Added support for conversion from `Nullifier` to `InputNoteCommitment`, commitment header return reference (#774).
- Added `compute_inputs_hash` procedure for hash computation of the arbitrary number of note inputs (#750).

## 0.3.1 (2024-06-12)

- Replaced `cargo-make` with just `make` for running tasks (#696).
- Made `DataStore` conditionally async using `winter-maybe-async` (#725)
- Fixed `StorageMap`s implementation and included into apply_delta (#745)

## 0.3.0 (2024-05-14)

- Introduce the `miden-bench-tx` crate used for transactions benchmarking (#577).
- [BREAKING] Removed the transaction script root output from the transaction kernel (#608).
- [BREAKING] Refactored account update details, moved `Block` to `miden-objects` (#618, #621).
- [BREAKING] Made `TransactionExecutor` generic over `TransactionAuthenticator` (#628).
- [BREAKING] Changed type of `version` and `timestamp` fields to `u32`, moved `version` to the beginning of block header (#639).
- [BREAKING] Renamed `NoteEnvelope` into `NoteHeader` and introduced `NoteDetails` (#664).
- [BREAKING] Updated `create_swap_note()` procedure to return `NoteDetails` and defined SWAP note tag format (#665).
- Implemented `OutputNoteBuilder` (#669).
- [BREAKING] Added support for full details of private notes, renamed `OutputNote` variants and changed their meaning (#673).
- [BREAKING] Added `add_asset_to_note` procedure to the transaction kernel (#674).
- Made `TransactionArgs::add_expected_output_note()` more flexible (#681).
- [BREAKING] Enabled support for notes without assets and refactored `create_note` procedure in the transaction kernel (#686).

## 0.2.3 (2024-04-26) - `miden-tx` crate only

- Fixed handling of debug mode in `TransactionExecutor` (#627)

## 0.2.2 (2024-04-23) - `miden-tx` crate only

- Added `with_debug_mode()` methods to `TransactionCompiler` and `TransactionExecutor` (#562).

## 0.2.1 (2024-04-12)

- [BREAKING] Return a reference to `NoteMetadata` from output notes (#593).
- Add more type conversions for `NoteType` (#597).
- Fix note input padding for expected output notes (#598).

## 0.2.0 (2024-04-11)

- [BREAKING] Implement support for public accounts (#481, #485, #538).
- [BREAKING] Implement support for public notes (#515, #540, #572).
- Improved `ProvenTransaction` validation (#532).
- [BREAKING] Updated `no-std` setup (#533).
- Improved `ProvenTransaction` serialization (#543).
- Implemented note tree wrapper structs (#560).
- [BREAKING] Migrated to v0.9 version of Miden VM (#567).
- [BREAKING] Added account storage type parameter to `create_basic_wallet` and `create_basic_fungible_faucet` (miden-lib
  crate only) (#587).
- Removed serialization of source locations from account code (#590).

## 0.1.1 (2024-03-07) - `miden-objects` crate only

- Added `BlockHeader::mock()` method (#511)

## 0.1.0 (2024-03-05)

- Initial release.<|MERGE_RESOLUTION|>--- conflicted
+++ resolved
@@ -5,16 +5,13 @@
 - [BREAKING] Refactored how foreign account inputs are passed to `TransactionExecutor`, and upgraded Rust version to 1.86 (#1229).
 - [BREAKING] Add `TransactionHeader` and include it in batches and blocks (#1247).
 - [BREAKING] Hash keys in storage maps before insertion into the SMT (#1250).
-- Add `AccountTree` and `PartialAccountTree` wrappers and enforce ID prefix uniqueness (#1254).
+- Add `AccountTree` and `PartialAccountTree` wrappers and enforce ID prefix uniqueness (#1254, #1301).
 - Added getter for proof security level in `ProvenBatch` and `ProvenBlock` (#1259).
 - [BREAKING] Replaced the `ProvenBatch::new_unchecked` with the `ProvenBatch::new` method to initialize the struct with validations (#1260).
 - Added pretty print for `AccountCode` (#1273).
-<<<<<<< HEAD
-- [BREAKING] Add `NetworkAccount` configuration (#1275, #1301).
-=======
+- [BREAKING] Add `NetworkAccount` configuration (#1275).
 - [BREAKING] Add `NetworkAccount` configuration (#1275).
 - Added support for environment variables to set up the `miden-proving-service` worker (#1281).
->>>>>>> d9fdcf05
 
 ## 0.8.2 (2025-04-18) - `miden-proving-service` crate only
 

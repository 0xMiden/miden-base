--- conflicted
+++ resolved
@@ -10,11 +10,8 @@
 - [BREAKING] Kernel procedures now have to be invoked using `dynexec` instruction (#803).
 - Refactored `AccountStorage` from `Smt` to `sequential hash` (#846).
 - [BREAKING] Refactored batch/block note trees (#834).
-<<<<<<< HEAD
+- Set all procedures storage offsets of faucet accounts to `1` (#875).
 - Added `AccountStorageHeader` (#876).
-=======
-- Set all procedures storage offsets of faucet accounts to `1` (#875).
->>>>>>> ac84daa2
 
 ## 0.5.1 (2024-08-28) - `miden-objects` crate only
 

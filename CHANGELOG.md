--- conflicted
+++ resolved
@@ -16,11 +16,8 @@
 - Remove miden-proving-service binary crate and miden-proving-service-client crate (#1427).
 - Remove doc update checks on CI (#1435).
 - [BREAKING] Introduce `ScriptMastForestStore` and refactor MAST forest provisioning in the `TransactionExecutor` (#1438).
-<<<<<<< HEAD
+- [BREAKING] Allow list of keys in `AccountFile` (#1451).
 - [BREAKING] Implement in-kernel account delta tracking (#1404).
-=======
-- [BREAKING] Allow list of keys in `AccountFile` (#1451).
->>>>>>> 04528cd3
 
 ## 0.9.1 (2025-05-30)
 

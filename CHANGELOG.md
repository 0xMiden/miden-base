# Changelog

## 0.10.0 (TBD)

- [BREAKING] Refactor `NoteTag` to an enum (#1322).
- Add `bench-prover` crate to benchmark proving times (#1378).
- [BREAKING] Remove `AccountIdAnchor` from account ID generation process (#1391).
- Allow NOOP transactions and state-updating transactions against the same account in the same block (#1393).
- Implement map based on a sorted linked list in transaction kernel library (#1396, #1428, #1478).
- Add P2IDE standard note (#1421).
- Added shutdown configuration options to the `miden-proving-service` proxy (#1405).
- [BREAKING] Implement transaction script arguments for the `TransactionScript` (#1406).
- Add support for workers configuration in the proxy with environment variables (#1412).
- Implement Display for `NoteType` (#1420).
- [BREAKING] Remove `NoteExecutionMode` from `from_account_id` (#1422).
- [BREAKING] Refactor transaction kernel advice inputs (#1425).
- [BREAKING] Move transaction script argument from `TransactionScript` to `TransactionArgs`. (#1426).
- [BREAKING] Remove transaction inputs from `TransactionScript`. (#1426).
- Remove miden-proving-service binary crate and miden-proving-service-client crate (#1427).
- Remove doc update checks on CI (#1435).
- [BREAKING] Introduce `ScriptMastForestStore` and refactor MAST forest provisioning in the `TransactionExecutor` (#1438).
- [BREAKING] Allow list of keys in `AccountFile` (#1451).
- [BREAKING] `TransactionHost::new` now expects `&PartialAccount` instead `AccountHeader` (#1452).
- Load account and input notes advice maps into the advice provider before executing them (#1452).
- Support private accounts in `MockChain` (#1453).
- Improve error message quality in `CodeExecutor::run` and `TransactionContext::execute_code` (#1458).
- [BREAKING] Forbid the execution of the empty transactions (#1459).
- Temporarily bump ACCOUNT_UPDATE_MAX_SIZE to 256 KiB for compiler testing (#1464).
- [BREAKING] `TransactionExecutor` now holds plain references instead of `Arc` for its trait objects (#1469).
- [BREAKING] Implemented in-kernel account delta tracking (#1471, #1404, #1460, #1481, #1491).
- [BREAKING] Store account ID in account delta (#1493).
- [BREAKING] Remove P2IDR and replace with P2IDE (#1483).
- [BREAKING] Refactor nonce in delta from `Option<Felt>` to `Felt` (#1492).
- Normalize account deltas to avoid including no-op updates (#1496).
- [BREAKING] Refactor transaction to output `ACCOUNT_UPDATE_COMMITMENT` (#1500).
- Added `Note::is_network_note()` accessor (#1485).
- [BREAKING] Update handling of the shared modules (#1490).
- Added a new constructor for `TransactionExecutor` that accepts `ExecutionOptions` (#1502).
- [BREAKING] Introduce errors in `MockChain` API (#1508).
- [BREAKING] `TransactionAdviceInputs` cannot return `Err` anymore (#1517).
- Implement serialization for `LexicographicWord` (#1524).
<<<<<<< HEAD
- Load MASM source files into `TransactionKernel::assembler` for better errors (#1527).
=======
- Add `with_auth_component` to `AccountBuilder` (#1480).
- [BREAKING] Refactor account authentication to require a procedure containing `auth__` in its name (#1480).
>>>>>>> 998d9d80

## 0.9.5 (2025-06-20) - `miden-lib` crate only

- Added `symbol()`, `decimals()`, and `max_supply()` accessors to the `TokenSymbol` struct.

## 0.9.4 (2025-06-12)

- Refactor proving service client errors (#1448)

## 0.9.3 (2025-06-12)

- Add TLS support to `miden-proving-service-client` (#1447)

## 0.9.2 (2025-06-10)

- Refreshed Cargo.lock file.

## 0.9.1 (2025-05-30)

### Fixes

- Expose types used in public APIs (#1385).
- Version check always fails in proxy (#1407).

## 0.9.0 (2025-05-20)

### Features

- Added pretty print for `AccountCode` (#1273).
- Add iterators over concrete asset types in `NoteAssets` (#1346).
- Add the ability to create `BasicFungibleFaucet` from `Account` (#1376).

### Fixes

- [BREAKING] Hash keys in storage maps before insertion into the SMT (#1250).
- Fix error when creating accounts with empty storage (#1307).
- [BREAKING] Move the number of note inputs to the separate memory address (#1327).
- [BREAKING] Change Token Symbol encoding (#1334).

### Changes

- [BREAKING] Refactored how foreign account inputs are passed to `TransactionExecutor` (#1229).
- [BREAKING] Add `TransactionHeader` and include it in batches and blocks (#1247).
- Add `AccountTree` and `PartialAccountTree` wrappers and enforce ID prefix uniqueness (#1254, #1301).
- Added getter for proof security level in `ProvenBatch` and `ProvenBlock` (#1259).
- [BREAKING] Replaced the `ProvenBatch::new_unchecked` with the `ProvenBatch::new` method to initialize the struct with validations (#1260).
- [BREAKING] Add `AccountStorageMode::Network` for network accounts (#1275, #1349).
- Added support for environment variables to set up the `miden-proving-service` worker (#1281).
- Added field identifier structs for component metadata (#1292).
- Move `NullifierTree` and `BlockChain` from node to base (#1304).
- Rename `ChainMmr` to `PartialBlockchain` (#1305).
- Add safe `PartialBlockchain` constructor (#1308).
- [BREAKING] Move `MockChain` and `TransactionContext` to new `miden-testing` crate (#1309).
- [BREAKING] Add support for private notes in `MockChain` (#1310).
- Generalized account-related inputs to the transaction kernel (#1311).
- [BREAKING] Refactor `MockChain` to use batch and block provers (#1315).
- [BREAKING] Upgrade VM to 0.14 and refactor transaction kernel error extraction (#1353).
- [BREAKING] Update MSRV to 1.87.

## 0.8.3 (2025-04-22) - `miden-proving-service` crate only

### Fixes

- Version check always fails (#1300).

## 0.8.2 (2025-04-18) - `miden-proving-service` crate only

### Changes

- Added a retry strategy for worker's health check (#1255).
- Added a status endpoint for the `miden-proving-service` worker and proxy (#1255).

## 0.8.1 (2025-03-26) - `miden-objects` and `miden-tx` crates only.

### Changes

- [BREAKING] Changed `TransactionArgs` API to accept `AsRef<NoteRecipient>` for extending the advice map in relation to output notes (#1251).

## 0.8.0 (2025-03-21)

### Features

- Added an endpoint to the `miden-proving-service` to update the workers (#1107).
- [BREAKING] Added the `get_block_timestamp` procedure to the `miden` library (#1138).
- Implemented `AccountInterface` structure (#1171).
- Implement user-facing bech32 encoding for `AccountId`s (#1185).
- Implemented `execute_tx_view_script` procedure for the `TransactionExecutor` (#1197).
- Enabled nested FPI calls (#1227).
- Implement `check_notes_consumability` procedure for the `TransactionExecutor` (#1269).

### Changes

- [BREAKING] Moved `generated` module from `miden-proving-service-client` crate to `tx_prover::generated` hierarchy (#1102).
- Renamed the protobuf file of the transaction prover to `tx_prover.proto` (#1110).
- [BREAKING] Renamed `AccountData` to `AccountFile` (#1116).
- Implement transaction batch prover in Rust (#1112).
- Added the `is_non_fungible_asset_issued` procedure to the `miden` library (#1125).
- [BREAKING] Refactored config file for `miden-proving-service` to be based on environment variables (#1120).
- Added block number as a public input to the transaction kernel. Updated prologue logic to validate the global input block number is consistent with the commitment block number (#1126).
- Made NoteFile and AccountFile more consistent (#1133).
- [BREAKING] Implement most block constraints in `ProposedBlock` (#1123, #1141).
- Added serialization for `ProposedBatch`, `BatchId`, `BatchNoteTree` and `ProvenBatch` (#1140).
- Added `prefix` to `Nullifier` (#1153).
- [BREAKING] Implemented a `RemoteBatchProver`. `miden-proving-service` workers can prove batches (#1142).
- [BREAKING] Implement `LocalBlockProver` and rename `Block` to `ProvenBlock` (#1152, #1168, #1172).
- [BREAKING] Added native types to `AccountComponentTemplate` (#1124).
- Implemented `RemoteBlockProver`. `miden-proving-service` workers can prove blocks (#1169).
- Used `Smt::with_entries` to error on duplicates in `StorageMap::with_entries` (#1167).
- [BREAKING] Added `InitStorageData::from_toml()`, improved storage entry validations in `AccountComponentMetadata` (#1170).
- [BREAKING] Rework miden-lib error codes into categories (#1196).
- [BREAKING] Moved the `TransactionScriptBuilder` from `miden-client` to `miden-base` (#1206).
- [BREAKING] Enable timestamp customization on `MockChain::seal_block` (#1208).
- [BREAKING] Renamed constants and comments: `OnChain` -> `Public` and `OffChain` -> `Private` (#1218).
- [BREAKING] Replace "hash" with "commitment" in `BlockHeader::{prev_hash, chain_root, kernel_root, tx_hash, proof_hash, sub_hash, hash}` (#1209, #1221, #1226).
- [BREAKING] Incremented minimum supported Rust version to 1.85.
- [BREAKING] Change advice for Falcon signature verification (#1183).
- Added `info` log level by default in the proving service (#1200).
- Made Prometheus metrics optional in the proving service proxy via the `enable_metrics` configuration option (#1200).
- Improved logging in the proving service proxy for better diagnostics (#1200).
- Fixed issues with the proving service proxy's signal handling and port binding (#1200).
- [BREAKING] Simplified worker update configuration by using a single URL parameter instead of separate host and port (#1249).

## 0.7.2 (2025-01-28) - `miden-objects` crate only

### Changes

- Added serialization for `ExecutedTransaction` (#1113).

## 0.7.1 (2025-01-24) - `miden-objects` crate only

### Fixes

- Added missing doc comments (#1100).
- Fixed setting of supporting types when instantiating `AccountComponent` from templates (#1103).

## 0.7.0 (2025-01-22)

### Highlights

- [BREAKING] Extend `AccountId` to two `Felt`s and require block hash in derivation (#982).
- Introduced `AccountComponentTemplate` with TOML serialization and templating (#1015, #1027).
- Introduce `AccountIdBuilder` to simplify `AccountId` generation in tests (#1045).
- [BREAKING] Migrate to the element-addressable memory (#1084).

### Changes

- Implemented serialization for `AccountHeader` (#996).
- Updated Pingora crates to 0.4 and added polling time to the configuration file (#997).
- Added support for `miden-tx-prover` proxy to update workers on a running proxy (#989).
- Refactored `miden-tx-prover` proxy load balancing strategy (#976).
- [BREAKING] Implemented better error display when queues are full in the prover service (#967).
- [BREAKING] Removed `AccountBuilder::build_testing` and make `Account::initialize_from_components` private (#969).
- [BREAKING] Added error messages to errors and implement `core::error::Error` (#974).
- Implemented new `digest!` macro (#984).
- Added Format Guidebook to the `miden-lib` crate (#987).
- Added conversion from `Account` to `AccountDelta` for initial account state representation as delta (#983).
- [BREAKING] Added `miden::note::get_script_hash` procedure (#995).
- [BREAKING] Refactor error messages in `miden-lib` and `miden-tx` and use `thiserror` 2.0 (#1005, #1090).
- Added health check endpoints to the prover service (#1006).
- Removed workers list from the proxy configuration file (#1018).
- Added tracing to the `miden-tx-prover` CLI (#1014).
- Added metrics to the `miden-tx-prover` proxy (#1017).
- Implemented `to_hex` for `AccountIdPrefix` and `epoch_block_num` for `BlockHeader` (#1039).
- [BREAKING] Updated the names and values of the kernel procedure offsets and corresponding kernel procedures (#1037).
- Introduce `AccountIdError` and make account ID byte representations (`u128`, `[u8; 15]`) consistent (#1055).
- Refactor `AccountId` and `AccountIdPrefix` into version wrappers (#1058).
- Remove multi-threaded account seed generation due to single-threaded generation being faster (#1061).
- Made `AccountIdError` public (#1067).
- Made `BasicFungibleFaucet::MAX_DECIMALS` public (#1063).
- [BREAKING] Removed `miden-tx-prover` crate and created `miden-proving-service` and `miden-proving-service-client` (#1047).
- Removed deduplicate `masm` procedures across kernel and miden lib to a shared `util` module (#1070).
- [BREAKING] Added `BlockNumber` struct (#1043, #1080, #1082).
- [BREAKING] Removed `GENESIS_BLOCK` public constant (#1088).
- Add CI check for unused dependencies (#1075).
- Added storage placeholder types and support for templated map (#1074).
- [BREAKING] Move crates into `crates/` and rename plural modules to singular (#1091).

## 0.6.2 (2024-11-20)

- Avoid writing to the filesystem during docs.rs build (#970).

## 0.6.1 (2024-11-08)

### Features

- [BREAKING] Added CLI for the transaction prover services both the workers and the proxy (#955).

### Fixes

- Fixed `AccountId::new_with_type_and_mode()` (#958).
- Updated the ABI for the assembly procedures (#971).

## 0.6.0 (2024-11-05)

### Features

- Created a proving service that receives `TransactionWitness` and returns the proof using gRPC (#881).
- Implemented ability to invoke procedures against the foreign account (#882, #890, #896).
- Implemented kernel procedure to set transaction expiration block delta (#897).
- [BREAKING] Introduce a new way to build `Account`s from `AccountComponent`s (#941).
- [BREAKING] Introduce an `AccountBuilder` (#952).

### Changes

- [BREAKING] Changed `TransactionExecutor` and `TransactionHost` to use trait objects (#897).
- Made note scripts public (#880).
- Implemented serialization for `TransactionWitness`, `ChainMmr`, `TransactionInputs` and `TransactionArgs` (#888).
- [BREAKING] Renamed the `TransactionProver` struct to `LocalTransactionProver` and added the `TransactionProver` trait (#865).
- Implemented `Display`, `TryFrom<&str>` and `FromStr` for `AccountStorageMode` (#861).
- Implemented offset based storage access (#843).
- [BREAKING] `AccountStorageType` enum was renamed to `AccountStorageMode` along with its variants (#854).
- [BREAKING] `AccountStub` structure was renamed to `AccountHeader` (#855).
- [BREAKING] Kernel procedures now have to be invoked using `dynexec` instruction (#803).
- Refactored `AccountStorage` from `Smt` to sequential hash (#846).
- [BREAKING] Refactored batch/block note trees (#834).
- Set all procedures storage offsets of faucet accounts to `1` (#875).
- Added `AccountStorageHeader` (#876).
- Implemented generation of transaction kernel procedure hashes in build.rs (#887).
- [BREAKING] `send_asset` procedure was removed from the basic wallet (#829).
- [BREAKING] Updated limits, introduced additional limits (#889).
- Introduced `AccountDelta` maximum size limit of 32 KiB (#889).
- [BREAKING] Moved `MAX_NUM_FOREIGN_ACCOUNTS` into `miden-objects` (#904).
- Implemented `storage_size`, updated storage bounds (#886).
- [BREAKING] Auto-generate `KERNEL_ERRORS` list from the transaction kernel's MASM files and rework error constant names (#906).
- Implement `Serializable` for `FungibleAsset` (#907).
- [BREAKING] Changed `TransactionProver` trait to be `maybe_async_trait` based on the `async` feature (#913).
- [BREAKING] Changed type of `EMPTY_STORAGE_MAP_ROOT` constant to `RpoDigst`, which references constant from `miden-crypto` (#916).
- Added `RemoteTransactionProver` struct to `miden-tx-prover` (#921).
- [BREAKING] Migrated to v0.11 version of Miden VM (#929).
- Added `total_cycles` and `trace_length` to the `TransactionMeasurements` (#953).
- Added ability to load libraries into `TransactionExecutor` and `LocalTransactionProver` (#954).

## 0.5.1 (2024-08-28) - `miden-objects` crate only

- Implemented `PrettyPrint` and `Display` for `NoteScript`.

## 0.5.0 (2024-08-27)

### Features

- [BREAKING] Increase of nonce does not require changes in account state any more (#796).
- Changed `AccountCode` procedures from merkle tree to sequential hash + added storage_offset support (#763).
- Implemented merging of account deltas (#797).
- Implemented `create_note` and `move_asset_into_note` basic wallet procedures (#808).
- Made `miden_lib::notes::build_swap_tag()` function public (#817).
- [BREAKING] Changed the `NoteFile::NoteDetails` type to struct and added a `after_block_num` field (#823).

### Changes

- Renamed "consumed" and "created" notes into "input" and "output" respectively (#791).
- [BREAKING] Renamed `NoteType::OffChain` into `NoteType::Private`.
- [BREAKING] Renamed public accessors of the `Block` struct to match the updated fields (#791).
- [BREAKING] Changed the `TransactionArgs` to use `AdviceInputs` (#793).
- Setters in `memory` module don't drop the setting `Word` anymore (#795).
- Added `CHANGELOG.md` warning message on CI (#799).
- Added high-level methods for `MockChain` and related structures (#807).
- [BREAKING] Renamed `NoteExecutionHint` to `NoteExecutionMode` and added new `NoteExecutionHint` to `NoteMetadata` (#812, #816).
- [BREAKING] Changed the interface of the `miden::tx::add_asset_to_note` (#808).
- [BREAKING] Refactored and simplified `NoteOrigin` and `NoteInclusionProof` structs (#810, #814).
- [BREAKING] Refactored account storage and vault deltas (#822).
- Added serialization and equality comparison for `TransactionScript` (#824).
- [BREAKING] Migrated to Miden VM v0.10 (#826).
- Added conversions for `NoteExecutionHint` (#827).
- [BREAKING] Removed `serde`-based serialization from `miden-object` structs (#838).

## 0.4.0 (2024-07-03)

### Features

- [BREAKING] Introduce `OutputNote::Partial` variant (#698).
- [BREAKING] Added support for input notes with delayed verification of inclusion proofs (#724, #732, #759, #770, #772).
- Added new `NoteFile` object to represent serialized notes (#721).
- Added transaction IDs to the `Block` struct (#734).
- Added ability for users to set the aux field when creating a note (#752).

### Enhancements

- Replaced `cargo-make` with just `make` for running tasks (#696).
- [BREAKING] Split `Account` struct constructor into `new()` and `from_parts()` (#699).
- Generalized `build_recipient_hash` procedure to build recipient hash for custom notes (#706).
- [BREAKING] Changed the encoding of inputs notes in the advice map for consumed notes (#707).
- Created additional `emit` events for kernel related `.masm` procedures (#708).
- Implemented `build_recipient_hash` procedure to build recipient hash for custom notes (#710).
- Removed the `mock` crate in favor of having mock code behind the `testing` flag in remaining crates (#711).
- [BREAKING] Created `auth` module for `TransactionAuthenticator` and other related objects (#714).
- Added validation for the output stack to make sure it was properly cleaned (#717).
- Made `DataStore` conditionally async using `winter-maybe-async` (#725).
- Changed note pointer from Memory `note_ptr` to `note_index` (#728).
- [BREAKING] Changed rng to mutable reference in note creation functions (#733).
- [BREAKING] Replaced `ToNullifier` trait with `ToInputNoteCommitments`, which includes the `note_id` for delayed note authentication (#732).
- Added `Option<NoteTag>`to `NoteFile` (#741).
- Fixed documentation and added `make doc` CI job (#746).
- Updated and improved [.pre-commit-config.yaml](.pre-commit-config.yaml) file (#748).
- Created `get_serial_number` procedure to get the serial num of the currently processed note (#760).
- [BREAKING] Added support for conversion from `Nullifier` to `InputNoteCommitment`, commitment header return reference (#774).
- Added `compute_inputs_hash` procedure for hash computation of the arbitrary number of note inputs (#750).

## 0.3.1 (2024-06-12)

- Replaced `cargo-make` with just `make` for running tasks (#696).
- Made `DataStore` conditionally async using `winter-maybe-async` (#725)
- Fixed `StorageMap`s implementation and included into apply_delta (#745)

## 0.3.0 (2024-05-14)

- Introduce the `miden-bench-tx` crate used for transactions benchmarking (#577).
- [BREAKING] Removed the transaction script root output from the transaction kernel (#608).
- [BREAKING] Refactored account update details, moved `Block` to `miden-objects` (#618, #621).
- [BREAKING] Made `TransactionExecutor` generic over `TransactionAuthenticator` (#628).
- [BREAKING] Changed type of `version` and `timestamp` fields to `u32`, moved `version` to the beginning of block header (#639).
- [BREAKING] Renamed `NoteEnvelope` into `NoteHeader` and introduced `NoteDetails` (#664).
- [BREAKING] Updated `create_swap_note()` procedure to return `NoteDetails` and defined SWAP note tag format (#665).
- Implemented `OutputNoteBuilder` (#669).
- [BREAKING] Added support for full details of private notes, renamed `OutputNote` variants and changed their meaning (#673).
- [BREAKING] Added `add_asset_to_note` procedure to the transaction kernel (#674).
- Made `TransactionArgs::add_expected_output_note()` more flexible (#681).
- [BREAKING] Enabled support for notes without assets and refactored `create_note` procedure in the transaction kernel (#686).

## 0.2.3 (2024-04-26) - `miden-tx` crate only

- Fixed handling of debug mode in `TransactionExecutor` (#627)

## 0.2.2 (2024-04-23) - `miden-tx` crate only

- Added `with_debug_mode()` methods to `TransactionCompiler` and `TransactionExecutor` (#562).

## 0.2.1 (2024-04-12)

- [BREAKING] Return a reference to `NoteMetadata` from output notes (#593).
- Add more type conversions for `NoteType` (#597).
- Fix note input padding for expected output notes (#598).

## 0.2.0 (2024-04-11)

- [BREAKING] Implement support for public accounts (#481, #485, #538).
- [BREAKING] Implement support for public notes (#515, #540, #572).
- Improved `ProvenTransaction` validation (#532).
- [BREAKING] Updated `no-std` setup (#533).
- Improved `ProvenTransaction` serialization (#543).
- Implemented note tree wrapper structs (#560).
- [BREAKING] Migrated to v0.9 version of Miden VM (#567).
- [BREAKING] Added account storage type parameter to `create_basic_wallet` and `create_basic_fungible_faucet` (miden-lib
  crate only) (#587).
- Removed serialization of source locations from account code (#590).

## 0.1.1 (2024-03-07) - `miden-objects` crate only

- Added `BlockHeader::mock()` method (#511)

## 0.1.0 (2024-03-05)

- Initial release.<|MERGE_RESOLUTION|>--- conflicted
+++ resolved
@@ -39,12 +39,9 @@
 - [BREAKING] Introduce errors in `MockChain` API (#1508).
 - [BREAKING] `TransactionAdviceInputs` cannot return `Err` anymore (#1517).
 - Implement serialization for `LexicographicWord` (#1524).
-<<<<<<< HEAD
-- Load MASM source files into `TransactionKernel::assembler` for better errors (#1527).
-=======
 - Add `with_auth_component` to `AccountBuilder` (#1480).
 - [BREAKING] Refactor account authentication to require a procedure containing `auth__` in its name (#1480).
->>>>>>> 998d9d80
+- Load MASM source files into `TransactionKernel::assembler` for better errors (#1527).
 
 ## 0.9.5 (2025-06-20) - `miden-lib` crate only
 

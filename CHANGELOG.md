--- conflicted
+++ resolved
@@ -1,14 +1,9 @@
 # Changelog
 
-<<<<<<< HEAD
-## 0.12.3 (TODO)
-
+## 0.12.3 (2025-11-14)
+
+- Added `ecdsa_k256_keccak::PublicKey` as a valid template type ([#2097](https://github.com/0xMiden/miden-base/pull/2097)).
 - Fix advice inputs in transaction inputs not being propagated through ([#2094](https://github.com/0xMiden/miden-base/pull/2094)).
-=======
-## 0.12.3 (2025-11-14)
-
-- Added `ecdsa_k256_keccak::PublicKey` as a valid template type ([#2097](https://github.com/0xMiden/miden-base/pull/2097)).
->>>>>>> 8a2edacd
 
 ## 0.12.2 (2025-11-12)
 

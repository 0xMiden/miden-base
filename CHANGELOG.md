--- conflicted
+++ resolved
@@ -38,13 +38,10 @@
 - Added a new constructor for `TransactionExecutor` that accepts `ExecutionOptions` (#1502).
 - [BREAKING] Introduce errors in `MockChain` API (#1508).
 - [BREAKING] `TransactionAdviceInputs` cannot return `Err` anymore (#1517).
-<<<<<<< HEAD
-- Implement `WellKnownComponents` enum (#1532).
-=======
 - Implement serialization for `LexicographicWord` (#1524).
 - Add `with_auth_component` to `AccountBuilder` (#1480).
 - [BREAKING] Refactor account authentication to require a procedure containing `auth__` in its name (#1480).
->>>>>>> 998d9d80
+- Implement `WellKnownComponents` enum (#1532).
 
 ## 0.9.5 (2025-06-20) - `miden-lib` crate only
 

--- conflicted
+++ resolved
@@ -2,13 +2,11 @@
 
 ## 0.10.0 (TBD)
 
+- [BREAKING] Refactor `NoteTag` to an enum (#1322).
 - [BREAKING] Remove `AccountIdAnchor` from account ID generation process (#1391).
 - Allow NOOP transactions and state-updating transactions against the same account in the same block (#1393).
 - Add `bench-prover` crate to benchmark proving times (#1378)
 - Implement map in transaction kernel library (#1396).
-<<<<<<< HEAD
-- [BREAKING] Refactor `NoteTag` to an enum (#1322).
-=======
 - Added shutdown configuration options to the `miden-proving-service` proxy (#1405).
 - [BREAKING] Implement transaction script arguments for the `TransactionScript` (#1406).
 - Add support for workers configuration in the proxy with environment variables (#1412).
@@ -20,7 +18,6 @@
 
 - Expose types used in public APIs (#1385).
 - Version check always fails in proxy (#1407).
->>>>>>> b180738f
 
 ## 0.9.0 (2025-05-20)
 

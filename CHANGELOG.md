# Changelog

## 0.10.0 (TBD)

- [BREAKING] Remove `AccountIdAnchor` from account ID generation process (#1391).
- Allow NOOP transactions and state-updating transactions against the same account in the same block (#1393).
- Add `bench-prover` crate to benchmark proving times (#1378)
- Implement map in transaction kernel library (#1396).
<<<<<<< HEAD
- [BREAKING] Implement transaction script arguments for the `TransactionScript` (#1406).
=======
- Added shutdown configuration options to the `miden-proving-service` proxy (#1405).

## 0.9.1 (2025-05-30)

### Fixes

- Expose types used in public APIs (#1385).
- Version check always fails in proxy (#1407).
>>>>>>> ed6bac78

## 0.9.0 (2025-05-20)

### Features

- Added pretty print for `AccountCode` (#1273).
- Add iterators over concrete asset types in `NoteAssets` (#1346).
- Add the ability to create `BasicFungibleFaucet` from `Account` (#1376).

### Fixes

- [BREAKING] Hash keys in storage maps before insertion into the SMT (#1250).
- Fix error when creating accounts with empty storage (#1307).
- [BREAKING] Move the number of note inputs to the separate memory address (#1327).
- [BREAKING] Change Token Symbol encoding (#1334).

### Changes

- [BREAKING] Refactored how foreign account inputs are passed to `TransactionExecutor` (#1229).
- [BREAKING] Add `TransactionHeader` and include it in batches and blocks (#1247).
- Add `AccountTree` and `PartialAccountTree` wrappers and enforce ID prefix uniqueness (#1254, #1301).
- Added getter for proof security level in `ProvenBatch` and `ProvenBlock` (#1259).
- [BREAKING] Replaced the `ProvenBatch::new_unchecked` with the `ProvenBatch::new` method to initialize the struct with validations (#1260).
- [BREAKING] Add `AccountStorageMode::Network` for network accounts (#1275, #1349).
- Added support for environment variables to set up the `miden-proving-service` worker (#1281).
- Added field identifier structs for component metadata (#1292).
- Move `NullifierTree` and `BlockChain` from node to base (#1304).
- Rename `ChainMmr` to `PartialBlockchain` (#1305).
- Add safe `PartialBlockchain` constructor (#1308).
- [BREAKING] Move `MockChain` and `TransactionContext` to new `miden-testing` crate (#1309).
- [BREAKING] Add support for private notes in `MockChain` (#1310).
- Generalized account-related inputs to the transaction kernel (#1311).
- [BREAKING] Refactor `MockChain` to use batch and block provers (#1315).
- [BREAKING] Upgrade VM to 0.14 and refactor transaction kernel error extraction (#1353).
- [BREAKING] Update MSRV to 1.87.

## 0.8.3 (2025-04-22) - `miden-proving-service` crate only

### Fixes

- Version check always fails (#1300).

## 0.8.2 (2025-04-18) - `miden-proving-service` crate only

### Changes

- Added a retry strategy for worker's health check (#1255).
- Added a status endpoint for the `miden-proving-service` worker and proxy (#1255).

## 0.8.1 (2025-03-26) - `miden-objects` and `miden-tx` crates only.

### Changes

- [BREAKING] Changed `TransactionArgs` API to accept `AsRef<NoteRecipient>` for extending the advice map in relation to output notes (#1251).

## 0.8.0 (2025-03-21)

### Features

- Added an endpoint to the `miden-proving-service` to update the workers (#1107).
- [BREAKING] Added the `get_block_timestamp` procedure to the `miden` library (#1138).
- Implemented `AccountInterface` structure (#1171).
- Implement user-facing bech32 encoding for `AccountId`s (#1185).
- Implemented `execute_tx_view_script` procedure for the `TransactionExecutor` (#1197).
- Enabled nested FPI calls (#1227).
- Implement `check_notes_consumability` procedure for the `TransactionExecutor` (#1269).

### Changes

- [BREAKING] Moved `generated` module from `miden-proving-service-client` crate to `tx_prover::generated` hierarchy (#1102).
- Renamed the protobuf file of the transaction prover to `tx_prover.proto` (#1110).
- [BREAKING] Renamed `AccountData` to `AccountFile` (#1116).
- Implement transaction batch prover in Rust (#1112).
- Added the `is_non_fungible_asset_issued` procedure to the `miden` library (#1125).
- [BREAKING] Refactored config file for `miden-proving-service` to be based on environment variables (#1120).
- Added block number as a public input to the transaction kernel. Updated prologue logic to validate the global input block number is consistent with the commitment block number (#1126).
- Made NoteFile and AccountFile more consistent (#1133).
- [BREAKING] Implement most block constraints in `ProposedBlock` (#1123, #1141).
- Added serialization for `ProposedBatch`, `BatchId`, `BatchNoteTree` and `ProvenBatch` (#1140).
- Added `prefix` to `Nullifier` (#1153).
- [BREAKING] Implemented a `RemoteBatchProver`. `miden-proving-service` workers can prove batches (#1142).
- [BREAKING] Implement `LocalBlockProver` and rename `Block` to `ProvenBlock` (#1152, #1168, #1172).
- [BREAKING] Added native types to `AccountComponentTemplate` (#1124).
- Implemented `RemoteBlockProver`. `miden-proving-service` workers can prove blocks (#1169).
- Used `Smt::with_entries` to error on duplicates in `StorageMap::with_entries` (#1167).
- [BREAKING] Added `InitStorageData::from_toml()`, improved storage entry validations in `AccountComponentMetadata` (#1170).
- [BREAKING] Rework miden-lib error codes into categories (#1196).
- [BREAKING] Moved the `TransactionScriptBuilder` from `miden-client` to `miden-base` (#1206).
- [BREAKING] Enable timestamp customization on `MockChain::seal_block` (#1208).
- [BREAKING] Renamed constants and comments: `OnChain` -> `Public` and `OffChain` -> `Private` (#1218).
- [BREAKING] Replace "hash" with "commitment" in `BlockHeader::{prev_hash, chain_root, kernel_root, tx_hash, proof_hash, sub_hash, hash}` (#1209, #1221, #1226).
- [BREAKING] Incremented minimum supported Rust version to 1.85.
- [BREAKING] Change advice for Falcon signature verification (#1183).
- Added `info` log level by default in the proving service (#1200).
- Made Prometheus metrics optional in the proving service proxy via the `enable_metrics` configuration option (#1200).
- Improved logging in the proving service proxy for better diagnostics (#1200).
- Fixed issues with the proving service proxy's signal handling and port binding (#1200).
- [BREAKING] Simplified worker update configuration by using a single URL parameter instead of separate host and port (#1249).

## 0.7.2 (2025-01-28) - `miden-objects` crate only

### Changes

- Added serialization for `ExecutedTransaction` (#1113).

## 0.7.1 (2025-01-24) - `miden-objects` crate only

### Fixes

- Added missing doc comments (#1100).
- Fixed setting of supporting types when instantiating `AccountComponent` from templates (#1103).

## 0.7.0 (2025-01-22)

### Highlights

- [BREAKING] Extend `AccountId` to two `Felt`s and require block hash in derivation (#982).
- Introduced `AccountComponentTemplate` with TOML serialization and templating (#1015, #1027).
- Introduce `AccountIdBuilder` to simplify `AccountId` generation in tests (#1045).
- [BREAKING] Migrate to the element-addressable memory (#1084).

### Changes

- Implemented serialization for `AccountHeader` (#996).
- Updated Pingora crates to 0.4 and added polling time to the configuration file (#997).
- Added support for `miden-tx-prover` proxy to update workers on a running proxy (#989).
- Refactored `miden-tx-prover` proxy load balancing strategy (#976).
- [BREAKING] Implemented better error display when queues are full in the prover service (#967).
- [BREAKING] Removed `AccountBuilder::build_testing` and make `Account::initialize_from_components` private (#969).
- [BREAKING] Added error messages to errors and implement `core::error::Error` (#974).
- Implemented new `digest!` macro (#984).
- Added Format Guidebook to the `miden-lib` crate (#987).
- Added conversion from `Account` to `AccountDelta` for initial account state representation as delta (#983).
- [BREAKING] Added `miden::note::get_script_hash` procedure (#995).
- [BREAKING] Refactor error messages in `miden-lib` and `miden-tx` and use `thiserror` 2.0 (#1005, #1090).
- Added health check endpoints to the prover service (#1006).
- Removed workers list from the proxy configuration file (#1018).
- Added tracing to the `miden-tx-prover` CLI (#1014).
- Added metrics to the `miden-tx-prover` proxy (#1017).
- Implemented `to_hex` for `AccountIdPrefix` and `epoch_block_num` for `BlockHeader` (#1039).
- [BREAKING] Updated the names and values of the kernel procedure offsets and corresponding kernel procedures (#1037).
- Introduce `AccountIdError` and make account ID byte representations (`u128`, `[u8; 15]`) consistent (#1055).
- Refactor `AccountId` and `AccountIdPrefix` into version wrappers (#1058).
- Remove multi-threaded account seed generation due to single-threaded generation being faster (#1061).
- Made `AccountIdError` public (#1067).
- Made `BasicFungibleFaucet::MAX_DECIMALS` public (#1063).
- [BREAKING] Removed `miden-tx-prover` crate and created `miden-proving-service` and `miden-proving-service-client` (#1047).
- Removed deduplicate `masm` procedures across kernel and miden lib to a shared `util` module (#1070).
- [BREAKING] Added `BlockNumber` struct (#1043, #1080, #1082).
- [BREAKING] Removed `GENESIS_BLOCK` public constant (#1088).
- Add CI check for unused dependencies (#1075).
- Added storage placeholder types and support for templated map (#1074).
- [BREAKING] Move crates into `crates/` and rename plural modules to singular (#1091).

## 0.6.2 (2024-11-20)

- Avoid writing to the filesystem during docs.rs build (#970).

## 0.6.1 (2024-11-08)

### Features

- [BREAKING] Added CLI for the transaction prover services both the workers and the proxy (#955).

### Fixes

- Fixed `AccountId::new_with_type_and_mode()` (#958).
- Updated the ABI for the assembly procedures (#971).

## 0.6.0 (2024-11-05)

### Features

- Created a proving service that receives `TransactionWitness` and returns the proof using gRPC (#881).
- Implemented ability to invoke procedures against the foreign account (#882, #890, #896).
- Implemented kernel procedure to set transaction expiration block delta (#897).
- [BREAKING] Introduce a new way to build `Account`s from `AccountComponent`s (#941).
- [BREAKING] Introduce an `AccountBuilder` (#952).

### Changes

- [BREAKING] Changed `TransactionExecutor` and `TransactionHost` to use trait objects (#897).
- Made note scripts public (#880).
- Implemented serialization for `TransactionWitness`, `ChainMmr`, `TransactionInputs` and `TransactionArgs` (#888).
- [BREAKING] Renamed the `TransactionProver` struct to `LocalTransactionProver` and added the `TransactionProver` trait (#865).
- Implemented `Display`, `TryFrom<&str>` and `FromStr` for `AccountStorageMode` (#861).
- Implemented offset based storage access (#843).
- [BREAKING] `AccountStorageType` enum was renamed to `AccountStorageMode` along with its variants (#854).
- [BREAKING] `AccountStub` structure was renamed to `AccountHeader` (#855).
- [BREAKING] Kernel procedures now have to be invoked using `dynexec` instruction (#803).
- Refactored `AccountStorage` from `Smt` to sequential hash (#846).
- [BREAKING] Refactored batch/block note trees (#834).
- Set all procedures storage offsets of faucet accounts to `1` (#875).
- Added `AccountStorageHeader` (#876).
- Implemented generation of transaction kernel procedure hashes in build.rs (#887).
- [BREAKING] `send_asset` procedure was removed from the basic wallet (#829).
- [BREAKING] Updated limits, introduced additional limits (#889).
- Introduced `AccountDelta` maximum size limit of 32 KiB (#889).
- [BREAKING] Moved `MAX_NUM_FOREIGN_ACCOUNTS` into `miden-objects` (#904).
- Implemented `storage_size`, updated storage bounds (#886).
- [BREAKING] Auto-generate `KERNEL_ERRORS` list from the transaction kernel's MASM files and rework error constant names (#906).
- Implement `Serializable` for `FungibleAsset` (#907).
- [BREAKING] Changed `TransactionProver` trait to be `maybe_async_trait` based on the `async` feature (#913).
- [BREAKING] Changed type of `EMPTY_STORAGE_MAP_ROOT` constant to `RpoDigst`, which references constant from `miden-crypto` (#916).
- Added `RemoteTransactionProver` struct to `miden-tx-prover` (#921).
- [BREAKING] Migrated to v0.11 version of Miden VM (#929).
- Added `total_cycles` and `trace_length` to the `TransactionMeasurements` (#953).
- Added ability to load libraries into `TransactionExecutor` and `LocalTransactionProver` (#954).

## 0.5.1 (2024-08-28) - `miden-objects` crate only

- Implemented `PrettyPrint` and `Display` for `NoteScript`.

## 0.5.0 (2024-08-27)

### Features

- [BREAKING] Increase of nonce does not require changes in account state any more (#796).
- Changed `AccountCode` procedures from merkle tree to sequential hash + added storage_offset support (#763).
- Implemented merging of account deltas (#797).
- Implemented `create_note` and `move_asset_into_note` basic wallet procedures (#808).
- Made `miden_lib::notes::build_swap_tag()` function public (#817).
- [BREAKING] Changed the `NoteFile::NoteDetails` type to struct and added a `after_block_num` field (#823).

### Changes

- Renamed "consumed" and "created" notes into "input" and "output" respectively (#791).
- [BREAKING] Renamed `NoteType::OffChain` into `NoteType::Private`.
- [BREAKING] Renamed public accessors of the `Block` struct to match the updated fields (#791).
- [BREAKING] Changed the `TransactionArgs` to use `AdviceInputs` (#793).
- Setters in `memory` module don't drop the setting `Word` anymore (#795).
- Added `CHANGELOG.md` warning message on CI (#799).
- Added high-level methods for `MockChain` and related structures (#807).
- [BREAKING] Renamed `NoteExecutionHint` to `NoteExecutionMode` and added new `NoteExecutionHint` to `NoteMetadata` (#812, #816).
- [BREAKING] Changed the interface of the `miden::tx::add_asset_to_note` (#808).
- [BREAKING] Refactored and simplified `NoteOrigin` and `NoteInclusionProof` structs (#810, #814).
- [BREAKING] Refactored account storage and vault deltas (#822).
- Added serialization and equality comparison for `TransactionScript` (#824).
- [BREAKING] Migrated to Miden VM v0.10 (#826).
- Added conversions for `NoteExecutionHint` (#827).
- [BREAKING] Removed `serde`-based serialization from `miden-object` structs (#838).

## 0.4.0 (2024-07-03)

### Features

- [BREAKING] Introduce `OutputNote::Partial` variant (#698).
- [BREAKING] Added support for input notes with delayed verification of inclusion proofs (#724, #732, #759, #770, #772).
- Added new `NoteFile` object to represent serialized notes (#721).
- Added transaction IDs to the `Block` struct (#734).
- Added ability for users to set the aux field when creating a note (#752).

### Enhancements

- Replaced `cargo-make` with just `make` for running tasks (#696).
- [BREAKING] Split `Account` struct constructor into `new()` and `from_parts()` (#699).
- Generalized `build_recipient_hash` procedure to build recipient hash for custom notes (#706).
- [BREAKING] Changed the encoding of inputs notes in the advice map for consumed notes (#707).
- Created additional `emit` events for kernel related `.masm` procedures (#708).
- Implemented `build_recipient_hash` procedure to build recipient hash for custom notes (#710).
- Removed the `mock` crate in favor of having mock code behind the `testing` flag in remaining crates (#711).
- [BREAKING] Created `auth` module for `TransactionAuthenticator` and other related objects (#714).
- Added validation for the output stack to make sure it was properly cleaned (#717).
- Made `DataStore` conditionally async using `winter-maybe-async` (#725).
- Changed note pointer from Memory `note_ptr` to `note_index` (#728).
- [BREAKING] Changed rng to mutable reference in note creation functions (#733).
- [BREAKING] Replaced `ToNullifier` trait with `ToInputNoteCommitments`, which includes the `note_id` for delayed note authentication (#732).
- Added `Option<NoteTag>`to `NoteFile` (#741).
- Fixed documentation and added `make doc` CI job (#746).
- Updated and improved [.pre-commit-config.yaml](.pre-commit-config.yaml) file (#748).
- Created `get_serial_number` procedure to get the serial num of the currently processed note (#760).
- [BREAKING] Added support for conversion from `Nullifier` to `InputNoteCommitment`, commitment header return reference (#774).
- Added `compute_inputs_hash` procedure for hash computation of the arbitrary number of note inputs (#750).

## 0.3.1 (2024-06-12)

- Replaced `cargo-make` with just `make` for running tasks (#696).
- Made `DataStore` conditionally async using `winter-maybe-async` (#725)
- Fixed `StorageMap`s implementation and included into apply_delta (#745)

## 0.3.0 (2024-05-14)

- Introduce the `miden-bench-tx` crate used for transactions benchmarking (#577).
- [BREAKING] Removed the transaction script root output from the transaction kernel (#608).
- [BREAKING] Refactored account update details, moved `Block` to `miden-objects` (#618, #621).
- [BREAKING] Made `TransactionExecutor` generic over `TransactionAuthenticator` (#628).
- [BREAKING] Changed type of `version` and `timestamp` fields to `u32`, moved `version` to the beginning of block header (#639).
- [BREAKING] Renamed `NoteEnvelope` into `NoteHeader` and introduced `NoteDetails` (#664).
- [BREAKING] Updated `create_swap_note()` procedure to return `NoteDetails` and defined SWAP note tag format (#665).
- Implemented `OutputNoteBuilder` (#669).
- [BREAKING] Added support for full details of private notes, renamed `OutputNote` variants and changed their meaning (#673).
- [BREAKING] Added `add_asset_to_note` procedure to the transaction kernel (#674).
- Made `TransactionArgs::add_expected_output_note()` more flexible (#681).
- [BREAKING] Enabled support for notes without assets and refactored `create_note` procedure in the transaction kernel (#686).

## 0.2.3 (2024-04-26) - `miden-tx` crate only

- Fixed handling of debug mode in `TransactionExecutor` (#627)

## 0.2.2 (2024-04-23) - `miden-tx` crate only

- Added `with_debug_mode()` methods to `TransactionCompiler` and `TransactionExecutor` (#562).

## 0.2.1 (2024-04-12)

- [BREAKING] Return a reference to `NoteMetadata` from output notes (#593).
- Add more type conversions for `NoteType` (#597).
- Fix note input padding for expected output notes (#598).

## 0.2.0 (2024-04-11)

- [BREAKING] Implement support for public accounts (#481, #485, #538).
- [BREAKING] Implement support for public notes (#515, #540, #572).
- Improved `ProvenTransaction` validation (#532).
- [BREAKING] Updated `no-std` setup (#533).
- Improved `ProvenTransaction` serialization (#543).
- Implemented note tree wrapper structs (#560).
- [BREAKING] Migrated to v0.9 version of Miden VM (#567).
- [BREAKING] Added account storage type parameter to `create_basic_wallet` and `create_basic_fungible_faucet` (miden-lib
  crate only) (#587).
- Removed serialization of source locations from account code (#590).

## 0.1.1 (2024-03-07) - `miden-objects` crate only

- Added `BlockHeader::mock()` method (#511)

## 0.1.0 (2024-03-05)

- Initial release.<|MERGE_RESOLUTION|>--- conflicted
+++ resolved
@@ -6,10 +6,8 @@
 - Allow NOOP transactions and state-updating transactions against the same account in the same block (#1393).
 - Add `bench-prover` crate to benchmark proving times (#1378)
 - Implement map in transaction kernel library (#1396).
-<<<<<<< HEAD
+- Added shutdown configuration options to the `miden-proving-service` proxy (#1405).
 - [BREAKING] Implement transaction script arguments for the `TransactionScript` (#1406).
-=======
-- Added shutdown configuration options to the `miden-proving-service` proxy (#1405).
 
 ## 0.9.1 (2025-05-30)
 
@@ -17,7 +15,6 @@
 
 - Expose types used in public APIs (#1385).
 - Version check always fails in proxy (#1407).
->>>>>>> ed6bac78
 
 ## 0.9.0 (2025-05-20)
 

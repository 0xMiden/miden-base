# Changelog

## 0.13.0 (TBD)

<<<<<<< HEAD
- [BREAKING] Added `BlockBody` and `BlockProof` structs in preparation for validator signatures and deferred block proving ([#2012](https://github.com/0xMiden/miden-base/pull/2012)).

## 0.12.2 (unreleased)
=======
### Features

### Changes

- [BREAKING] Renamed `TransactionEvent` into `TransactionEventId` and split event handling into data extraction and handling logic ([#2071](https://github.com/0xMiden/miden-base/pull/2071)).

## 0.12.2 (2025-11-12)
>>>>>>> d52c65e8

- Added `create_mint_note` and `create_burn_note` helper functions for creating standardized MINT and BURN notes ([#2061](https://github.com/0xMiden/miden-base/pull/2061)).
- [BREAKING] Fix ECDSA signature preparation in `Signature::to_prepared_signature()` method  ([#2074](https://github.com/0xMiden/miden-base/pull/2074)).
- Skip value slot normalization for new account's deltas ([#2075](https://github.com/0xMiden/miden-base/pull/2075)).
- Skip value and map slot normalization for new account's deltas ([#2075](https://github.com/0xMiden/miden-base/pull/2075), [#2077](https://github.com/0xMiden/miden-base/pull/2077)).
- Added `AuthEcdsaK256Keccak` and `AuthEcdsaK256KeccakMultisig` auth components ([#2083](https://github.com/0xMiden/miden-base/pull/2083)).

## 0.12.1 (2025-11-06)

- Made `InitStorageData::map_entries()` public ([#2055](https://github.com/0xMiden/miden-base/pull/2055)).
- Enabled handling of empty maps in account component templates ([#2056](https://github.com/0xMiden/miden-base/pull/2056)).
- Changed auth components to increment nonce if it is zero ([#2060](https://github.com/0xMiden/miden-base/pull/2060)).
- Fixed incorrect detection of note inputs length during note creation ([#2066](https://github.com/0xMiden/miden-base/pull/2066)).

## 0.12.0 (2025-11-05)

### Features

- Added `prove_dummy` APIs on `LocalTransactionProver` ([#1674](https://github.com/0xMiden/miden-base/pull/1674)).
- Added `update_signers_and_threshold` procedure to update owner public keys and threshold config in multisig authentication component ([#1707](https://github.com/0xMiden/miden-base/issues/1707)).
- Added `add_signature` helper to simplify loading signatures into advice map ([#1725](https://github.com/0xMiden/miden-base/pull/1725)).
- Added `build_recipient` procedure to `miden::note` module ([#1807](https://github.com/0xMiden/miden-base/pull/1807)).
- Added `prove_dummy` APIs on `LocalBatchProver` and `LocalBlockProver` ([#1811](https://github.com/0xMiden/miden-base/pull/1811)).
- Added `get_native_id` and `get_native_nonce` procedures to the `miden` library ([#1844](https://github.com/0xMiden/miden-base/pull/1844)).
- Enabled lazy loading of assets during transaction execution ([#1848](https://github.com/0xMiden/miden-base/pull/1848)).
- Added lazy loading of the native asset ([#1855](https://github.com/0xMiden/miden-base/pull/1855)).
- [BREAKING] Enabled lazy loading of storage map entries during transaction execution ([#1857](https://github.com/0xMiden/miden-base/pull/1857)).
- [BREAKING] Enabled lazy loading of foreign accounts during transaction execution ([#1873](https://github.com/0xMiden/miden-base/pull/1873)).
- [BREAKING] Move account seed into `PartialAccount` ([#1875](https://github.com/0xMiden/miden-base/pull/1875), [#2003](https://github.com/0xMiden/miden-base/pull/2003)).
- Added `get_initial_item` and `get_map_item_init` procedures to `miden::account` module for accessing initial storage state ([#1883](https://github.com/0xMiden/miden-base/pull/1883)).
- Updated `rpo_falcon512::verify_signatures` to use `account::get_map_item_init` ([#1885](https://github.com/0xMiden/miden-base/issues/1885)).
- [BREAKING] Enabled lazy loading of assets and storage map items for foreign accounts during transaction execution ([#1888](https://github.com/0xMiden/miden-base/pull/1888)).
- [BREAKING] Represent new accounts as account deltas ([#1896](https://github.com/0xMiden/miden-base/pull/1896)).
- Implement `SlotName` for named storage slots ([#1932](https://github.com/0xMiden/miden-base/issues/1932))
- [BREAKING] Removed `get_falcon_signature` from `miden-tx` crate ([#1924](https://github.com/0xMiden/miden-base/pull/1924)).
- Created a `Signature` wrapper to simplify the preparation of "native" signatures for use in the VM ([#1924](https://github.com/0xMiden/miden-base/pull/1924)).
- Added per-procedure approval thresholds to `AuthRpoFalcon512Multisig` auth component ([#1968](https://github.com/0xMiden/miden-base/pull/1968)).
- Implemented `input_note::get_sender` and `active_note::get_metadata` procedures in `miden` lib ([#1933](https://github.com/0xMiden/miden-base/pull/1933)).
- Added `Address` serialization and deserialization ([#1937](https://github.com/0xMiden/miden-base/issues/1937)).
- Added `StorageMap::{num_entries, num_leaves}` to retrieve the number of entries in a storage map ([#1935](https://github.com/0xMiden/miden-base/pull/1935)).
- Added `AssetVault::{num_assets, num_leaves, inner_nodes}` ([#1939](https://github.com/0xMiden/miden-base/pull/1939)).
- [BREAKING] Enabled computing the transaction ID from the data in a `TransactionHeader` ([#1973](https://github.com/0xMiden/miden-base/pull/1973)).
- Added `account::get_initial_balance` procedure to `miden` lib ([#1959](https://github.com/0xMiden/miden-base/pull/1959)).
- [BREAKING] Changed `Account` to `PartialAccount` conversion to generally track only minimal data ([#1963](https://github.com/0xMiden/miden-base/pull/1963)).
- Added `MastArtifact`, `PackageExport`, `PackageManifest`, `AttributeSet`, `QualifiedProcedureName`, `Section` and `SectionId` to re-export section ([#1984](https://github.com/0xMiden/miden-base/pull/1984) and [#2015](https://github.com/0xMiden/miden-base/pull/2015)).
- [BREAKING] Enable computing the transaction ID from the data in a `TransactionHeader` ([#1973](https://github.com/0xMiden/miden-base/pull/1973)).
- [BREAKING] Introduce `AssetVaultKey` newtype wrapper for asset vault keys ([#1978](https://github.com/0xMiden/miden-base/pull/1978), [#2024](https://github.com/0xMiden/miden-base/pull/2024)).
- [BREAKING] Change `Account` to `PartialAccount` conversion to generally track only minimal data ([#1963](https://github.com/0xMiden/miden-base/pull/1963)).
- Added `network_fungible_faucet` and `MINT` & `BURN` notes ([#1925](https://github.com/0xMiden/miden-base/pull/1925))
- Removed `create_p2id_note` and `create_p2any_note` methods from `MockChainBuilder`, users should use `add_p2id_note` and `add_p2any_note` instead ([#1990](https://github.com/0xMiden/miden-base/issues/1990)).
- [BREAKING] Introduced `AuthScheme` and `PublicKey` enums in `miden-objects::account::auth` module ([#1994](https://github.com/0xMiden/miden-base/pull/1994)).
- [BREAKING] Added `get_note_script()` method to `DataStore` trait to enable lazy loading of note scripts during transaction execution ([#1995](https://github.com/0xMiden/miden-base/pull/1995)).
- Added `AccountTree::apply_mutations_with_reversions` ([#2002](https://github.com/0xMiden/miden-base/pull/2002)).
- [BREAKING] Change `AccountTree` to be generic over `trait AccountTreeBackend` implementations ([#2006](https://github.com/0xMiden/miden-base/pull/2006)).
- Added `Display` trait for `AddressInterface` ([#2016](https://github.com/0xMiden/miden-base/pull/2016)).
- Added `has_procedure` procedure to the `miden::account` module ([#2017](https://github.com/0xMiden/miden-base/pull/2017)).
- Re-add bech32 encoding for `AccountId` ([#2018](https://github.com/0xMiden/miden-base/pull/2018)).
- [BREAKING] Separate account APIs in `miden::account` into `active_account` and `native_account` ([#2026](https://github.com/0xMiden/miden-base/pull/2026)).
- [BREAKING] Remove `miden::account::get_native_nonce` procedure ([#2026](https://github.com/0xMiden/miden-base/pull/2026)).
- [BREAKING] Refactor `Address` to make routing parameters optional ([#2032](https://github.com/0xMiden/miden-base/pull/2032), [#2047](https://github.com/0xMiden/miden-base/pull/2047)).
- [BREAKING] Refactor `PartialVault`, `PartialStorageMap`, `PartialAccountTree` and `PartialNullifierTree` to allow construction from a root ([#2042](https://github.com/0xMiden/miden-base/pull/2042)).
- Added duplicate approver validation to `AuthRpoFalcon512MultisigConfig` ([#2046](https://github.com/0xMiden/miden-base/issues/2046)).
- Added `encryption_key` to `RoutingParameters` ([#2050](https://github.com/0xMiden/miden-base/pull/2050)).
- [BREAKING] Added `EcdsaK256Keccak` variant to auth enums ([#2052](https://github.com/0xMiden/miden-base/pull/2052)).
- Implemented storage map templates, which can be initialized through key/value lists provided via `InitStorageData` TOML ([#2053](https://github.com/0xMiden/miden-base/pull/2053)).

### Changes

- [BREAKING] Incremented MSRV to 1.90.
- [BREAKING] Migrated to `miden-vm` v0.18 and `miden-crypto` v0.17 ([#1832](https://github.com/0xMiden/miden-base/pull/1832)).
- [BREAKING] Removed `MockChain::add_pending_p2id_note` in favor of using `MockChainBuilder` ([#1842](https://github.com/0xMiden/miden-base/pull/#1842)).
- [BREAKING] Removed versioning of the transaction kernel, leaving only one latest version ([#1793](https://github.com/0xMiden/miden-base/pull/1793)).
- [BREAKING] Moved `miden::asset::{create_fungible_asset, create_non_fungible_asset}` procedures to `miden::faucet` ([#1850](https://github.com/0xMiden/miden-base/pull/1850)).
- [BREAKING] Removed versioning of the transaction kernel, leaving only one latest version ([#1793](https://github.com/0xMiden/miden-base/pull/1793)).
- Added `AccountComponent::from_package()` method to create components from `miden-mast-package::Package` ([#1802](https://github.com/0xMiden/miden-base/pull/1802)).
- [BREAKING] Removed some of the `note` kernel procedures and use `input_note` procedures instead ([#1834](https://github.com/0xMiden/miden-base/pull/1834)).
- [BREAKING] Replaced `Account` with `PartialAccount` in `TransactionInputs` ([#1840](https://github.com/0xMiden/miden-base/pull/1840)).
- [BREAKING] Renamed `Account::init_commitment` to `Account::initial_commitment` ([#1840](https://github.com/0xMiden/miden-base/pull/1840)).
- [BREAKING] Renamed the `is_onchain` method to `has_public_state` for `AccountId`, `AccountIdPrefix`, `Account`, `AccountInterface` and `AccountStorageMode` ([#1846](https://github.com/0xMiden/miden-base/pull/1846)).
- [BREAKING] Moved `NetworkId` from account ID to address module ([#1851](https://github.com/0xMiden/miden-base/pull/1851)).
- Removed `ProvenTransactionExt`([#1867](https://github.com/0xMiden/miden-base/pull/1867)).
- [BREAKING] Renamed the `is_onchain` method to `has_public_state` for `AccountId`, `AccountIdPrefix`, `Account`, `AccountInterface` and `AccountStorageMode` ([#1846](https://github.com/0xMiden/miden-base/pull/1846)).
- [BREAKING] Moved `miden::asset::{create_fungible_asset, create_non_fungible_asset}` procedures to `miden::faucet` ([#1850](https://github.com/0xMiden/miden-base/pull/1850)).
- [BREAKING] Moved `NetworkId` from account ID to address module ([#1851](https://github.com/0xMiden/miden-base/pull/1851)).
- [BREAKING] Moved `TransactionKernelError` to miden-tx ([#1859](https://github.com/0xMiden/miden-base/pull/1859)).
- [BREAKING] Changed `PartialStorageMap` to track the correct set of key+value pairings ([#1878](https://github.com/0xMiden/miden-base/pull/1878), [#1921](https://github.com/0xMiden/miden-base/pull/1921)).
- Change terminology of "current note" to "active note" ([#1863](https://github.com/0xMiden/miden-base/issues/1863)).
- [BREAKING] Moved and rename `miden::tx::{add_asset_to_note, create_note}` procedures to `miden::output_note::{add_asset, create}` ([#1874](https://github.com/0xMiden/miden-base/pull/1874)).
- Merge `bench-prover` into `bench-tx` crate ([#1894](https://github.com/0xMiden/miden-base/pull/1894)).
- Replace `eqw` usages with `exec.word::test_eq` and `exec.word::eq`, remove `is_key_greater` and `is_key_less` from `link_map` module ([#1897](https://github.com/0xMiden/miden-base/pull/1897)).
- [BREAKING] Make AssetVault and PartialVault APIs more type safe ([#1916](https://github.com/0xMiden/miden-base/pull/1916)).
- [BREAKING] Remove `MockChain::add_pending_note` to simplify mock chain internals ([#1903](https://github.com/0xMiden/miden-base/pull/1903)).
- [BREAKING] Moved active note procedures from `miden::note` to `miden::active_note` module ([#1901](https://github.com/0xMiden/miden-base/pull/1901)).
- [BREAKING] Removed account_seed from AccountFile ([#1917](https://github.com/0xMiden/miden-base/pull/1917)).
- [BREAKING] Renamed `TransactionInputs` to `TransactionExecutionInputs` and make a new `TransactionInputs` struct which does not contain `InputNotes<InputNote>` ([#1934](https://github.com/0xMiden/miden-base/pull/1934)).
- [BREAKING] Refactored `TransactionInputs` and remove `TransactionWitness` ([#1934](https://github.com/0xMiden/miden-base/pull/1934)).
- Simplify `MockChain` internals and rework its documentation ([#1942](https://github.com/0xMiden/miden-base/pull/1942)).
- [BREAKING] Changed the signature of TransactionAuthenticator to return the native signature ([#1945](https://github.com/0xMiden/miden-base/pull/1945)).
- [BREAKING] Renamed `MockChainBuilder::add_note` to `add_output_note` ([#1946](https://github.com/0xMiden/miden-base/pull/1946)).
- Dynamically lookup all masm `EventId`s from source ([#1954](https://github.com/0xMiden/miden-base/pull/1954)).
- [BREAKING] Return `ExecutionOutput` from `TransactionContext::execute_code` ([#1955](https://github.com/0xMiden/miden-base/pull/1955)).
- [BREAKING] Renamed `get_item_init` and `get_map_item_init` to `get_initial_item` and `get_initial_map_item` respectively ([#1959](https://github.com/0xMiden/miden-base/pull/1959)).
- Update the type signature syntax in the `account_components` module ([#1971](https://github.com/0xMiden/miden-base/pull/1971)).
- [BREAKING] Assert nonce is non-zero after the auth procedure ([#1982](https://github.com/0xMiden/miden-base/pull/1982)).
- [BREAKING] Removed `Rng` from `BasicAuthenticator` ([#1994](https://github.com/0xMiden/miden-base/pull/1994)).
- [BREAKING] Changed the outputs of the `output_note::add_asset` procedure: now the values that are the same as the passed parameters are dropped ([#2031](https://github.com/0xMiden/miden-base/pull/2031)).
- [BREAKING] Upgraded VM to 0.19 ([#2042](https://github.com/0xMiden/miden-base/pull/2042)).

## 0.11.5 (2025-10-02)

- Add new `can_consume` method to the `NoteConsumptionChecker` ([#1928](https://github.com/0xMiden/miden-base/pull/1928)).

## 0.11.4 (2025-09-17)

- Updated `miden-vm` dependencies to `0.17.2` patch version. ([#1905](https://github.com/0xMiden/miden-base/pull/1905))

## 0.11.3 (2025-09-15)

- Added Serialize and Deserialize Traits on `SigningInputs` ([#1858](https://github.com/0xMiden/miden-base/pull/1858)).

## 0.11.2 (2025-09-08)

- Fixed foreign account inputs not being loaded in `LocalTransactionProver` ([#1866](https://github.com/0xMiden/miden-base/pull/#1866)).

## 0.11.1 (2025-08-28)

- Added `AddressInterface::Unspecified` to represent default addresses ([#1801](https://github.com/0xMiden/miden-base/pull/#1801)).

## 0.11.0 (2025-08-26)

### Features

- Added arguments to the auth procedure ([#1501](https://github.com/0xMiden/miden-base/pull/1501)).
- [BREAKING] Refactored `SWAP` note & added option to select the visibility of the associated payback note ([#1539](https://github.com/0xMiden/miden-base/pull/1539)).
- Added multi-signature authentication component as standard authentication component ([#1599](https://github.com/0xMiden/miden-base/issues/1599)).
- Added `account_compute_delta_commitment`, `input_note_get_assets_info`, `tx_get_num_input_notes`, and `tx_get_num_output_notes` procedures to the transaction kernel ([#1609](https://github.com/0xMiden/miden-base/pull/1609)).
- [BREAKING] Refactor `TransactionAuthenticator` to support arbitrary data signing ([#1616](https://github.com/0xMiden/miden-base/pull/1616)).
- Implemented new `from_unauthenticated_notes` constructor for `InputNotes` ([#1629](https://github.com/0xMiden/miden-base/pull/1629)).
- Added `output_note_get_assets_info` procedure to the transaction kernel ([#1638](https://github.com/0xMiden/miden-base/pull/1638)).
- Pass the full `TransactionSummary` to `TransactionAuthenticator` ([#1618](https://github.com/0xMiden/miden-base/pull/1618)).
- Added `PartialBlockchain::num_tracked_blocks()` ([#1643](https://github.com/0xMiden/miden-base/pull/1643)).
- Removed `TransactionScript::compile` & `NoteScript::compile` methods in favor of `ScriptBuilder` ([#1665](https://github.com/0xMiden/miden-base/pull/1665)).
- Added `get_initial_code_commitment`, `get_initial_storage_commitment` and `get_initial_vault_root` procedures to `miden::account` module ([#1667](https://github.com/0xMiden/miden-base/pull/1667)).
- Added `input_note_get_recipient`, `output_note_get_recipient`, `input_note_get_metadata`, `output_note_get_metadata` procedures to the transaction kernel ([#1648](https://github.com/0xMiden/miden-base/pull/1648)).
- Added `input_notes::get_assets` and `output_notes::get_assets` procedures to `miden` library ([#1648](https://github.com/0xMiden/miden-base/pull/1648)).
- Added issuance accessor for fungible faucet accounts. ([#1660](https://github.com/0xMiden/miden-base/pull/1660)).
- Added multi-signature authentication component as standard authentication component ([#1599](https://github.com/0xMiden/miden-base/issues/1599)).
- Added `FeeParameters` to `BlockHeader` and automatically compute and remove fees from account in the transaction kernel epilogue ([#1652](https://github.com/0xMiden/miden-base/pull/1652), [#1654](https://github.com/0xMiden/miden-base/pull/1654), [#1659](https://github.com/0xMiden/miden-base/pull/1659), [#1664](https://github.com/0xMiden/miden-base/pull/1664), [#1775](https://github.com/0xMiden/miden-base/pull/1775)).
- Added `Address` type to represent account-id based addresses ([#1713](https://github.com/0xMiden/miden-base/pull/1713), [#1750](https://github.com/0xMiden/miden-base/pull/1750)).
- [BREAKING] Consolidated to a single async interface and drop `#[maybe_async]` usage ([#1666](https://github.com/0xMiden/miden-base/pull/#1666)).
- [BREAKING] Made transaction execution and transaction authentication asynchronous ([#1699](https://github.com/0xMiden/miden-base/pull/1699)).
- [BREAKING] Return dedicated insufficient fee error from transaction host if account balance is too low ([#1744](https://github.com/0xMiden/miden-base/pull/#1744)).
- Added `asset_vault::peek_balance` ([#1745](https://github.com/0xMiden/miden-base/pull/1745)).
- Added `get_auth_scheme` method to `AccountComponentInterface` and `AccountInterface` for better authentication scheme extraction ([#1759](https://github.com/0xMiden/miden-base/pull/1759)).
- Added `AddressInterface` type to represent the interface of the account to which an `Address` points ([#1761](https://github.com/0xMiden/miden-base/pull/#1761)).
- Document `miden` library procedures and the context from which they can be called ([#1799](https://github.com/0xMiden/miden-base/pull/#1799)).
- Add `Address` type to represent account-id based addresses ([#1713](https://github.com/0xMiden/miden-base/pull/1713)).
- Document `Address` in Miden book ([#1792](https://github.com/0xMiden/miden-base/pull/1792)).
- Add `asset_vault::peek_balance` ([#1745](https://github.com/0xMiden/miden-base/pull/1745)).
- Add `get_auth_scheme` method to `AccountComponentInterface` and `AccountInterface` for better authentication scheme extraction ([#1759](https://github.com/0xMiden/miden-base/pull/1759)).
- Add `CustomNetworkId` in `NetworkID` ([#1787](https://github.com/0xMiden/miden-base/pull/1787)).

### Changes

- [BREAKING] Incremented MSRV to 1.88.
- Refactored account documentation into multiple sections ([#1523](https://github.com/0xMiden/miden-base/pull/1523)).
- Implemented `WellKnownComponents` enum ([#1532](https://github.com/0xMiden/miden-base/pull/1532)).
- [BREAKING] Remove pending account APIs on `MockChain` and introduce `MockChainBuilder` to simplify mock chain creation ([#1557](https://github.com/0xMiden/miden-base/pull/1557)).
- Made `ExecutedTransaction` implement `Send` for easier consumption ([#1560](https://github.com/0xMiden/miden-base/pull/1560)).
- [BREAKING] `Digest` was removed in favor of `Word` ([#1564](https://github.com/0xMiden/miden-base/pull/1564)).
- [BREAKING] Upgraded Miden VM to `0.16`, `miden-crypto` to `0.15` and `winterfell` crates to `0.13` ([#1564](https://github.com/0xMiden/miden-base/pull/1564), [#1594](https://github.com/0xMiden/miden-base/pull/1594)).
- [BREAKING] Renamed `{NoteInclusionProof, AccountWitness}::inner_nodes` to `authenticated_nodes` ([#1564](https://github.com/0xMiden/miden-base/pull/1564)).
- [BREAKING] Renamed `{TransactionId, NoteId, Nullifier}::inner` -> `as_word` ([#1571](https://github.com/0xMiden/miden-base/pull/1571)).
- Replaced `MerklePath` with `SparseMerklePath` in `NoteInclusionProof` ([#1572](https://github.com/0xMiden/miden-base/pull/1572)) .
- [BREAKING] Renamed authentication components to include "auth" prefix for clarity ([#1575](https://github.com/0xMiden/miden-base/issues/1575)).
- [BREAKING] Split `TransactionHost` into `TransactionProverHost` and `TransactionExecutorHost` ([#1581](https://github.com/0xMiden/miden-base/pull/1581)).
- Added `TransactionEvent::Unauthorized` to enable aborting the transaction execution to get its transaction summary for signing purposes ([#1596](https://github.com/0xMiden/miden-base/pull/1596), [#1634](https://github.com/0xMiden/miden-base/pull/1634), [#1651](https://github.com/0xMiden/miden-base/pull/1651)).
- [BREAKING] Implemented `SequentialCommit` for `AccountDelta` and renamed `AccountDelta::commitment()` to `AccountDelta::to_commitment()` ([#1603](https://github.com/0xMiden/miden-base/pull/1603)).
- Added robustness check to `create_swap_note`: error if `requested_asset` != `offered_asset` ([#1604](https://github.com/0xMiden/miden-base/pull/1604)).
- [BREAKING] Changed `account::incr_nonce` to always increment the nonce by one, disallow incrementing more than once and return the new nonce after incrementing ([#1608](https://github.com/0xMiden/miden-base/pull/1608), [#1633](https://github.com/0xMiden/miden-base/pull/1633)).
- Added `AccountTree::contains_account_id_prefix()` and `AccountTree::id_prefix_to_smt_key()` ([#1610](https://github.com/0xMiden/miden-base/pull/1610)).
- Added functions for pruning `PartialBlockchain` (#[1619](https://github.com/0xMiden/miden-base/pull/1619)).
- [BREAKING] Disallowed calling the auth procedure explicitly (from outside the epilogue) ([#1622](https://github.com/0xMiden/miden-base/pull/1622)).
- [BREAKING] Included account delta commitment in signing message for the `RpoFalcon512` family of account components ([#1624](https://github.com/0xMiden/miden-base/pull/1624)).
- [BREAKING] Renamed `TransactionEvent::FalconSigToStack` to `TransactionEvent::AuthRequest` ([#1626](https://github.com/0xMiden/miden-base/pull/1626)).
- [BREAKING] Made the naming of the transaction script arguments consistent ([#1632](https://github.com/0xMiden/miden-base/pull/1632)).
- [BREAKING] Moved `TransactionProverHost` and `TransactionExecutorHost` from dynamic dispatch to generics ([#1037](https://github.com/0xMiden/miden-node/issues/1037))
- [BREAKING] Changed `PartialStorage` and `PartialVault` to use `PartialSmt` instead of separate merkle proofs ([#1590](https://github.com/0xMiden/miden-base/pull/1590)).
- [BREAKING] Moved transaction inputs insertion out of transaction hosts ([#1639](https://github.com/0xMiden/miden-node/issues/1639))
- Implemented serialization for `MockChain` ([#1642](https://github.com/0xMiden/miden-base/pull/1642)).
- [BREAKING] Reduced `FungibleAsset::MAX_AMOUNT` by a small fraction which allows using felt-based arithmetic in the fungible asset account delta ([#1681](https://github.com/0xMiden/miden-base/pull/1681)).
- Avoid modifying an asset vault when adding a fungible asset with amount zero and the asset does not already exist ([#1668](https://github.com/0xMiden/miden-base/pull/1668)).
- [BREAKING] Updated `NoteConsumptionChecker::check_notes_consumability` and `TransactionExecutor::try_execute_notes` to return `NoteConsumptionInfo` containing lists of `Note` rather than `NoteId` ([#1680](https://github.com/0xMiden/miden-base/pull/1680)).
- Refactored epilogue to run as much code as possible before fees are computed ([#1698](https://github.com/0xMiden/miden-base/pull/1698)).
- Refactored epilogue to run as much code as possible before fees are computed ([#1698](https://github.com/0xMiden/miden-base/pull/1698), [#1705](https://github.com/0xMiden/miden-base/pull/1705)).
- [BREAKING] Removed note script utils and rename `note::add_note_assets_to_account` to `note::add_assets_to_account` ([#1694](https://github.com/0xMiden/miden-base/pull/1694)).
- Refactor `contracts::auth::basic` into a reusable library procedure `auth::rpo_falcon512` ([#1712](https://github.com/0xMiden/miden-base/pull/1712)).
- [BREAKING] Refactored `FungibleAsset::sub` to be more similar to `FungibleAsset::add` ([#1720](https://github.com/0xMiden/miden-base/pull/1720)).
- Update `NoteConsumptionChecker::check_notes_consumability` to use iterative elimination strategy to find a set of executable notes ([#1721](https://github.com/0xMiden/miden-base/pull/1721)).
- [BREAKING] Moved `IncrNonceAuthComponent`, `ConditionalAuthComponent` and `AccountMockComponent` to `miden-lib` ([#1722](https://github.com/0xMiden/miden-base/pull/1722)).
- [BREAKING] Split `AccountCode::mock_library` into an account and faucet library ([#1732](https://github.com/0xMiden/miden-base/pull/1732), [#1733](https://github.com/0xMiden/miden-base/pull/1733)).
- [BREAKING] Refactored `AccountError::AssumptionViolated` into `AccountError::Other` ([#1743](https://github.com/0xMiden/miden-base/pull/1743)).
- [BREAKING] Removed `PartialVault::{new, add}` to guarantee the vault tracks valid assets ([#1747](https://github.com/0xMiden/miden-base/pull/1747)).
- [BREAKING] Changed owner of `Arc<dyn SourceManagerSync` and unify usage over manually `+Send` `+Sync` bounds ([#1749](https://github.com/0xMiden/miden-base/pull/1749)).
- [BREAKING] Removed account ID bech32 encoding. Use `Address::{from_bech32, to_bech32}` instead ([#1762](https://github.com/0xMiden/miden-base/pull/1762)).
- [BREAKING] Updated `account::get_storage_commitment` procedure to `account::compute_storage_commitment`([#1763](https://github.com/0xMiden/miden-base/pull/1763)).
- Implemented caching for the account storage commitment (([#1763](https://github.com/0xMiden/miden-base/pull/1763))).
- [BREAKING] Merge the current and initial account code commitment procedures into one ([#1776](https://github.com/0xMiden/miden-base/pull/1776)).
- Added `TransactionExecutorError::InsufficientFee` variant([#1786](https://github.com/0xMiden/miden-base/pull/1786)).
- [BREAKING] Made source manager an instance variable of the `TransactionExecutor` ([#1788](https://github.com/0xMiden/miden-base/pull/1788)).

## 0.10.1 (2025-08-02)

- Added `NoAuth` component to the set of standard components ([#1620](https://github.com/0xMiden/miden-base/pull/1620)).

## 0.10.0 (2025-07-08)

### Features

- Added `bench-prover` crate to benchmark proving times ([#1378](https://github.com/0xMiden/miden-base/pull/1378)).
- Allowed NOOP transactions and state-updating transactions against the same account in the same block ([#1393](https://github.com/0xMiden/miden-base/pull/1393)).
- Added P2IDE standard note ([#1421](https://github.com/0xMiden/miden-base/pull/1421)).
- [BREAKING] Implemented transaction script arguments for the `TransactionScript` ([#1406](https://github.com/0xMiden/miden-base/pull/1406)).
- [BREAKING] Implemented in-kernel account delta tracking ([#1471](https://github.com/0xMiden/miden-base/pull/1471), [#1404](https://github.com/0xMiden/miden-base/pull/1404), [#1460](https://github.com/0xMiden/miden-base/pull/1460), [#1481](https://github.com/0xMiden/miden-base/pull/1481), [#1491](https://github.com/0xMiden/miden-base/pull/1491)).
- Add `with_auth_component` to `AccountBuilder` ([#1480](https://github.com/0xMiden/miden-base/pull/1480)).
- Added `ScriptBuilder` to streamline building note & transaction scripts ([#1507](https://github.com/0xMiden/miden-base/pull/1507)).
- Added procedure `was_procedure_called` to `miden::account` library module ([#1521](https://github.com/0xMiden/miden-base/pull/1521)).
- Enabled loading MASM source files into `TransactionKernel::assembler` for better errors ([#1527](https://github.com/0xMiden/miden-base/pull/1527)).

### Changes

- [BREAKING] Refactored `NoteTag` to an enum ([#1322](https://github.com/0xMiden/miden-base/pull/1322)).
- [BREAKING] Removed `AccountIdAnchor` from account ID generation process ([#1391](https://github.com/0xMiden/miden-base/pull/1391)).
- Implemented map based on a sorted linked list in transaction kernel library ([#1396](https://github.com/0xMiden/miden-base/pull/1396), [#1428](https://github.com/0xMiden/miden-base/pull/1428), [#1478](https://github.com/0xMiden/miden-base/pull/1478)).
- Added shutdown configuration options to the `miden-proving-service` proxy ([#1405](https://github.com/0xMiden/miden-base/pull/1405)).
- Added support for workers configuration in the proxy with environment variables ([#1412](https://github.com/0xMiden/miden-base/pull/1412)).
- Implemented `Display` for `NoteType` ([#1420](https://github.com/0xMiden/miden-base/pull/1420)).
- [BREAKING] Removed `NoteExecutionMode` from `from_account_id` ([#1422](https://github.com/0xMiden/miden-base/pull/1422)).
- [BREAKING] Refactored transaction kernel advice inputs ([#1425](https://github.com/0xMiden/miden-base/pull/1425)).
- [BREAKING] Moved transaction script argument from `TransactionScript` to `TransactionArgs`. ([#1426](https://github.com/0xMiden/miden-base/pull/1426)).
- [BREAKING] Removed transaction inputs from `TransactionScript`. ([#1426](https://github.com/0xMiden/miden-base/pull/1426)).
- Removed miden-proving-service binary crate and miden-proving-service-client crate ([#1427](https://github.com/0xMiden/miden-base/pull/1427)).
- Removed doc update checks on CI ([#1435](https://github.com/0xMiden/miden-base/pull/1435)).
- [BREAKING] Introduced `ScriptMastForestStore` and refactor MAST forest provisioning in the `TransactionExecutor` ([#1438](https://github.com/0xMiden/miden-base/pull/1438)).
- [BREAKING] Allowed list of keys in `AccountFile` ([#1451](https://github.com/0xMiden/miden-base/pull/1451)).
- [BREAKING] `TransactionHost::new` now expects `&PartialAccount` instead `AccountHeader` ([#1452](https://github.com/0xMiden/miden-base/pull/1452)).
- Load account and input notes advice maps into the advice provider before executing them ([#1452](https://github.com/0xMiden/miden-base/pull/1452)).
- Added support for private accounts in `MockChain` ([#1453](https://github.com/0xMiden/miden-base/pull/1453)).
- Improved error message quality in `CodeExecutor::run` and `TransactionContext::execute_code` ([#1458](https://github.com/0xMiden/miden-base/pull/1458)).
- Temporarily bumped ACCOUNT_UPDATE_MAX_SIZE to 256 KiB for compiler testing ([#1464](https://github.com/0xMiden/miden-base/pull/1464)).
- [BREAKING] `TransactionExecutor` now holds plain references instead of `Arc` for its trait objects ([#1469](https://github.com/0xMiden/miden-base/pull/1469)).
- [BREAKING] Store account ID in account delta ([#1493](https://github.com/0xMiden/miden-base/pull/1493)).
- [BREAKING] Removed P2IDR and replace with P2IDE ([#1483](https://github.com/0xMiden/miden-base/pull/1483)).
- [BREAKING] Refactored nonce in delta from `Option<Felt>` to `Felt` ([#1492](https://github.com/0xMiden/miden-base/pull/1492)).
- Normalized account deltas to avoid including no-op updates ([#1496](https://github.com/0xMiden/miden-base/pull/1496)).
- Added `Note::is_network_note()` accessor ([#1485](https://github.com/0xMiden/miden-base/pull/1485)).
- [BREAKING] Refactored account authentication to require a procedure containing `auth__` in its name ([#1480](https://github.com/0xMiden/miden-base/pull/1480)).
- [BREAKING] Updated handling of the shared modules ([#1490](https://github.com/0xMiden/miden-base/pull/1490)).
- [BREAKING] Refactored transaction to output `ACCOUNT_UPDATE_COMMITMENT` ([#1500](https://github.com/0xMiden/miden-base/pull/1500)).
- Added a new constructor for `TransactionExecutor` that accepts `ExecutionOptions` ([#1502](https://github.com/0xMiden/miden-base/pull/1502)).
- [BREAKING] Introduced errors in `MockChain` API ([#1508](https://github.com/0xMiden/miden-base/pull/1508)).
- [BREAKING] `TransactionAdviceInputs` cannot return `Err` anymore ([#1517](https://github.com/0xMiden/miden-base/pull/1517)).
- Implemented serialization for `LexicographicWord` ([#1524](https://github.com/0xMiden/miden-base/pull/1524)).
- Made `Account:increment_nonce()` method public ([#1533](https://github.com/0xMiden/miden-base/pull/1533)).
- Defined the commitment to an empty account delta as `EMPTY_WORD` ([#1528](https://github.com/0xMiden/miden-base/pull/1528)).
- [BREAKING] Renamed `account_get_current_commitment` to `account_compute_current_commitment` and include the latest storage commitment in the returned commitment ([#1529](https://github.com/0xMiden/miden-base/pull/1529)).
- [BREAKING] Remove `create_note` from `BasicWallet`, expose it and `add_asset_to_note` in `miden::tx` ([#1525](https://github.com/0xMiden/miden-base/pull/1525)).
- Add a new auth component `RpoFalcon512Acl` ([#1531](https://github.com/0xMiden/miden-base/pull/1531)).
- [BREAKING] Change `BasicFungibleFaucet` to use `RpoFalcon512Acl` for authentication ([#1531](https://github.com/0xMiden/miden-base/pull/1531)).
- Introduce `MockChain` methods for executing at an older block (#1541).
- [BREAKING] Change authentication component procedure name prefix from `auth__*` to `auth_*` ([#1861](https://github.com/0xMiden/miden-base/issues/1861)).

### Fixes

- [BREAKING] Forbid the execution of the empty transactions ([#1459](https://github.com/0xMiden/miden-base/pull/1459)).

## 0.9.5 (2025-06-20) - `miden-lib` crate only

- Added `symbol()`, `decimals()`, and `max_supply()` accessors to the `TokenSymbol` struct.

## 0.9.4 (2025-06-12)

- Refactor proving service client errors ([#1448](https://github.com/0xMiden/miden-base/pull/1448))

## 0.9.3 (2025-06-12)

- Add TLS support to `miden-proving-service-client` ([#1447](https://github.com/0xMiden/miden-base/pull/1447))

## 0.9.2 (2025-06-10)

- Refreshed Cargo.lock file.

## 0.9.1 (2025-05-30)

### Fixes

- Expose types used in public APIs ([#1385](https://github.com/0xMiden/miden-base/pull/1385)).
- Version check always fails in proxy ([#1407](https://github.com/0xMiden/miden-base/pull/1407)).

## 0.9.0 (2025-05-20)

### Features

- Added pretty print for `AccountCode` ([#1273](https://github.com/0xMiden/miden-base/pull/1273)).
- Add iterators over concrete asset types in `NoteAssets` ([#1346](https://github.com/0xMiden/miden-base/pull/1346)).
- Add the ability to create `BasicFungibleFaucet` from `Account` ([#1376](https://github.com/0xMiden/miden-base/pull/1376)).

### Fixes

- [BREAKING] Hash keys in storage maps before insertion into the SMT ([#1250](https://github.com/0xMiden/miden-base/pull/1250)).
- Fix error when creating accounts with empty storage ([#1307](https://github.com/0xMiden/miden-base/pull/1307)).
- [BREAKING] Move the number of note inputs to the separate memory address ([#1327](https://github.com/0xMiden/miden-base/pull/1327)).
- [BREAKING] Change Token Symbol encoding ([#1334](https://github.com/0xMiden/miden-base/pull/1334)).

### Changes

- [BREAKING] Refactored how foreign account inputs are passed to `TransactionExecutor` ([#1229](https://github.com/0xMiden/miden-base/pull/1229)).
- [BREAKING] Add `TransactionHeader` and include it in batches and blocks ([#1247](https://github.com/0xMiden/miden-base/pull/1247)).
- Add `AccountTree` and `PartialAccountTree` wrappers and enforce ID prefix uniqueness ([#1254](https://github.com/0xMiden/miden-base/pull/1254), [#1301](https://github.com/0xMiden/miden-base/pull/1301)).
- Added getter for proof security level in `ProvenBatch` and `ProvenBlock` ([#1259](https://github.com/0xMiden/miden-base/pull/1259)).
- [BREAKING] Replaced the `ProvenBatch::new_unchecked` with the `ProvenBatch::new` method to initialize the struct with validations ([#1260](https://github.com/0xMiden/miden-base/pull/1260)).
- [BREAKING] Add `AccountStorageMode::Network` for network accounts ([#1275](https://github.com/0xMiden/miden-base/pull/1275), [#1349](https://github.com/0xMiden/miden-base/pull/1349)).
- Added support for environment variables to set up the `miden-proving-service` worker ([#1281](https://github.com/0xMiden/miden-base/pull/1281)).
- Added field identifier structs for component metadata ([#1292](https://github.com/0xMiden/miden-base/pull/1292)).
- Move `NullifierTree` and `BlockChain` from node to base ([#1304](https://github.com/0xMiden/miden-base/pull/1304)).
- Rename `ChainMmr` to `PartialBlockchain` ([#1305](https://github.com/0xMiden/miden-base/pull/1305)).
- Add safe `PartialBlockchain` constructor ([#1308](https://github.com/0xMiden/miden-base/pull/1308)).
- [BREAKING] Move `MockChain` and `TransactionContext` to new `miden-testing` crate ([#1309](https://github.com/0xMiden/miden-base/pull/1309)).
- [BREAKING] Add support for private notes in `MockChain` ([#1310](https://github.com/0xMiden/miden-base/pull/1310)).
- Generalized account-related inputs to the transaction kernel ([#1311](https://github.com/0xMiden/miden-base/pull/1311)).
- [BREAKING] Refactor `MockChain` to use batch and block provers ([#1315](https://github.com/0xMiden/miden-base/pull/1315)).
- [BREAKING] Upgrade VM to 0.14 and refactor transaction kernel error extraction ([#1353](https://github.com/0xMiden/miden-base/pull/1353)).
- [BREAKING] Update MSRV to 1.87.

## 0.8.3 (2025-04-22) - `miden-proving-service` crate only

### Fixes

- Version check always fails ([#1300](https://github.com/0xMiden/miden-base/pull/1300)).

## 0.8.2 (2025-04-18) - `miden-proving-service` crate only

### Changes

- Added a retry strategy for worker's health check ([#1255](https://github.com/0xMiden/miden-base/pull/1255)).
- Added a status endpoint for the `miden-proving-service` worker and proxy ([#1255](https://github.com/0xMiden/miden-base/pull/1255)).

## 0.8.1 (2025-03-26) - `miden-objects` and `miden-tx` crates only.

### Changes

- [BREAKING] Changed `TransactionArgs` API to accept `AsRef<NoteRecipient>` for extending the advice map in relation to output notes ([#1251](https://github.com/0xMiden/miden-base/pull/1251)).

## 0.8.0 (2025-03-21)

### Features

- Added an endpoint to the `miden-proving-service` to update the workers ([#1107](https://github.com/0xMiden/miden-base/pull/1107)).
- [BREAKING] Added the `get_block_timestamp` procedure to the `miden` library ([#1138](https://github.com/0xMiden/miden-base/pull/1138)).
- Implemented `AccountInterface` structure ([#1171](https://github.com/0xMiden/miden-base/pull/1171)).
- Implement user-facing bech32 encoding for `AccountId`s ([#1185](https://github.com/0xMiden/miden-base/pull/1185)).
- Implemented `execute_tx_view_script` procedure for the `TransactionExecutor` ([#1197](https://github.com/0xMiden/miden-base/pull/1197)).
- Enabled nested FPI calls ([#1227](https://github.com/0xMiden/miden-base/pull/1227)).
- Implement `check_notes_consumability` procedure for the `TransactionExecutor` ([#1269](https://github.com/0xMiden/miden-base/pull/1269)).

### Changes

- [BREAKING] Moved `generated` module from `miden-proving-service-client` crate to `tx_prover::generated` hierarchy ([#1102](https://github.com/0xMiden/miden-base/pull/1102)).
- Renamed the protobuf file of the transaction prover to `tx_prover.proto` ([#1110](https://github.com/0xMiden/miden-base/pull/1110)).
- [BREAKING] Renamed `AccountData` to `AccountFile` ([#1116](https://github.com/0xMiden/miden-base/pull/1116)).
- Implement transaction batch prover in Rust ([#1112](https://github.com/0xMiden/miden-base/pull/1112)).
- Added the `is_non_fungible_asset_issued` procedure to the `miden` library ([#1125](https://github.com/0xMiden/miden-base/pull/1125)).
- [BREAKING] Refactored config file for `miden-proving-service` to be based on environment variables ([#1120](https://github.com/0xMiden/miden-base/pull/1120)).
- Added block number as a public input to the transaction kernel. Updated prologue logic to validate the global input block number is consistent with the commitment block number ([#1126](https://github.com/0xMiden/miden-base/pull/1126)).
- Made NoteFile and AccountFile more consistent ([#1133](https://github.com/0xMiden/miden-base/pull/1133)).
- [BREAKING] Implement most block constraints in `ProposedBlock` ([#1123](https://github.com/0xMiden/miden-base/pull/1123), [#1141](https://github.com/0xMiden/miden-base/pull/1141)).
- Added serialization for `ProposedBatch`, `BatchId`, `BatchNoteTree` and `ProvenBatch` ([#1140](https://github.com/0xMiden/miden-base/pull/1140)).
- Added `prefix` to `Nullifier` ([#1153](https://github.com/0xMiden/miden-base/pull/1153)).
- [BREAKING] Implemented a `RemoteBatchProver`. `miden-proving-service` workers can prove batches ([#1142](https://github.com/0xMiden/miden-base/pull/1142)).
- [BREAKING] Implement `LocalBlockProver` and rename `Block` to `ProvenBlock` ([#1152](https://github.com/0xMiden/miden-base/pull/1152), [#1168](https://github.com/0xMiden/miden-base/pull/1168), [#1172](https://github.com/0xMiden/miden-base/pull/1172)).
- [BREAKING] Added native types to `AccountComponentTemplate` ([#1124](https://github.com/0xMiden/miden-base/pull/1124)).
- Implemented `RemoteBlockProver`. `miden-proving-service` workers can prove blocks ([#1169](https://github.com/0xMiden/miden-base/pull/1169)).
- Used `Smt::with_entries` to error on duplicates in `StorageMap::with_entries` ([#1167](https://github.com/0xMiden/miden-base/pull/1167)).
- [BREAKING] Added `InitStorageData::from_toml()`, improved storage entry validations in `AccountComponentMetadata` ([#1170](https://github.com/0xMiden/miden-base/pull/1170)).
- [BREAKING] Rework miden-lib error codes into categories ([#1196](https://github.com/0xMiden/miden-base/pull/1196)).
- [BREAKING] Moved the `TransactionScriptBuilder` from `miden-client` to `miden-base` ([#1206](https://github.com/0xMiden/miden-base/pull/1206)).
- [BREAKING] Enable timestamp customization on `MockChain::seal_block` ([#1208](https://github.com/0xMiden/miden-base/pull/1208)).
- [BREAKING] Renamed constants and comments: `OnChain` -> `Public` and `OffChain` -> `Private` ([#1218](https://github.com/0xMiden/miden-base/pull/1218)).
- [BREAKING] Replace "hash" with "commitment" in `BlockHeader::{prev_hash, chain_root, kernel_root, tx_hash, proof_hash, sub_hash, hash}` ([#1209](https://github.com/0xMiden/miden-base/pull/1209), [#1221](https://github.com/0xMiden/miden-base/pull/1221), [#1226](https://github.com/0xMiden/miden-base/pull/1226)).
- [BREAKING] Incremented minimum supported Rust version to 1.85.
- [BREAKING] Change advice for Falcon signature verification ([#1183](https://github.com/0xMiden/miden-base/pull/1183)).
- Added `info` log level by default in the proving service ([#1200](https://github.com/0xMiden/miden-base/pull/1200)).
- Made Prometheus metrics optional in the proving service proxy via the `enable_metrics` configuration option ([#1200](https://github.com/0xMiden/miden-base/pull/1200)).
- Improved logging in the proving service proxy for better diagnostics ([#1200](https://github.com/0xMiden/miden-base/pull/1200)).
- Fixed issues with the proving service proxy's signal handling and port binding ([#1200](https://github.com/0xMiden/miden-base/pull/1200)).
- [BREAKING] Simplified worker update configuration by using a single URL parameter instead of separate host and port ([#1249](https://github.com/0xMiden/miden-base/pull/1249)).

## 0.7.2 (2025-01-28) - `miden-objects` crate only

### Changes

- Added serialization for `ExecutedTransaction` ([#1113](https://github.com/0xMiden/miden-base/pull/1113)).

## 0.7.1 (2025-01-24) - `miden-objects` crate only

### Fixes

- Added missing doc comments ([#1100](https://github.com/0xMiden/miden-base/pull/1100)).
- Fixed setting of supporting types when instantiating `AccountComponent` from templates ([#1103](https://github.com/0xMiden/miden-base/pull/1103)).

## 0.7.0 (2025-01-22)

### Highlights

- [BREAKING] Extend `AccountId` to two `Felt`s and require block hash in derivation ([#982](https://github.com/0xMiden/miden-base/pull/982)).
- Introduced `AccountComponentTemplate` with TOML serialization and templating ([#1015](https://github.com/0xMiden/miden-base/pull/1015), [#1027](https://github.com/0xMiden/miden-base/pull/1027)).
- Introduce `AccountIdBuilder` to simplify `AccountId` generation in tests ([#1045](https://github.com/0xMiden/miden-base/pull/1045)).
- [BREAKING] Migrate to the element-addressable memory ([#1084](https://github.com/0xMiden/miden-base/pull/1084)).

### Changes

- Implemented serialization for `AccountHeader` ([#996](https://github.com/0xMiden/miden-base/pull/996)).
- Updated Pingora crates to 0.4 and added polling time to the configuration file ([#997](https://github.com/0xMiden/miden-base/pull/997)).
- Added support for `miden-tx-prover` proxy to update workers on a running proxy ([#989](https://github.com/0xMiden/miden-base/pull/989)).
- Refactored `miden-tx-prover` proxy load balancing strategy ([#976](https://github.com/0xMiden/miden-base/pull/976)).
- [BREAKING] Implemented better error display when queues are full in the prover service ([#967](https://github.com/0xMiden/miden-base/pull/967)).
- [BREAKING] Removed `AccountBuilder::build_testing` and make `Account::initialize_from_components` private ([#969](https://github.com/0xMiden/miden-base/pull/969)).
- [BREAKING] Added error messages to errors and implement `core::error::Error` ([#974](https://github.com/0xMiden/miden-base/pull/974)).
- Implemented new `digest!` macro ([#984](https://github.com/0xMiden/miden-base/pull/984)).
- Added Format Guidebook to the `miden-lib` crate ([#987](https://github.com/0xMiden/miden-base/pull/987)).
- Added conversion from `Account` to `AccountDelta` for initial account state representation as delta ([#983](https://github.com/0xMiden/miden-base/pull/983)).
- [BREAKING] Added `miden::note::get_script_hash` procedure ([#995](https://github.com/0xMiden/miden-base/pull/995)).
- [BREAKING] Refactor error messages in `miden-lib` and `miden-tx` and use `thiserror` 2.0 ([#1005](https://github.com/0xMiden/miden-base/pull/1005), [#1090](https://github.com/0xMiden/miden-base/pull/1090)).
- Added health check endpoints to the prover service ([#1006](https://github.com/0xMiden/miden-base/pull/1006)).
- Removed workers list from the proxy configuration file ([#1018](https://github.com/0xMiden/miden-base/pull/1018)).
- Added tracing to the `miden-tx-prover` CLI ([#1014](https://github.com/0xMiden/miden-base/pull/1014)).
- Added metrics to the `miden-tx-prover` proxy ([#1017](https://github.com/0xMiden/miden-base/pull/1017)).
- Implemented `to_hex` for `AccountIdPrefix` and `epoch_block_num` for `BlockHeader` ([#1039](https://github.com/0xMiden/miden-base/pull/1039)).
- [BREAKING] Updated the names and values of the kernel procedure offsets and corresponding kernel procedures ([#1037](https://github.com/0xMiden/miden-base/pull/1037)).
- Introduce `AccountIdError` and make account ID byte representations (`u128`, `[u8; 15]`) consistent ([#1055](https://github.com/0xMiden/miden-base/pull/1055)).
- Refactor `AccountId` and `AccountIdPrefix` into version wrappers ([#1058](https://github.com/0xMiden/miden-base/pull/1058)).
- Remove multi-threaded account seed generation due to single-threaded generation being faster ([#1061](https://github.com/0xMiden/miden-base/pull/1061)).
- Made `AccountIdError` public ([#1067](https://github.com/0xMiden/miden-base/pull/1067)).
- Made `BasicFungibleFaucet::MAX_DECIMALS` public ([#1063](https://github.com/0xMiden/miden-base/pull/1063)).
- [BREAKING] Removed `miden-tx-prover` crate and created `miden-proving-service` and `miden-proving-service-client` ([#1047](https://github.com/0xMiden/miden-base/pull/1047)).
- Removed deduplicate `masm` procedures across kernel and miden lib to a shared `util` module ([#1070](https://github.com/0xMiden/miden-base/pull/1070)).
- [BREAKING] Added `BlockNumber` struct ([#1043](https://github.com/0xMiden/miden-base/pull/1043), [#1080](https://github.com/0xMiden/miden-base/pull/1080), [#1082](https://github.com/0xMiden/miden-base/pull/1082)).
- [BREAKING] Removed `GENESIS_BLOCK` public constant ([#1088](https://github.com/0xMiden/miden-base/pull/1088)).
- Add CI check for unused dependencies ([#1075](https://github.com/0xMiden/miden-base/pull/1075)).
- Added storage placeholder types and support for templated map ([#1074](https://github.com/0xMiden/miden-base/pull/1074)).
- [BREAKING] Move crates into `crates/` and rename plural modules to singular ([#1091](https://github.com/0xMiden/miden-base/pull/1091)).

## 0.6.2 (2024-11-20)

- Avoid writing to the filesystem during docs.rs build ([#970](https://github.com/0xMiden/miden-base/pull/970)).

## 0.6.1 (2024-11-08)

### Features

- [BREAKING] Added CLI for the transaction prover services both the workers and the proxy ([#955](https://github.com/0xMiden/miden-base/pull/955)).

### Fixes

- Fixed `AccountId::new_with_type_and_mode()` ([#958](https://github.com/0xMiden/miden-base/pull/958)).
- Updated the ABI for the assembly procedures ([#971](https://github.com/0xMiden/miden-base/pull/971)).

## 0.6.0 (2024-11-05)

### Features

- Created a proving service that receives `TransactionWitness` and returns the proof using gRPC ([#881](https://github.com/0xMiden/miden-base/pull/881)).
- Implemented ability to invoke procedures against the foreign account ([#882](https://github.com/0xMiden/miden-base/pull/882), [#890](https://github.com/0xMiden/miden-base/pull/890), [#896](https://github.com/0xMiden/miden-base/pull/896)).
- Implemented kernel procedure to set transaction expiration block delta ([#897](https://github.com/0xMiden/miden-base/pull/897)).
- [BREAKING] Introduce a new way to build `Account`s from `AccountComponent`s ([#941](https://github.com/0xMiden/miden-base/pull/941)).
- [BREAKING] Introduce an `AccountBuilder` ([#952](https://github.com/0xMiden/miden-base/pull/952)).

### Changes

- [BREAKING] Changed `TransactionExecutor` and `TransactionHost` to use trait objects ([#897](https://github.com/0xMiden/miden-base/pull/897)).
- Made note scripts public ([#880](https://github.com/0xMiden/miden-base/pull/880)).
- Implemented serialization for `TransactionWitness`, `ChainMmr`, `TransactionInputs` and `TransactionArgs` ([#888](https://github.com/0xMiden/miden-base/pull/888)).
- [BREAKING] Renamed the `TransactionProver` struct to `LocalTransactionProver` and added the `TransactionProver` trait ([#865](https://github.com/0xMiden/miden-base/pull/865)).
- Implemented `Display`, `TryFrom<&str>` and `FromStr` for `AccountStorageMode` ([#861](https://github.com/0xMiden/miden-base/pull/861)).
- Implemented offset based storage access ([#843](https://github.com/0xMiden/miden-base/pull/843)).
- [BREAKING] `AccountStorageType` enum was renamed to `AccountStorageMode` along with its variants ([#854](https://github.com/0xMiden/miden-base/pull/854)).
- [BREAKING] `AccountStub` structure was renamed to `AccountHeader` ([#855](https://github.com/0xMiden/miden-base/pull/855)).
- [BREAKING] Kernel procedures now have to be invoked using `dynexec` instruction ([#803](https://github.com/0xMiden/miden-base/pull/803)).
- Refactored `AccountStorage` from `Smt` to sequential hash ([#846](https://github.com/0xMiden/miden-base/pull/846)).
- [BREAKING] Refactored batch/block note trees ([#834](https://github.com/0xMiden/miden-base/pull/834)).
- Set all procedures storage offsets of faucet accounts to `1` ([#875](https://github.com/0xMiden/miden-base/pull/875)).
- Added `AccountStorageHeader` ([#876](https://github.com/0xMiden/miden-base/pull/876)).
- Implemented generation of transaction kernel procedure hashes in build.rs ([#887](https://github.com/0xMiden/miden-base/pull/887)).
- [BREAKING] `send_asset` procedure was removed from the basic wallet ([#829](https://github.com/0xMiden/miden-base/pull/829)).
- [BREAKING] Updated limits, introduced additional limits ([#889](https://github.com/0xMiden/miden-base/pull/889)).
- Introduced `AccountDelta` maximum size limit of 32 KiB ([#889](https://github.com/0xMiden/miden-base/pull/889)).
- [BREAKING] Moved `MAX_NUM_FOREIGN_ACCOUNTS` into `miden-objects` ([#904](https://github.com/0xMiden/miden-base/pull/904)).
- Implemented `storage_size`, updated storage bounds ([#886](https://github.com/0xMiden/miden-base/pull/886)).
- [BREAKING] Auto-generate `KERNEL_ERRORS` list from the transaction kernel's MASM files and rework error constant names ([#906](https://github.com/0xMiden/miden-base/pull/906)).
- Implement `Serializable` for `FungibleAsset` ([#907](https://github.com/0xMiden/miden-base/pull/907)).
- [BREAKING] Changed `TransactionProver` trait to be `maybe_async_trait` based on the `async` feature ([#913](https://github.com/0xMiden/miden-base/pull/913)).
- [BREAKING] Changed type of `EMPTY_STORAGE_MAP_ROOT` constant to `RpoDigst`, which references constant from `miden-crypto` ([#916](https://github.com/0xMiden/miden-base/pull/916)).
- Added `RemoteTransactionProver` struct to `miden-tx-prover` ([#921](https://github.com/0xMiden/miden-base/pull/921)).
- [BREAKING] Migrated to v0.11 version of Miden VM ([#929](https://github.com/0xMiden/miden-base/pull/929)).
- Added `total_cycles` and `trace_length` to the `TransactionMeasurements` ([#953](https://github.com/0xMiden/miden-base/pull/953)).
- Added ability to load libraries into `TransactionExecutor` and `LocalTransactionProver` ([#954](https://github.com/0xMiden/miden-base/pull/954)).

## 0.5.1 (2024-08-28) - `miden-objects` crate only

- Implemented `PrettyPrint` and `Display` for `NoteScript`.

## 0.5.0 (2024-08-27)

### Features

- [BREAKING] Increase of nonce does not require changes in account state any more ([#796](https://github.com/0xMiden/miden-base/pull/796)).
- Changed `AccountCode` procedures from merkle tree to sequential hash + added storage_offset support ([#763](https://github.com/0xMiden/miden-base/pull/763)).
- Implemented merging of account deltas ([#797](https://github.com/0xMiden/miden-base/pull/797)).
- Implemented `create_note` and `move_asset_into_note` basic wallet procedures ([#808](https://github.com/0xMiden/miden-base/pull/808)).
- Made `miden_lib::notes::build_swap_tag()` function public ([#817](https://github.com/0xMiden/miden-base/pull/817)).
- [BREAKING] Changed the `NoteFile::NoteDetails` type to struct and added a `after_block_num` field ([#823](https://github.com/0xMiden/miden-base/pull/823)).

### Changes

- Renamed "consumed" and "created" notes into "input" and "output" respectively ([#791](https://github.com/0xMiden/miden-base/pull/791)).
- [BREAKING] Renamed `NoteType::OffChain` into `NoteType::Private`.
- [BREAKING] Renamed public accessors of the `Block` struct to match the updated fields ([#791](https://github.com/0xMiden/miden-base/pull/791)).
- [BREAKING] Changed the `TransactionArgs` to use `AdviceInputs` ([#793](https://github.com/0xMiden/miden-base/pull/793)).
- Setters in `memory` module don't drop the setting `Word` anymore ([#795](https://github.com/0xMiden/miden-base/pull/795)).
- Added `CHANGELOG.md` warning message on CI ([#799](https://github.com/0xMiden/miden-base/pull/799)).
- Added high-level methods for `MockChain` and related structures ([#807](https://github.com/0xMiden/miden-base/pull/807)).
- [BREAKING] Renamed `NoteExecutionHint` to `NoteExecutionMode` and added new `NoteExecutionHint` to `NoteMetadata` ([#812](https://github.com/0xMiden/miden-base/pull/812), [#816](https://github.com/0xMiden/miden-base/pull/816)).
- [BREAKING] Changed the interface of the `miden::tx::add_asset_to_note` ([#808](https://github.com/0xMiden/miden-base/pull/808)).
- [BREAKING] Refactored and simplified `NoteOrigin` and `NoteInclusionProof` structs ([#810](https://github.com/0xMiden/miden-base/pull/810), [#814](https://github.com/0xMiden/miden-base/pull/814)).
- [BREAKING] Refactored account storage and vault deltas ([#822](https://github.com/0xMiden/miden-base/pull/822)).
- Added serialization and equality comparison for `TransactionScript` ([#824](https://github.com/0xMiden/miden-base/pull/824)).
- [BREAKING] Migrated to Miden VM v0.10 ([#826](https://github.com/0xMiden/miden-base/pull/826)).
- Added conversions for `NoteExecutionHint` ([#827](https://github.com/0xMiden/miden-base/pull/827)).
- [BREAKING] Removed `serde`-based serialization from `miden-object` structs ([#838](https://github.com/0xMiden/miden-base/pull/838)).

## 0.4.0 (2024-07-03)

### Features

- [BREAKING] Introduce `OutputNote::Partial` variant ([#698](https://github.com/0xMiden/miden-base/pull/698)).
- [BREAKING] Added support for input notes with delayed verification of inclusion proofs ([#724](https://github.com/0xMiden/miden-base/pull/724), [#732](https://github.com/0xMiden/miden-base/pull/732), [#759](https://github.com/0xMiden/miden-base/pull/759), [#770](https://github.com/0xMiden/miden-base/pull/770), [#772](https://github.com/0xMiden/miden-base/pull/772)).
- Added new `NoteFile` object to represent serialized notes ([#721](https://github.com/0xMiden/miden-base/pull/721)).
- Added transaction IDs to the `Block` struct ([#734](https://github.com/0xMiden/miden-base/pull/734)).
- Added ability for users to set the aux field when creating a note ([#752](https://github.com/0xMiden/miden-base/pull/752)).

### Enhancements

- Replaced `cargo-make` with just `make` for running tasks ([#696](https://github.com/0xMiden/miden-base/pull/696)).
- [BREAKING] Split `Account` struct constructor into `new()` and `from_parts()` ([#699](https://github.com/0xMiden/miden-base/pull/699)).
- Generalized `build_recipient_hash` procedure to build recipient hash for custom notes ([#706](https://github.com/0xMiden/miden-base/pull/706)).
- [BREAKING] Changed the encoding of inputs notes in the advice map for consumed notes ([#707](https://github.com/0xMiden/miden-base/pull/707)).
- Created additional `emit` events for kernel related `.masm` procedures ([#708](https://github.com/0xMiden/miden-base/pull/708)).
- Implemented `build_recipient_hash` procedure to build recipient hash for custom notes ([#710](https://github.com/0xMiden/miden-base/pull/710)).
- Removed the `mock` crate in favor of having mock code behind the `testing` flag in remaining crates ([#711](https://github.com/0xMiden/miden-base/pull/711)).
- [BREAKING] Created `auth` module for `TransactionAuthenticator` and other related objects ([#714](https://github.com/0xMiden/miden-base/pull/714)).
- Added validation for the output stack to make sure it was properly cleaned ([#717](https://github.com/0xMiden/miden-base/pull/717)).
- Made `DataStore` conditionally async using `winter-maybe-async` ([#725](https://github.com/0xMiden/miden-base/pull/725)).
- Changed note pointer from Memory `note_ptr` to `note_index` ([#728](https://github.com/0xMiden/miden-base/pull/728)).
- [BREAKING] Changed rng to mutable reference in note creation functions ([#733](https://github.com/0xMiden/miden-base/pull/733)).
- [BREAKING] Replaced `ToNullifier` trait with `ToInputNoteCommitments`, which includes the `note_id` for delayed note authentication ([#732](https://github.com/0xMiden/miden-base/pull/732)).
- Added `Option<NoteTag>`to `NoteFile` ([#741](https://github.com/0xMiden/miden-base/pull/741)).
- Fixed documentation and added `make doc` CI job ([#746](https://github.com/0xMiden/miden-base/pull/746)).
- Updated and improved [.pre-commit-config.yaml](.pre-commit-config.yaml) file ([#748](https://github.com/0xMiden/miden-base/pull/748)).
- Created `get_serial_number` procedure to get the serial num of the currently processed note ([#760](https://github.com/0xMiden/miden-base/pull/760)).
- [BREAKING] Added support for conversion from `Nullifier` to `InputNoteCommitment`, commitment header return reference ([#774](https://github.com/0xMiden/miden-base/pull/774)).
- Added `compute_inputs_hash` procedure for hash computation of the arbitrary number of note inputs ([#750](https://github.com/0xMiden/miden-base/pull/750)).

## 0.3.1 (2024-06-12)

- Replaced `cargo-make` with just `make` for running tasks ([#696](https://github.com/0xMiden/miden-base/pull/696)).
- Made `DataStore` conditionally async using `winter-maybe-async` ([#725](https://github.com/0xMiden/miden-base/pull/725))
- Fixed `StorageMap`s implementation and included into apply_delta ([#745](https://github.com/0xMiden/miden-base/pull/745))

## 0.3.0 (2024-05-14)

- Introduce the `miden-bench-tx` crate used for transactions benchmarking ([#577](https://github.com/0xMiden/miden-base/pull/577)).
- [BREAKING] Removed the transaction script root output from the transaction kernel ([#608](https://github.com/0xMiden/miden-base/pull/608)).
- [BREAKING] Refactored account update details, moved `Block` to `miden-objects` ([#618](https://github.com/0xMiden/miden-base/pull/618), [#621](https://github.com/0xMiden/miden-base/pull/621)).
- [BREAKING] Made `TransactionExecutor` generic over `TransactionAuthenticator` ([#628](https://github.com/0xMiden/miden-base/pull/628)).
- [BREAKING] Changed type of `version` and `timestamp` fields to `u32`, moved `version` to the beginning of block header ([#639](https://github.com/0xMiden/miden-base/pull/639)).
- [BREAKING] Renamed `NoteEnvelope` into `NoteHeader` and introduced `NoteDetails` ([#664](https://github.com/0xMiden/miden-base/pull/664)).
- [BREAKING] Updated `create_swap_note()` procedure to return `NoteDetails` and defined SWAP note tag format ([#665](https://github.com/0xMiden/miden-base/pull/665)).
- Implemented `OutputNoteBuilder` ([#669](https://github.com/0xMiden/miden-base/pull/669)).
- [BREAKING] Added support for full details of private notes, renamed `OutputNote` variants and changed their meaning ([#673](https://github.com/0xMiden/miden-base/pull/673)).
- [BREAKING] Added `add_asset_to_note` procedure to the transaction kernel ([#674](https://github.com/0xMiden/miden-base/pull/674)).
- Made `TransactionArgs::add_expected_output_note()` more flexible ([#681](https://github.com/0xMiden/miden-base/pull/681)).
- [BREAKING] Enabled support for notes without assets and refactored `create_note` procedure in the transaction kernel ([#686](https://github.com/0xMiden/miden-base/pull/686)).

## 0.2.3 (2024-04-26) - `miden-tx` crate only

- Fixed handling of debug mode in `TransactionExecutor` ([#627](https://github.com/0xMiden/miden-base/pull/627))

## 0.2.2 (2024-04-23) - `miden-tx` crate only

- Added `with_debug_mode()` methods to `TransactionCompiler` and `TransactionExecutor` ([#562](https://github.com/0xMiden/miden-base/pull/562)).

## 0.2.1 (2024-04-12)

- [BREAKING] Return a reference to `NoteMetadata` from output notes ([#593](https://github.com/0xMiden/miden-base/pull/593)).
- Add more type conversions for `NoteType` ([#597](https://github.com/0xMiden/miden-base/pull/597)).
- Fix note input padding for expected output notes ([#598](https://github.com/0xMiden/miden-base/pull/598)).

## 0.2.0 (2024-04-11)

- [BREAKING] Implement support for public accounts ([#481](https://github.com/0xMiden/miden-base/pull/481), [#485](https://github.com/0xMiden/miden-base/pull/485), [#538](https://github.com/0xMiden/miden-base/pull/538)).
- [BREAKING] Implement support for public notes ([#515](https://github.com/0xMiden/miden-base/pull/515), [#540](https://github.com/0xMiden/miden-base/pull/540), [#572](https://github.com/0xMiden/miden-base/pull/572)).
- Improved `ProvenTransaction` validation ([#532](https://github.com/0xMiden/miden-base/pull/532)).
- [BREAKING] Updated `no-std` setup ([#533](https://github.com/0xMiden/miden-base/pull/533)).
- Improved `ProvenTransaction` serialization ([#543](https://github.com/0xMiden/miden-base/pull/543)).
- Implemented note tree wrapper structs ([#560](https://github.com/0xMiden/miden-base/pull/560)).
- [BREAKING] Migrated to v0.9 version of Miden VM ([#567](https://github.com/0xMiden/miden-base/pull/567)).
- [BREAKING] Added account storage type parameter to `create_basic_wallet` and `create_basic_fungible_faucet` (miden-lib
  crate only) ([#587](https://github.com/0xMiden/miden-base/pull/587)).
- Removed serialization of source locations from account code ([#590](https://github.com/0xMiden/miden-base/pull/590)).

## 0.1.1 (2024-03-07) - `miden-objects` crate only

- Added `BlockHeader::mock()` method ([#511](https://github.com/0xMiden/miden-base/pull/511))

## 0.1.0 (2024-03-05)

- Initial release.<|MERGE_RESOLUTION|>--- conflicted
+++ resolved
@@ -2,19 +2,14 @@
 
 ## 0.13.0 (TBD)
 
-<<<<<<< HEAD
+### Features
+
+### Changes
+
 - [BREAKING] Added `BlockBody` and `BlockProof` structs in preparation for validator signatures and deferred block proving ([#2012](https://github.com/0xMiden/miden-base/pull/2012)).
-
-## 0.12.2 (unreleased)
-=======
-### Features
-
-### Changes
-
 - [BREAKING] Renamed `TransactionEvent` into `TransactionEventId` and split event handling into data extraction and handling logic ([#2071](https://github.com/0xMiden/miden-base/pull/2071)).
 
 ## 0.12.2 (2025-11-12)
->>>>>>> d52c65e8
 
 - Added `create_mint_note` and `create_burn_note` helper functions for creating standardized MINT and BURN notes ([#2061](https://github.com/0xMiden/miden-base/pull/2061)).
 - [BREAKING] Fix ECDSA signature preparation in `Signature::to_prepared_signature()` method  ([#2074](https://github.com/0xMiden/miden-base/pull/2074)).

# Changelog

## 0.7.0 (TBD)

### Changes

- Refactored `miden-tx-prover` proxy load balancing strategy (#976).
- [BREAKING] Better error display when queues are full in the prover service (#967).
- [BREAKING] Remove `AccountBuilder::build_testing` and make `Account::initialize_from_components` private (#969).
- [BREAKING] Add error messages to errors and implement `core::error::Error` (#974).
- Implemented new `digest_from_hex!` macro (#984).
<<<<<<< HEAD
- Added `miden::note::get_script_hash` procedure (#995).
=======
- Added Format Guidebook to the `miden-lib` crate (#987).
>>>>>>> e7b80308

## 0.6.2 (2024-11-20)

- Avoid writing to the filesystem during docs.rs build (#970).

## 0.6.1 (2024-11-08)

### Features

- [BREAKING] Added CLI for the transaction prover services both the workers and the proxy (#955).

### Fixes

- Fixed `AccountId::new_with_type_and_mode()` (#958).
- Updated the ABI for the assembly procedures (#971).

## 0.6.0 (2024-11-05)

### Features

- Created a proving service that receives `TransactionWitness` and returns the proof using gRPC (#881).
- Implemented ability to invoke procedures against the foreign account (#882, #890, #896).
- Implemented kernel procedure to set transaction expiration block delta (#897).
- [BREAKING] Introduce a new way to build `Account`s from `AccountComponent`s (#941).
- [BREAKING] Introduce an `AccountBuilder` (#952).

### Changes

- [BREAKING] Changed `TransactionExecutor` and `TransactionHost` to use trait objects (#897).
- Made note scripts public (#880).
- Implemented serialization for `TransactionWitness`, `ChainMmr`, `TransactionInputs` and `TransactionArgs` (#888).
- [BREAKING] Renamed the `TransactionProver` struct to `LocalTransactionProver` and added the `TransactionProver` trait (#865).
- Implemented `Display`, `TryFrom<&str>` and `FromStr` for `AccountStorageMode` (#861).
- Implemented offset based storage access (#843).
- [BREAKING] `AccountStorageType` enum was renamed to `AccountStorageMode` along with its variants (#854).
- [BREAKING] `AccountStub` structure was renamed to `AccountHeader` (#855).
- [BREAKING] Kernel procedures now have to be invoked using `dynexec` instruction (#803).
- Refactored `AccountStorage` from `Smt` to sequential hash (#846).
- [BREAKING] Refactored batch/block note trees (#834).
- Set all procedures storage offsets of faucet accounts to `1` (#875).
- Added `AccountStorageHeader` (#876).
- Implemented generation of transaction kernel procedure hashes in build.rs (#887).
- [BREAKING] `send_asset` procedure was removed from the basic wallet (#829).
- [BREAKING] Updated limits, introduced additional limits (#889).
- Introduced `AccountDelta` maximum size limit of 32 KiB (#889).
- [BREAKING] Moved `MAX_NUM_FOREIGN_ACCOUNTS` into `miden-objects` (#904).
- Implemented `storage_size`, updated storage bounds (#886).
- [BREAKING] Auto-generate `KERNEL_ERRORS` list from the transaction kernel's MASM files and rework error constant names (#906).
- Implement `Serializable` for `FungibleAsset` (#907).
- [BREAKING] Changed `TransactionProver` trait to be `maybe_async_trait` based on the `async` feature (#913).
- [BREAKING] Changed type of `EMPTY_STORAGE_MAP_ROOT` constant to `RpoDigst`, which references constant from `miden-crypto` (#916).
- Added `RemoteTransactionProver` struct to `miden-tx-prover` (#921).
- [BREAKING] Migrated to v0.11 version of Miden VM (#929).
- Added `total_cycles` and `trace_length` to the `TransactionMeasurements` (#953).
- Added ability to load libraries into `TransactionExecutor` and `LocalTransactionProver` (#954).

## 0.5.1 (2024-08-28) - `miden-objects` crate only

- Implemented `PrettyPrint` and `Display` for `NoteScript`.

## 0.5.0 (2024-08-27)

### Features

- [BREAKING] Increase of nonce does not require changes in account state any more (#796).
- Changed `AccountCode` procedures from merkle tree to sequential hash + added storage_offset support (#763).
- Implemented merging of account deltas (#797).
- Implemented `create_note` and `move_asset_into_note` basic wallet procedures (#808).
- Made `miden_lib::notes::build_swap_tag()` function public (#817).
- [BREAKING] Changed the `NoteFile::NoteDetails` type to struct and added a `after_block_num` field (#823).

### Changes

- Renamed "consumed" and "created" notes into "input" and "output" respectively (#791).
- [BREAKING] Renamed `NoteType::OffChain` into `NoteType::Private`.
- [BREAKING] Renamed public accessors of the `Block` struct to match the updated fields (#791).
- [BREAKING] Changed the `TransactionArgs` to use `AdviceInputs` (#793).
- Setters in `memory` module don't drop the setting `Word` anymore (#795).
- Added `CHANGELOG.md` warning message on CI (#799).
- Added high-level methods for `MockChain` and related structures (#807).
- [BREAKING] Renamed `NoteExecutionHint` to `NoteExecutionMode` and added new `NoteExecutionHint` to `NoteMetadata` (#812, #816).
- [BREAKING] Changed the interface of the `miden::tx::add_asset_to_note` (#808).
- [BREAKING] Refactored and simplified `NoteOrigin` and `NoteInclusionProof` structs (#810, #814).
- [BREAKING] Refactored account storage and vault deltas (#822).
- Added serialization and equality comparison for `TransactionScript` (#824).
- [BREAKING] Migrated to Miden VM v0.10 (#826).
- Added conversions for `NoteExecutionHint` (#827).
- [BREAKING] Removed `serde`-based serialization from `miden-object` structs (#838).

## 0.4.0 (2024-07-03)

### Features

- [BREAKING] Introduce `OutputNote::Partial` variant (#698).
- [BREAKING] Added support for input notes with delayed verification of inclusion proofs (#724, #732, #759, #770, #772).
- Added new `NoteFile` object to represent serialized notes (#721).
- Added transaction IDs to the `Block` struct (#734).
- Added ability for users to set the aux field when creating a note (#752).

### Enhancements

- Replaced `cargo-make` with just `make` for running tasks (#696).
- [BREAKING] Split `Account` struct constructor into `new()` and `from_parts()` (#699).
- Generalized `build_recipient_hash` procedure to build recipient hash for custom notes (#706).
- [BREAKING] Changed the encoding of inputs notes in the advice map for consumed notes (#707).
- Created additional `emit` events for kernel related `.masm` procedures (#708).
- Implemented `build_recipient_hash` procedure to build recipient hash for custom notes (#710).
- Removed the `mock` crate in favor of having mock code behind the `testing` flag in remaining crates (#711).
- [BREAKING] Created `auth` module for `TransactionAuthenticator` and other related objects (#714).
- Added validation for the output stack to make sure it was properly cleaned (#717).
- Made `DataStore` conditionally async using `winter-maybe-async` (#725).
- Changed note pointer from Memory `note_ptr` to `note_index` (#728).
- [BREAKING] Changed rng to mutable reference in note creation functions (#733).
- [BREAKING] Replaced `ToNullifier` trait with `ToInputNoteCommitments`, which includes the `note_id` for delayed note authentication (#732).
- Added `Option<NoteTag>`to `NoteFile` (#741).
- Fixed documentation and added `make doc` CI job (#746).
- Updated and improved [.pre-commit-config.yaml](.pre-commit-config.yaml) file (#748).
- Created `get_serial_number` procedure to get the serial num of the currently processed note (#760).
- [BREAKING] Added support for conversion from `Nullifier` to `InputNoteCommitment`, commitment header return reference (#774).
- Added `compute_inputs_hash` procedure for hash computation of the arbitrary number of note inputs (#750).

## 0.3.1 (2024-06-12)

- Replaced `cargo-make` with just `make` for running tasks (#696).
- Made `DataStore` conditionally async using `winter-maybe-async` (#725)
- Fixed `StorageMap`s implementation and included into apply_delta (#745)

## 0.3.0 (2024-05-14)

- Introduce the `miden-bench-tx` crate used for transactions benchmarking (#577).
- [BREAKING] Removed the transaction script root output from the transaction kernel (#608).
- [BREAKING] Refactored account update details, moved `Block` to `miden-objects` (#618, #621).
- [BREAKING] Made `TransactionExecutor` generic over `TransactionAuthenticator` (#628).
- [BREAKING] Changed type of `version` and `timestamp` fields to `u32`, moved `version` to the beginning of block header (#639).
- [BREAKING] Renamed `NoteEnvelope` into `NoteHeader` and introduced `NoteDetails` (#664).
- [BREAKING] Updated `create_swap_note()` procedure to return `NoteDetails` and defined SWAP note tag format (#665).
- Implemented `OutputNoteBuilder` (#669).
- [BREAKING] Added support for full details of private notes, renamed `OutputNote` variants and changed their meaning (#673).
- [BREAKING] Added `add_asset_to_note` procedure to the transaction kernel (#674).
- Made `TransactionArgs::add_expected_output_note()` more flexible (#681).
- [BREAKING] Enabled support for notes without assets and refactored `create_note` procedure in the transaction kernel (#686).

## 0.2.3 (2024-04-26) - `miden-tx` crate only

- Fixed handling of debug mode in `TransactionExecutor` (#627)

## 0.2.2 (2024-04-23) - `miden-tx` crate only

- Added `with_debug_mode()` methods to `TransactionCompiler` and `TransactionExecutor` (#562).

## 0.2.1 (2024-04-12)

- [BREAKING] Return a reference to `NoteMetadata` from output notes (#593).
- Add more type conversions for `NoteType` (#597).
- Fix note input padding for expected output notes (#598).

## 0.2.0 (2024-04-11)

- [BREAKING] Implement support for public accounts (#481, #485, #538).
- [BREAKING] Implement support for public notes (#515, #540, #572).
- Improved `ProvenTransaction` validation (#532).
- [BREAKING] Updated `no-std` setup (#533).
- Improved `ProvenTransaction` serialization (#543).
- Implemented note tree wrapper structs (#560).
- [BREAKING] Migrated to v0.9 version of Miden VM (#567).
- [BREAKING] Added account storage type parameter to `create_basic_wallet` and `create_basic_fungible_faucet` (miden-lib
  crate only) (#587).
- Removed serialization of source locations from account code (#590).

## 0.1.1 (2024-03-07) - `miden-objects` crate only

- Added `BlockHeader::mock()` method (#511)

## 0.1.0 (2024-03-05)

- Initial release.<|MERGE_RESOLUTION|>--- conflicted
+++ resolved
@@ -9,11 +9,8 @@
 - [BREAKING] Remove `AccountBuilder::build_testing` and make `Account::initialize_from_components` private (#969).
 - [BREAKING] Add error messages to errors and implement `core::error::Error` (#974).
 - Implemented new `digest_from_hex!` macro (#984).
-<<<<<<< HEAD
+- Added Format Guidebook to the `miden-lib` crate (#987).
 - Added `miden::note::get_script_hash` procedure (#995).
-=======
-- Added Format Guidebook to the `miden-lib` crate (#987).
->>>>>>> e7b80308
 
 ## 0.6.2 (2024-11-20)
 

# Changelog

## 0.10.0 (TBD)

- [BREAKING] Refactor `NoteTag` to an enum (#1322).
- Add `bench-prover` crate to benchmark proving times (#1378).
- [BREAKING] Remove `AccountIdAnchor` from account ID generation process (#1391).
- Allow NOOP transactions and state-updating transactions against the same account in the same block (#1393).
- Implement map in transaction kernel library (#1396).
- Added shutdown configuration options to the `miden-proving-service` proxy (#1405).
- [BREAKING] Implement transaction script arguments for the `TransactionScript` (#1406).
- Add support for workers configuration in the proxy with environment variables (#1412).
- Implement Display for `NoteType` (#1420).
- [BREAKING] Remove `NoteExecutionMode` from `from_account_id` (#1422).
- [BREAKING] Refactor transaction kernel advice inputs (#1425).
- Remove miden-proving-service binary crate and miden-proving-service-client crate (#1427).
- Remove doc update checks on CI (#1435).
- [BREAKING] Introduce `ScriptMastForestStore` and refactor MAST forest provisioning in the `TransactionExecutor` (#1438).
- [BREAKING] Allow list of keys in `AccountFile` (#1451).
<<<<<<< HEAD
- [BREAKING] Implement in-kernel account delta tracking (#1404).
=======
- Improve error message quality in `CodeExecutor::run` and `TransactionContext::execute_code` (#1458).
>>>>>>> 24406ded

## 0.9.1 (2025-05-30)

### Fixes

- Expose types used in public APIs (#1385).
- Version check always fails in proxy (#1407).

## 0.9.0 (2025-05-20)

### Features

- Added pretty print for `AccountCode` (#1273).
- Add iterators over concrete asset types in `NoteAssets` (#1346).
- Add the ability to create `BasicFungibleFaucet` from `Account` (#1376).

### Fixes

- [BREAKING] Hash keys in storage maps before insertion into the SMT (#1250).
- Fix error when creating accounts with empty storage (#1307).
- [BREAKING] Move the number of note inputs to the separate memory address (#1327).
- [BREAKING] Change Token Symbol encoding (#1334).

### Changes

- [BREAKING] Refactored how foreign account inputs are passed to `TransactionExecutor` (#1229).
- [BREAKING] Add `TransactionHeader` and include it in batches and blocks (#1247).
- Add `AccountTree` and `PartialAccountTree` wrappers and enforce ID prefix uniqueness (#1254, #1301).
- Added getter for proof security level in `ProvenBatch` and `ProvenBlock` (#1259).
- [BREAKING] Replaced the `ProvenBatch::new_unchecked` with the `ProvenBatch::new` method to initialize the struct with validations (#1260).
- [BREAKING] Add `AccountStorageMode::Network` for network accounts (#1275, #1349).
- Added support for environment variables to set up the `miden-proving-service` worker (#1281).
- Added field identifier structs for component metadata (#1292).
- Move `NullifierTree` and `BlockChain` from node to base (#1304).
- Rename `ChainMmr` to `PartialBlockchain` (#1305).
- Add safe `PartialBlockchain` constructor (#1308).
- [BREAKING] Move `MockChain` and `TransactionContext` to new `miden-testing` crate (#1309).
- [BREAKING] Add support for private notes in `MockChain` (#1310).
- Generalized account-related inputs to the transaction kernel (#1311).
- [BREAKING] Refactor `MockChain` to use batch and block provers (#1315).
- [BREAKING] Upgrade VM to 0.14 and refactor transaction kernel error extraction (#1353).
- [BREAKING] Update MSRV to 1.87.

## 0.8.3 (2025-04-22) - `miden-proving-service` crate only

### Fixes

- Version check always fails (#1300).

## 0.8.2 (2025-04-18) - `miden-proving-service` crate only

### Changes

- Added a retry strategy for worker's health check (#1255).
- Added a status endpoint for the `miden-proving-service` worker and proxy (#1255).

## 0.8.1 (2025-03-26) - `miden-objects` and `miden-tx` crates only.

### Changes

- [BREAKING] Changed `TransactionArgs` API to accept `AsRef<NoteRecipient>` for extending the advice map in relation to output notes (#1251).

## 0.8.0 (2025-03-21)

### Features

- Added an endpoint to the `miden-proving-service` to update the workers (#1107).
- [BREAKING] Added the `get_block_timestamp` procedure to the `miden` library (#1138).
- Implemented `AccountInterface` structure (#1171).
- Implement user-facing bech32 encoding for `AccountId`s (#1185).
- Implemented `execute_tx_view_script` procedure for the `TransactionExecutor` (#1197).
- Enabled nested FPI calls (#1227).
- Implement `check_notes_consumability` procedure for the `TransactionExecutor` (#1269).

### Changes

- [BREAKING] Moved `generated` module from `miden-proving-service-client` crate to `tx_prover::generated` hierarchy (#1102).
- Renamed the protobuf file of the transaction prover to `tx_prover.proto` (#1110).
- [BREAKING] Renamed `AccountData` to `AccountFile` (#1116).
- Implement transaction batch prover in Rust (#1112).
- Added the `is_non_fungible_asset_issued` procedure to the `miden` library (#1125).
- [BREAKING] Refactored config file for `miden-proving-service` to be based on environment variables (#1120).
- Added block number as a public input to the transaction kernel. Updated prologue logic to validate the global input block number is consistent with the commitment block number (#1126).
- Made NoteFile and AccountFile more consistent (#1133).
- [BREAKING] Implement most block constraints in `ProposedBlock` (#1123, #1141).
- Added serialization for `ProposedBatch`, `BatchId`, `BatchNoteTree` and `ProvenBatch` (#1140).
- Added `prefix` to `Nullifier` (#1153).
- [BREAKING] Implemented a `RemoteBatchProver`. `miden-proving-service` workers can prove batches (#1142).
- [BREAKING] Implement `LocalBlockProver` and rename `Block` to `ProvenBlock` (#1152, #1168, #1172).
- [BREAKING] Added native types to `AccountComponentTemplate` (#1124).
- Implemented `RemoteBlockProver`. `miden-proving-service` workers can prove blocks (#1169).
- Used `Smt::with_entries` to error on duplicates in `StorageMap::with_entries` (#1167).
- [BREAKING] Added `InitStorageData::from_toml()`, improved storage entry validations in `AccountComponentMetadata` (#1170).
- [BREAKING] Rework miden-lib error codes into categories (#1196).
- [BREAKING] Moved the `TransactionScriptBuilder` from `miden-client` to `miden-base` (#1206).
- [BREAKING] Enable timestamp customization on `MockChain::seal_block` (#1208).
- [BREAKING] Renamed constants and comments: `OnChain` -> `Public` and `OffChain` -> `Private` (#1218).
- [BREAKING] Replace "hash" with "commitment" in `BlockHeader::{prev_hash, chain_root, kernel_root, tx_hash, proof_hash, sub_hash, hash}` (#1209, #1221, #1226).
- [BREAKING] Incremented minimum supported Rust version to 1.85.
- [BREAKING] Change advice for Falcon signature verification (#1183).
- Added `info` log level by default in the proving service (#1200).
- Made Prometheus metrics optional in the proving service proxy via the `enable_metrics` configuration option (#1200).
- Improved logging in the proving service proxy for better diagnostics (#1200).
- Fixed issues with the proving service proxy's signal handling and port binding (#1200).
- [BREAKING] Simplified worker update configuration by using a single URL parameter instead of separate host and port (#1249).

## 0.7.2 (2025-01-28) - `miden-objects` crate only

### Changes

- Added serialization for `ExecutedTransaction` (#1113).

## 0.7.1 (2025-01-24) - `miden-objects` crate only

### Fixes

- Added missing doc comments (#1100).
- Fixed setting of supporting types when instantiating `AccountComponent` from templates (#1103).

## 0.7.0 (2025-01-22)

### Highlights

- [BREAKING] Extend `AccountId` to two `Felt`s and require block hash in derivation (#982).
- Introduced `AccountComponentTemplate` with TOML serialization and templating (#1015, #1027).
- Introduce `AccountIdBuilder` to simplify `AccountId` generation in tests (#1045).
- [BREAKING] Migrate to the element-addressable memory (#1084).

### Changes

- Implemented serialization for `AccountHeader` (#996).
- Updated Pingora crates to 0.4 and added polling time to the configuration file (#997).
- Added support for `miden-tx-prover` proxy to update workers on a running proxy (#989).
- Refactored `miden-tx-prover` proxy load balancing strategy (#976).
- [BREAKING] Implemented better error display when queues are full in the prover service (#967).
- [BREAKING] Removed `AccountBuilder::build_testing` and make `Account::initialize_from_components` private (#969).
- [BREAKING] Added error messages to errors and implement `core::error::Error` (#974).
- Implemented new `digest!` macro (#984).
- Added Format Guidebook to the `miden-lib` crate (#987).
- Added conversion from `Account` to `AccountDelta` for initial account state representation as delta (#983).
- [BREAKING] Added `miden::note::get_script_hash` procedure (#995).
- [BREAKING] Refactor error messages in `miden-lib` and `miden-tx` and use `thiserror` 2.0 (#1005, #1090).
- Added health check endpoints to the prover service (#1006).
- Removed workers list from the proxy configuration file (#1018).
- Added tracing to the `miden-tx-prover` CLI (#1014).
- Added metrics to the `miden-tx-prover` proxy (#1017).
- Implemented `to_hex` for `AccountIdPrefix` and `epoch_block_num` for `BlockHeader` (#1039).
- [BREAKING] Updated the names and values of the kernel procedure offsets and corresponding kernel procedures (#1037).
- Introduce `AccountIdError` and make account ID byte representations (`u128`, `[u8; 15]`) consistent (#1055).
- Refactor `AccountId` and `AccountIdPrefix` into version wrappers (#1058).
- Remove multi-threaded account seed generation due to single-threaded generation being faster (#1061).
- Made `AccountIdError` public (#1067).
- Made `BasicFungibleFaucet::MAX_DECIMALS` public (#1063).
- [BREAKING] Removed `miden-tx-prover` crate and created `miden-proving-service` and `miden-proving-service-client` (#1047).
- Removed deduplicate `masm` procedures across kernel and miden lib to a shared `util` module (#1070).
- [BREAKING] Added `BlockNumber` struct (#1043, #1080, #1082).
- [BREAKING] Removed `GENESIS_BLOCK` public constant (#1088).
- Add CI check for unused dependencies (#1075).
- Added storage placeholder types and support for templated map (#1074).
- [BREAKING] Move crates into `crates/` and rename plural modules to singular (#1091).

## 0.6.2 (2024-11-20)

- Avoid writing to the filesystem during docs.rs build (#970).

## 0.6.1 (2024-11-08)

### Features

- [BREAKING] Added CLI for the transaction prover services both the workers and the proxy (#955).

### Fixes

- Fixed `AccountId::new_with_type_and_mode()` (#958).
- Updated the ABI for the assembly procedures (#971).

## 0.6.0 (2024-11-05)

### Features

- Created a proving service that receives `TransactionWitness` and returns the proof using gRPC (#881).
- Implemented ability to invoke procedures against the foreign account (#882, #890, #896).
- Implemented kernel procedure to set transaction expiration block delta (#897).
- [BREAKING] Introduce a new way to build `Account`s from `AccountComponent`s (#941).
- [BREAKING] Introduce an `AccountBuilder` (#952).

### Changes

- [BREAKING] Changed `TransactionExecutor` and `TransactionHost` to use trait objects (#897).
- Made note scripts public (#880).
- Implemented serialization for `TransactionWitness`, `ChainMmr`, `TransactionInputs` and `TransactionArgs` (#888).
- [BREAKING] Renamed the `TransactionProver` struct to `LocalTransactionProver` and added the `TransactionProver` trait (#865).
- Implemented `Display`, `TryFrom<&str>` and `FromStr` for `AccountStorageMode` (#861).
- Implemented offset based storage access (#843).
- [BREAKING] `AccountStorageType` enum was renamed to `AccountStorageMode` along with its variants (#854).
- [BREAKING] `AccountStub` structure was renamed to `AccountHeader` (#855).
- [BREAKING] Kernel procedures now have to be invoked using `dynexec` instruction (#803).
- Refactored `AccountStorage` from `Smt` to sequential hash (#846).
- [BREAKING] Refactored batch/block note trees (#834).
- Set all procedures storage offsets of faucet accounts to `1` (#875).
- Added `AccountStorageHeader` (#876).
- Implemented generation of transaction kernel procedure hashes in build.rs (#887).
- [BREAKING] `send_asset` procedure was removed from the basic wallet (#829).
- [BREAKING] Updated limits, introduced additional limits (#889).
- Introduced `AccountDelta` maximum size limit of 32 KiB (#889).
- [BREAKING] Moved `MAX_NUM_FOREIGN_ACCOUNTS` into `miden-objects` (#904).
- Implemented `storage_size`, updated storage bounds (#886).
- [BREAKING] Auto-generate `KERNEL_ERRORS` list from the transaction kernel's MASM files and rework error constant names (#906).
- Implement `Serializable` for `FungibleAsset` (#907).
- [BREAKING] Changed `TransactionProver` trait to be `maybe_async_trait` based on the `async` feature (#913).
- [BREAKING] Changed type of `EMPTY_STORAGE_MAP_ROOT` constant to `RpoDigst`, which references constant from `miden-crypto` (#916).
- Added `RemoteTransactionProver` struct to `miden-tx-prover` (#921).
- [BREAKING] Migrated to v0.11 version of Miden VM (#929).
- Added `total_cycles` and `trace_length` to the `TransactionMeasurements` (#953).
- Added ability to load libraries into `TransactionExecutor` and `LocalTransactionProver` (#954).

## 0.5.1 (2024-08-28) - `miden-objects` crate only

- Implemented `PrettyPrint` and `Display` for `NoteScript`.

## 0.5.0 (2024-08-27)

### Features

- [BREAKING] Increase of nonce does not require changes in account state any more (#796).
- Changed `AccountCode` procedures from merkle tree to sequential hash + added storage_offset support (#763).
- Implemented merging of account deltas (#797).
- Implemented `create_note` and `move_asset_into_note` basic wallet procedures (#808).
- Made `miden_lib::notes::build_swap_tag()` function public (#817).
- [BREAKING] Changed the `NoteFile::NoteDetails` type to struct and added a `after_block_num` field (#823).

### Changes

- Renamed "consumed" and "created" notes into "input" and "output" respectively (#791).
- [BREAKING] Renamed `NoteType::OffChain` into `NoteType::Private`.
- [BREAKING] Renamed public accessors of the `Block` struct to match the updated fields (#791).
- [BREAKING] Changed the `TransactionArgs` to use `AdviceInputs` (#793).
- Setters in `memory` module don't drop the setting `Word` anymore (#795).
- Added `CHANGELOG.md` warning message on CI (#799).
- Added high-level methods for `MockChain` and related structures (#807).
- [BREAKING] Renamed `NoteExecutionHint` to `NoteExecutionMode` and added new `NoteExecutionHint` to `NoteMetadata` (#812, #816).
- [BREAKING] Changed the interface of the `miden::tx::add_asset_to_note` (#808).
- [BREAKING] Refactored and simplified `NoteOrigin` and `NoteInclusionProof` structs (#810, #814).
- [BREAKING] Refactored account storage and vault deltas (#822).
- Added serialization and equality comparison for `TransactionScript` (#824).
- [BREAKING] Migrated to Miden VM v0.10 (#826).
- Added conversions for `NoteExecutionHint` (#827).
- [BREAKING] Removed `serde`-based serialization from `miden-object` structs (#838).

## 0.4.0 (2024-07-03)

### Features

- [BREAKING] Introduce `OutputNote::Partial` variant (#698).
- [BREAKING] Added support for input notes with delayed verification of inclusion proofs (#724, #732, #759, #770, #772).
- Added new `NoteFile` object to represent serialized notes (#721).
- Added transaction IDs to the `Block` struct (#734).
- Added ability for users to set the aux field when creating a note (#752).

### Enhancements

- Replaced `cargo-make` with just `make` for running tasks (#696).
- [BREAKING] Split `Account` struct constructor into `new()` and `from_parts()` (#699).
- Generalized `build_recipient_hash` procedure to build recipient hash for custom notes (#706).
- [BREAKING] Changed the encoding of inputs notes in the advice map for consumed notes (#707).
- Created additional `emit` events for kernel related `.masm` procedures (#708).
- Implemented `build_recipient_hash` procedure to build recipient hash for custom notes (#710).
- Removed the `mock` crate in favor of having mock code behind the `testing` flag in remaining crates (#711).
- [BREAKING] Created `auth` module for `TransactionAuthenticator` and other related objects (#714).
- Added validation for the output stack to make sure it was properly cleaned (#717).
- Made `DataStore` conditionally async using `winter-maybe-async` (#725).
- Changed note pointer from Memory `note_ptr` to `note_index` (#728).
- [BREAKING] Changed rng to mutable reference in note creation functions (#733).
- [BREAKING] Replaced `ToNullifier` trait with `ToInputNoteCommitments`, which includes the `note_id` for delayed note authentication (#732).
- Added `Option<NoteTag>`to `NoteFile` (#741).
- Fixed documentation and added `make doc` CI job (#746).
- Updated and improved [.pre-commit-config.yaml](.pre-commit-config.yaml) file (#748).
- Created `get_serial_number` procedure to get the serial num of the currently processed note (#760).
- [BREAKING] Added support for conversion from `Nullifier` to `InputNoteCommitment`, commitment header return reference (#774).
- Added `compute_inputs_hash` procedure for hash computation of the arbitrary number of note inputs (#750).

## 0.3.1 (2024-06-12)

- Replaced `cargo-make` with just `make` for running tasks (#696).
- Made `DataStore` conditionally async using `winter-maybe-async` (#725)
- Fixed `StorageMap`s implementation and included into apply_delta (#745)

## 0.3.0 (2024-05-14)

- Introduce the `miden-bench-tx` crate used for transactions benchmarking (#577).
- [BREAKING] Removed the transaction script root output from the transaction kernel (#608).
- [BREAKING] Refactored account update details, moved `Block` to `miden-objects` (#618, #621).
- [BREAKING] Made `TransactionExecutor` generic over `TransactionAuthenticator` (#628).
- [BREAKING] Changed type of `version` and `timestamp` fields to `u32`, moved `version` to the beginning of block header (#639).
- [BREAKING] Renamed `NoteEnvelope` into `NoteHeader` and introduced `NoteDetails` (#664).
- [BREAKING] Updated `create_swap_note()` procedure to return `NoteDetails` and defined SWAP note tag format (#665).
- Implemented `OutputNoteBuilder` (#669).
- [BREAKING] Added support for full details of private notes, renamed `OutputNote` variants and changed their meaning (#673).
- [BREAKING] Added `add_asset_to_note` procedure to the transaction kernel (#674).
- Made `TransactionArgs::add_expected_output_note()` more flexible (#681).
- [BREAKING] Enabled support for notes without assets and refactored `create_note` procedure in the transaction kernel (#686).

## 0.2.3 (2024-04-26) - `miden-tx` crate only

- Fixed handling of debug mode in `TransactionExecutor` (#627)

## 0.2.2 (2024-04-23) - `miden-tx` crate only

- Added `with_debug_mode()` methods to `TransactionCompiler` and `TransactionExecutor` (#562).

## 0.2.1 (2024-04-12)

- [BREAKING] Return a reference to `NoteMetadata` from output notes (#593).
- Add more type conversions for `NoteType` (#597).
- Fix note input padding for expected output notes (#598).

## 0.2.0 (2024-04-11)

- [BREAKING] Implement support for public accounts (#481, #485, #538).
- [BREAKING] Implement support for public notes (#515, #540, #572).
- Improved `ProvenTransaction` validation (#532).
- [BREAKING] Updated `no-std` setup (#533).
- Improved `ProvenTransaction` serialization (#543).
- Implemented note tree wrapper structs (#560).
- [BREAKING] Migrated to v0.9 version of Miden VM (#567).
- [BREAKING] Added account storage type parameter to `create_basic_wallet` and `create_basic_fungible_faucet` (miden-lib
  crate only) (#587).
- Removed serialization of source locations from account code (#590).

## 0.1.1 (2024-03-07) - `miden-objects` crate only

- Added `BlockHeader::mock()` method (#511)

## 0.1.0 (2024-03-05)

- Initial release.<|MERGE_RESOLUTION|>--- conflicted
+++ resolved
@@ -17,11 +17,8 @@
 - Remove doc update checks on CI (#1435).
 - [BREAKING] Introduce `ScriptMastForestStore` and refactor MAST forest provisioning in the `TransactionExecutor` (#1438).
 - [BREAKING] Allow list of keys in `AccountFile` (#1451).
-<<<<<<< HEAD
+- Improve error message quality in `CodeExecutor::run` and `TransactionContext::execute_code` (#1458).
 - [BREAKING] Implement in-kernel account delta tracking (#1404).
-=======
-- Improve error message quality in `CodeExecutor::run` and `TransactionContext::execute_code` (#1458).
->>>>>>> 24406ded
 
 ## 0.9.1 (2025-05-30)
 

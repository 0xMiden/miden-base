--- conflicted
+++ resolved
@@ -53,17 +53,13 @@
 - [BREAKING] Renamed `account_get_current_commitment` to `account_compute_current_commitment` and include the latest storage commitment in the returned commitment ([#1529](https://github.com/0xMiden/miden-base/pull/1529)).
 - [BREAKING] Remove `create_note` from `BasicWallet`, expose it and `add_asset_to_note` in `miden::tx` ([#1525](https://github.com/0xMiden/miden-base/pull/1525)).
 - [BREAKING] Remove `create_note` from `BasicWallet`, expose it and `add_asset_to_note` in `miden::tx` (#1525).
-<<<<<<< HEAD
-- Introduce `MockChain` methods for executing at an older block (#1541).
-=======
 - Add a new auth component `RpoFalcon512ProcedureAcl` (#1531).
 - [BREAKING] Change `BasicFungibleFaucet` to use `RpoFalcon512ProcedureAcl` for authentication (#1531).
+- Introduce `MockChain` methods for executing at an older block (#1541).
 
 ### Fixes
 
 - [BREAKING] Forbid the execution of the empty transactions ([#1459](https://github.com/0xMiden/miden-base/pull/1459)).
-
->>>>>>> 8ffebda2
 
 ## 0.9.5 (2025-06-20) - `miden-lib` crate only
 

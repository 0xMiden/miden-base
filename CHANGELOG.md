# Changelog

## 0.10.0 (TBD)

- [BREAKING] Remove `AccountIdAnchor` from account ID generation process (#1391).
- Allow NOOP transactions and state-updating transactions against the same account in the same block (#1393).

## 0.9.0 (2025-05-20)

### Features

- Added pretty print for `AccountCode` (#1273).
- Add iterators over concrete asset types in `NoteAssets` (#1346).
- Add the ability to create `BasicFungibleFaucet` from `Account` (#1376).

### Fixes

- [BREAKING] Hash keys in storage maps before insertion into the SMT (#1250).
- Fix error when creating accounts with empty storage (#1307).
- [BREAKING] Move the number of note inputs to the separate memory address (#1327).
- [BREAKING] Change Token Symbol encoding (#1334).

### Changes

- [BREAKING] Refactored how foreign account inputs are passed to `TransactionExecutor` (#1229).
- [BREAKING] Add `TransactionHeader` and include it in batches and blocks (#1247).
- Add `AccountTree` and `PartialAccountTree` wrappers and enforce ID prefix uniqueness (#1254, #1301).
- Added getter for proof security level in `ProvenBatch` and `ProvenBlock` (#1259).
- [BREAKING] Replaced the `ProvenBatch::new_unchecked` with the `ProvenBatch::new` method to initialize the struct with validations (#1260).
- [BREAKING] Add `AccountStorageMode::Network` for network accounts (#1275, #1349).
- Added support for environment variables to set up the `miden-proving-service` worker (#1281).
- Added field identifier structs for component metadata (#1292).
- Move `NullifierTree` and `BlockChain` from node to base (#1304).
- Rename `ChainMmr` to `PartialBlockchain` (#1305).
- Add safe `PartialBlockchain` constructor (#1308).
- [BREAKING] Move `MockChain` and `TransactionContext` to new `miden-testing` crate (#1309).
- [BREAKING] Add support for private notes in `MockChain` (#1310).
- Generalized account-related inputs to the transaction kernel (#1311).
- [BREAKING] Refactor `MockChain` to use batch and block provers (#1315).
- [BREAKING] Upgrade VM to 0.14 and refactor transaction kernel error extraction (#1353).
<<<<<<< HEAD
- Add iterators over concrete asset types in `NoteAssets` (#1346).
- Add prover benchmarks crate (#1378)
=======
- [BREAKING] Update MSRV to 1.87.
>>>>>>> 99e3dcbd

## 0.8.3 (2025-04-22) - `miden-proving-service` crate only

### Fixes

- Version check always fails (#1300).

## 0.8.2 (2025-04-18) - `miden-proving-service` crate only

### Changes

- Added a retry strategy for worker's health check (#1255).
- Added a status endpoint for the `miden-proving-service` worker and proxy (#1255).

## 0.8.1 (2025-03-26) - `miden-objects` and `miden-tx` crates only.

### Changes

- [BREAKING] Changed `TransactionArgs` API to accept `AsRef<NoteRecipient>` for extending the advice map in relation to output notes (#1251).

## 0.8.0 (2025-03-21)

### Features

- Added an endpoint to the `miden-proving-service` to update the workers (#1107).
- [BREAKING] Added the `get_block_timestamp` procedure to the `miden` library (#1138).
- Implemented `AccountInterface` structure (#1171).
- Implement user-facing bech32 encoding for `AccountId`s (#1185).
- Implemented `execute_tx_view_script` procedure for the `TransactionExecutor` (#1197).
- Enabled nested FPI calls (#1227).
- Implement `check_notes_consumability` procedure for the `TransactionExecutor` (#1269).

### Changes

- [BREAKING] Moved `generated` module from `miden-proving-service-client` crate to `tx_prover::generated` hierarchy (#1102).
- Renamed the protobuf file of the transaction prover to `tx_prover.proto` (#1110).
- [BREAKING] Renamed `AccountData` to `AccountFile` (#1116).
- Implement transaction batch prover in Rust (#1112).
- Added the `is_non_fungible_asset_issued` procedure to the `miden` library (#1125).
- [BREAKING] Refactored config file for `miden-proving-service` to be based on environment variables (#1120).
- Added block number as a public input to the transaction kernel. Updated prologue logic to validate the global input block number is consistent with the commitment block number (#1126).
- Made NoteFile and AccountFile more consistent (#1133).
- [BREAKING] Implement most block constraints in `ProposedBlock` (#1123, #1141).
- Added serialization for `ProposedBatch`, `BatchId`, `BatchNoteTree` and `ProvenBatch` (#1140).
- Added `prefix` to `Nullifier` (#1153).
- [BREAKING] Implemented a `RemoteBatchProver`. `miden-proving-service` workers can prove batches (#1142).
- [BREAKING] Implement `LocalBlockProver` and rename `Block` to `ProvenBlock` (#1152, #1168, #1172).
- [BREAKING] Added native types to `AccountComponentTemplate` (#1124).
- Implemented `RemoteBlockProver`. `miden-proving-service` workers can prove blocks (#1169).
- Used `Smt::with_entries` to error on duplicates in `StorageMap::with_entries` (#1167).
- [BREAKING] Added `InitStorageData::from_toml()`, improved storage entry validations in `AccountComponentMetadata` (#1170).
- [BREAKING] Rework miden-lib error codes into categories (#1196).
- [BREAKING] Moved the `TransactionScriptBuilder` from `miden-client` to `miden-base` (#1206).
- [BREAKING] Enable timestamp customization on `MockChain::seal_block` (#1208).
- [BREAKING] Renamed constants and comments: `OnChain` -> `Public` and `OffChain` -> `Private` (#1218).
- [BREAKING] Replace "hash" with "commitment" in `BlockHeader::{prev_hash, chain_root, kernel_root, tx_hash, proof_hash, sub_hash, hash}` (#1209, #1221, #1226).
- [BREAKING] Incremented minimum supported Rust version to 1.85.
- [BREAKING] Change advice for Falcon signature verification (#1183).
- Added `info` log level by default in the proving service (#1200).
- Made Prometheus metrics optional in the proving service proxy via the `enable_metrics` configuration option (#1200).
- Improved logging in the proving service proxy for better diagnostics (#1200).
- Fixed issues with the proving service proxy's signal handling and port binding (#1200).
- [BREAKING] Simplified worker update configuration by using a single URL parameter instead of separate host and port (#1249).

## 0.7.2 (2025-01-28) - `miden-objects` crate only

### Changes

- Added serialization for `ExecutedTransaction` (#1113).

## 0.7.1 (2025-01-24) - `miden-objects` crate only

### Fixes

- Added missing doc comments (#1100).
- Fixed setting of supporting types when instantiating `AccountComponent` from templates (#1103).

## 0.7.0 (2025-01-22)

### Highlights

- [BREAKING] Extend `AccountId` to two `Felt`s and require block hash in derivation (#982).
- Introduced `AccountComponentTemplate` with TOML serialization and templating (#1015, #1027).
- Introduce `AccountIdBuilder` to simplify `AccountId` generation in tests (#1045).
- [BREAKING] Migrate to the element-addressable memory (#1084).

### Changes

- Implemented serialization for `AccountHeader` (#996).
- Updated Pingora crates to 0.4 and added polling time to the configuration file (#997).
- Added support for `miden-tx-prover` proxy to update workers on a running proxy (#989).
- Refactored `miden-tx-prover` proxy load balancing strategy (#976).
- [BREAKING] Implemented better error display when queues are full in the prover service (#967).
- [BREAKING] Removed `AccountBuilder::build_testing` and make `Account::initialize_from_components` private (#969).
- [BREAKING] Added error messages to errors and implement `core::error::Error` (#974).
- Implemented new `digest!` macro (#984).
- Added Format Guidebook to the `miden-lib` crate (#987).
- Added conversion from `Account` to `AccountDelta` for initial account state representation as delta (#983).
- [BREAKING] Added `miden::note::get_script_hash` procedure (#995).
- [BREAKING] Refactor error messages in `miden-lib` and `miden-tx` and use `thiserror` 2.0 (#1005, #1090).
- Added health check endpoints to the prover service (#1006).
- Removed workers list from the proxy configuration file (#1018).
- Added tracing to the `miden-tx-prover` CLI (#1014).
- Added metrics to the `miden-tx-prover` proxy (#1017).
- Implemented `to_hex` for `AccountIdPrefix` and `epoch_block_num` for `BlockHeader` (#1039).
- [BREAKING] Updated the names and values of the kernel procedure offsets and corresponding kernel procedures (#1037).
- Introduce `AccountIdError` and make account ID byte representations (`u128`, `[u8; 15]`) consistent (#1055).
- Refactor `AccountId` and `AccountIdPrefix` into version wrappers (#1058).
- Remove multi-threaded account seed generation due to single-threaded generation being faster (#1061).
- Made `AccountIdError` public (#1067).
- Made `BasicFungibleFaucet::MAX_DECIMALS` public (#1063).
- [BREAKING] Removed `miden-tx-prover` crate and created `miden-proving-service` and `miden-proving-service-client` (#1047).
- Removed deduplicate `masm` procedures across kernel and miden lib to a shared `util` module (#1070).
- [BREAKING] Added `BlockNumber` struct (#1043, #1080, #1082).
- [BREAKING] Removed `GENESIS_BLOCK` public constant (#1088).
- Add CI check for unused dependencies (#1075).
- Added storage placeholder types and support for templated map (#1074).
- [BREAKING] Move crates into `crates/` and rename plural modules to singular (#1091).

## 0.6.2 (2024-11-20)

- Avoid writing to the filesystem during docs.rs build (#970).

## 0.6.1 (2024-11-08)

### Features

- [BREAKING] Added CLI for the transaction prover services both the workers and the proxy (#955).

### Fixes

- Fixed `AccountId::new_with_type_and_mode()` (#958).
- Updated the ABI for the assembly procedures (#971).

## 0.6.0 (2024-11-05)

### Features

- Created a proving service that receives `TransactionWitness` and returns the proof using gRPC (#881).
- Implemented ability to invoke procedures against the foreign account (#882, #890, #896).
- Implemented kernel procedure to set transaction expiration block delta (#897).
- [BREAKING] Introduce a new way to build `Account`s from `AccountComponent`s (#941).
- [BREAKING] Introduce an `AccountBuilder` (#952).

### Changes

- [BREAKING] Changed `TransactionExecutor` and `TransactionHost` to use trait objects (#897).
- Made note scripts public (#880).
- Implemented serialization for `TransactionWitness`, `ChainMmr`, `TransactionInputs` and `TransactionArgs` (#888).
- [BREAKING] Renamed the `TransactionProver` struct to `LocalTransactionProver` and added the `TransactionProver` trait (#865).
- Implemented `Display`, `TryFrom<&str>` and `FromStr` for `AccountStorageMode` (#861).
- Implemented offset based storage access (#843).
- [BREAKING] `AccountStorageType` enum was renamed to `AccountStorageMode` along with its variants (#854).
- [BREAKING] `AccountStub` structure was renamed to `AccountHeader` (#855).
- [BREAKING] Kernel procedures now have to be invoked using `dynexec` instruction (#803).
- Refactored `AccountStorage` from `Smt` to sequential hash (#846).
- [BREAKING] Refactored batch/block note trees (#834).
- Set all procedures storage offsets of faucet accounts to `1` (#875).
- Added `AccountStorageHeader` (#876).
- Implemented generation of transaction kernel procedure hashes in build.rs (#887).
- [BREAKING] `send_asset` procedure was removed from the basic wallet (#829).
- [BREAKING] Updated limits, introduced additional limits (#889).
- Introduced `AccountDelta` maximum size limit of 32 KiB (#889).
- [BREAKING] Moved `MAX_NUM_FOREIGN_ACCOUNTS` into `miden-objects` (#904).
- Implemented `storage_size`, updated storage bounds (#886).
- [BREAKING] Auto-generate `KERNEL_ERRORS` list from the transaction kernel's MASM files and rework error constant names (#906).
- Implement `Serializable` for `FungibleAsset` (#907).
- [BREAKING] Changed `TransactionProver` trait to be `maybe_async_trait` based on the `async` feature (#913).
- [BREAKING] Changed type of `EMPTY_STORAGE_MAP_ROOT` constant to `RpoDigst`, which references constant from `miden-crypto` (#916).
- Added `RemoteTransactionProver` struct to `miden-tx-prover` (#921).
- [BREAKING] Migrated to v0.11 version of Miden VM (#929).
- Added `total_cycles` and `trace_length` to the `TransactionMeasurements` (#953).
- Added ability to load libraries into `TransactionExecutor` and `LocalTransactionProver` (#954).

## 0.5.1 (2024-08-28) - `miden-objects` crate only

- Implemented `PrettyPrint` and `Display` for `NoteScript`.

## 0.5.0 (2024-08-27)

### Features

- [BREAKING] Increase of nonce does not require changes in account state any more (#796).
- Changed `AccountCode` procedures from merkle tree to sequential hash + added storage_offset support (#763).
- Implemented merging of account deltas (#797).
- Implemented `create_note` and `move_asset_into_note` basic wallet procedures (#808).
- Made `miden_lib::notes::build_swap_tag()` function public (#817).
- [BREAKING] Changed the `NoteFile::NoteDetails` type to struct and added a `after_block_num` field (#823).

### Changes

- Renamed "consumed" and "created" notes into "input" and "output" respectively (#791).
- [BREAKING] Renamed `NoteType::OffChain` into `NoteType::Private`.
- [BREAKING] Renamed public accessors of the `Block` struct to match the updated fields (#791).
- [BREAKING] Changed the `TransactionArgs` to use `AdviceInputs` (#793).
- Setters in `memory` module don't drop the setting `Word` anymore (#795).
- Added `CHANGELOG.md` warning message on CI (#799).
- Added high-level methods for `MockChain` and related structures (#807).
- [BREAKING] Renamed `NoteExecutionHint` to `NoteExecutionMode` and added new `NoteExecutionHint` to `NoteMetadata` (#812, #816).
- [BREAKING] Changed the interface of the `miden::tx::add_asset_to_note` (#808).
- [BREAKING] Refactored and simplified `NoteOrigin` and `NoteInclusionProof` structs (#810, #814).
- [BREAKING] Refactored account storage and vault deltas (#822).
- Added serialization and equality comparison for `TransactionScript` (#824).
- [BREAKING] Migrated to Miden VM v0.10 (#826).
- Added conversions for `NoteExecutionHint` (#827).
- [BREAKING] Removed `serde`-based serialization from `miden-object` structs (#838).

## 0.4.0 (2024-07-03)

### Features

- [BREAKING] Introduce `OutputNote::Partial` variant (#698).
- [BREAKING] Added support for input notes with delayed verification of inclusion proofs (#724, #732, #759, #770, #772).
- Added new `NoteFile` object to represent serialized notes (#721).
- Added transaction IDs to the `Block` struct (#734).
- Added ability for users to set the aux field when creating a note (#752).

### Enhancements

- Replaced `cargo-make` with just `make` for running tasks (#696).
- [BREAKING] Split `Account` struct constructor into `new()` and `from_parts()` (#699).
- Generalized `build_recipient_hash` procedure to build recipient hash for custom notes (#706).
- [BREAKING] Changed the encoding of inputs notes in the advice map for consumed notes (#707).
- Created additional `emit` events for kernel related `.masm` procedures (#708).
- Implemented `build_recipient_hash` procedure to build recipient hash for custom notes (#710).
- Removed the `mock` crate in favor of having mock code behind the `testing` flag in remaining crates (#711).
- [BREAKING] Created `auth` module for `TransactionAuthenticator` and other related objects (#714).
- Added validation for the output stack to make sure it was properly cleaned (#717).
- Made `DataStore` conditionally async using `winter-maybe-async` (#725).
- Changed note pointer from Memory `note_ptr` to `note_index` (#728).
- [BREAKING] Changed rng to mutable reference in note creation functions (#733).
- [BREAKING] Replaced `ToNullifier` trait with `ToInputNoteCommitments`, which includes the `note_id` for delayed note authentication (#732).
- Added `Option<NoteTag>`to `NoteFile` (#741).
- Fixed documentation and added `make doc` CI job (#746).
- Updated and improved [.pre-commit-config.yaml](.pre-commit-config.yaml) file (#748).
- Created `get_serial_number` procedure to get the serial num of the currently processed note (#760).
- [BREAKING] Added support for conversion from `Nullifier` to `InputNoteCommitment`, commitment header return reference (#774).
- Added `compute_inputs_hash` procedure for hash computation of the arbitrary number of note inputs (#750).

## 0.3.1 (2024-06-12)

- Replaced `cargo-make` with just `make` for running tasks (#696).
- Made `DataStore` conditionally async using `winter-maybe-async` (#725)
- Fixed `StorageMap`s implementation and included into apply_delta (#745)

## 0.3.0 (2024-05-14)

- Introduce the `miden-bench-tx` crate used for transactions benchmarking (#577).
- [BREAKING] Removed the transaction script root output from the transaction kernel (#608).
- [BREAKING] Refactored account update details, moved `Block` to `miden-objects` (#618, #621).
- [BREAKING] Made `TransactionExecutor` generic over `TransactionAuthenticator` (#628).
- [BREAKING] Changed type of `version` and `timestamp` fields to `u32`, moved `version` to the beginning of block header (#639).
- [BREAKING] Renamed `NoteEnvelope` into `NoteHeader` and introduced `NoteDetails` (#664).
- [BREAKING] Updated `create_swap_note()` procedure to return `NoteDetails` and defined SWAP note tag format (#665).
- Implemented `OutputNoteBuilder` (#669).
- [BREAKING] Added support for full details of private notes, renamed `OutputNote` variants and changed their meaning (#673).
- [BREAKING] Added `add_asset_to_note` procedure to the transaction kernel (#674).
- Made `TransactionArgs::add_expected_output_note()` more flexible (#681).
- [BREAKING] Enabled support for notes without assets and refactored `create_note` procedure in the transaction kernel (#686).

## 0.2.3 (2024-04-26) - `miden-tx` crate only

- Fixed handling of debug mode in `TransactionExecutor` (#627)

## 0.2.2 (2024-04-23) - `miden-tx` crate only

- Added `with_debug_mode()` methods to `TransactionCompiler` and `TransactionExecutor` (#562).

## 0.2.1 (2024-04-12)

- [BREAKING] Return a reference to `NoteMetadata` from output notes (#593).
- Add more type conversions for `NoteType` (#597).
- Fix note input padding for expected output notes (#598).

## 0.2.0 (2024-04-11)

- [BREAKING] Implement support for public accounts (#481, #485, #538).
- [BREAKING] Implement support for public notes (#515, #540, #572).
- Improved `ProvenTransaction` validation (#532).
- [BREAKING] Updated `no-std` setup (#533).
- Improved `ProvenTransaction` serialization (#543).
- Implemented note tree wrapper structs (#560).
- [BREAKING] Migrated to v0.9 version of Miden VM (#567).
- [BREAKING] Added account storage type parameter to `create_basic_wallet` and `create_basic_fungible_faucet` (miden-lib
  crate only) (#587).
- Removed serialization of source locations from account code (#590).

## 0.1.1 (2024-03-07) - `miden-objects` crate only

- Added `BlockHeader::mock()` method (#511)

## 0.1.0 (2024-03-05)

- Initial release.<|MERGE_RESOLUTION|>--- conflicted
+++ resolved
@@ -38,12 +38,7 @@
 - Generalized account-related inputs to the transaction kernel (#1311).
 - [BREAKING] Refactor `MockChain` to use batch and block provers (#1315).
 - [BREAKING] Upgrade VM to 0.14 and refactor transaction kernel error extraction (#1353).
-<<<<<<< HEAD
-- Add iterators over concrete asset types in `NoteAssets` (#1346).
-- Add prover benchmarks crate (#1378)
-=======
 - [BREAKING] Update MSRV to 1.87.
->>>>>>> 99e3dcbd
 
 ## 0.8.3 (2025-04-22) - `miden-proving-service` crate only
 

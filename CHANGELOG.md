--- conflicted
+++ resolved
@@ -44,12 +44,9 @@
 - Added procedure `was_procedure_called` to `miden::account` library module (#1521).
 - Implement serialization for `LexicographicWord` (#1524).
 - Make `Account:increment_nonce()` method public ([#1533](https://github.com/0xMiden/miden-base/pull/1533)).
-<<<<<<< HEAD
+- Define the commitment to an empty account delta as `EMPTY_WORD` ([#1528](https://github.com/0xMiden/miden-base/pull/1528)).
 - Add a new auth component `RpoFalcon512ProcedureACL` (#1531).
 - [BREAKING] Change `BasicFungibleFaucet` to use `RpoFalcon512ProcedureACL` for authentication (#1531).
-=======
-- Define the commitment to an empty account delta as `EMPTY_WORD` ([#1528](https://github.com/0xMiden/miden-base/pull/1528)).
->>>>>>> 4e5bfb71
 
 ## 0.9.5 (2025-06-20) - `miden-lib` crate only
 

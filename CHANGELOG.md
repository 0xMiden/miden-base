# Changelog

## 0.10.0 (TBD)

- [BREAKING] Refactor `NoteTag` to an enum (#1322).
- Add `bench-prover` crate to benchmark proving times (#1378).
- [BREAKING] Remove `AccountIdAnchor` from account ID generation process (#1391).
- Allow NOOP transactions and state-updating transactions against the same account in the same block (#1393).
- Implement map in transaction kernel library (#1396).
- Add P2IDE standard note (#1421).
- Added shutdown configuration options to the `miden-proving-service` proxy (#1405).
- [BREAKING] Implement transaction script arguments for the `TransactionScript` (#1406).
- Add support for workers configuration in the proxy with environment variables (#1412).
- Implement Display for `NoteType` (#1420).
- [BREAKING] Remove `NoteExecutionMode` from `from_account_id` (#1422).
- [BREAKING] Refactor transaction kernel advice inputs (#1425).
- Remove miden-proving-service binary crate and miden-proving-service-client crate (#1427).
- Remove doc update checks on CI (#1435).
- [BREAKING] Introduce `ScriptMastForestStore` and refactor MAST forest provisioning in the `TransactionExecutor` (#1438).
- [BREAKING] Allow list of keys in `AccountFile` (#1451).
- Improve error message quality in `CodeExecutor::run` and `TransactionContext::execute_code` (#1458).
- [BREAKING] Forbid the execution of the empty transactions (#1459).
<<<<<<< HEAD
- [BREAKING] `TransactionHost::new` now expects `&Account` instead `AccountHeader`.
- Load account and input notes advice maps into the advice provider before executing them (#1452)
=======
- Temporarily bump ACCOUNT_UPDATE_MAX_SIZE to 256 KiB for compiler testing.
>>>>>>> 646c3715

## 0.9.1 (2025-05-30)

### Fixes

- Expose types used in public APIs (#1385).
- Version check always fails in proxy (#1407).

## 0.9.0 (2025-05-20)

### Features

- Added pretty print for `AccountCode` (#1273).
- Add iterators over concrete asset types in `NoteAssets` (#1346).
- Add the ability to create `BasicFungibleFaucet` from `Account` (#1376).

### Fixes

- [BREAKING] Hash keys in storage maps before insertion into the SMT (#1250).
- Fix error when creating accounts with empty storage (#1307).
- [BREAKING] Move the number of note inputs to the separate memory address (#1327).
- [BREAKING] Change Token Symbol encoding (#1334).

### Changes

- [BREAKING] Refactored how foreign account inputs are passed to `TransactionExecutor` (#1229).
- [BREAKING] Add `TransactionHeader` and include it in batches and blocks (#1247).
- Add `AccountTree` and `PartialAccountTree` wrappers and enforce ID prefix uniqueness (#1254, #1301).
- Added getter for proof security level in `ProvenBatch` and `ProvenBlock` (#1259).
- [BREAKING] Replaced the `ProvenBatch::new_unchecked` with the `ProvenBatch::new` method to initialize the struct with validations (#1260).
- [BREAKING] Add `AccountStorageMode::Network` for network accounts (#1275, #1349).
- Added support for environment variables to set up the `miden-proving-service` worker (#1281).
- Added field identifier structs for component metadata (#1292).
- Move `NullifierTree` and `BlockChain` from node to base (#1304).
- Rename `ChainMmr` to `PartialBlockchain` (#1305).
- Add safe `PartialBlockchain` constructor (#1308).
- [BREAKING] Move `MockChain` and `TransactionContext` to new `miden-testing` crate (#1309).
- [BREAKING] Add support for private notes in `MockChain` (#1310).
- Generalized account-related inputs to the transaction kernel (#1311).
- [BREAKING] Refactor `MockChain` to use batch and block provers (#1315).
- [BREAKING] Upgrade VM to 0.14 and refactor transaction kernel error extraction (#1353).
- [BREAKING] Update MSRV to 1.87.

## 0.8.3 (2025-04-22) - `miden-proving-service` crate only

### Fixes

- Version check always fails (#1300).

## 0.8.2 (2025-04-18) - `miden-proving-service` crate only

### Changes

- Added a retry strategy for worker's health check (#1255).
- Added a status endpoint for the `miden-proving-service` worker and proxy (#1255).

## 0.8.1 (2025-03-26) - `miden-objects` and `miden-tx` crates only.

### Changes

- [BREAKING] Changed `TransactionArgs` API to accept `AsRef<NoteRecipient>` for extending the advice map in relation to output notes (#1251).

## 0.8.0 (2025-03-21)

### Features

- Added an endpoint to the `miden-proving-service` to update the workers (#1107).
- [BREAKING] Added the `get_block_timestamp` procedure to the `miden` library (#1138).
- Implemented `AccountInterface` structure (#1171).
- Implement user-facing bech32 encoding for `AccountId`s (#1185).
- Implemented `execute_tx_view_script` procedure for the `TransactionExecutor` (#1197).
- Enabled nested FPI calls (#1227).
- Implement `check_notes_consumability` procedure for the `TransactionExecutor` (#1269).

### Changes

- [BREAKING] Moved `generated` module from `miden-proving-service-client` crate to `tx_prover::generated` hierarchy (#1102).
- Renamed the protobuf file of the transaction prover to `tx_prover.proto` (#1110).
- [BREAKING] Renamed `AccountData` to `AccountFile` (#1116).
- Implement transaction batch prover in Rust (#1112).
- Added the `is_non_fungible_asset_issued` procedure to the `miden` library (#1125).
- [BREAKING] Refactored config file for `miden-proving-service` to be based on environment variables (#1120).
- Added block number as a public input to the transaction kernel. Updated prologue logic to validate the global input block number is consistent with the commitment block number (#1126).
- Made NoteFile and AccountFile more consistent (#1133).
- [BREAKING] Implement most block constraints in `ProposedBlock` (#1123, #1141).
- Added serialization for `ProposedBatch`, `BatchId`, `BatchNoteTree` and `ProvenBatch` (#1140).
- Added `prefix` to `Nullifier` (#1153).
- [BREAKING] Implemented a `RemoteBatchProver`. `miden-proving-service` workers can prove batches (#1142).
- [BREAKING] Implement `LocalBlockProver` and rename `Block` to `ProvenBlock` (#1152, #1168, #1172).
- [BREAKING] Added native types to `AccountComponentTemplate` (#1124).
- Implemented `RemoteBlockProver`. `miden-proving-service` workers can prove blocks (#1169).
- Used `Smt::with_entries` to error on duplicates in `StorageMap::with_entries` (#1167).
- [BREAKING] Added `InitStorageData::from_toml()`, improved storage entry validations in `AccountComponentMetadata` (#1170).
- [BREAKING] Rework miden-lib error codes into categories (#1196).
- [BREAKING] Moved the `TransactionScriptBuilder` from `miden-client` to `miden-base` (#1206).
- [BREAKING] Enable timestamp customization on `MockChain::seal_block` (#1208).
- [BREAKING] Renamed constants and comments: `OnChain` -> `Public` and `OffChain` -> `Private` (#1218).
- [BREAKING] Replace "hash" with "commitment" in `BlockHeader::{prev_hash, chain_root, kernel_root, tx_hash, proof_hash, sub_hash, hash}` (#1209, #1221, #1226).
- [BREAKING] Incremented minimum supported Rust version to 1.85.
- [BREAKING] Change advice for Falcon signature verification (#1183).
- Added `info` log level by default in the proving service (#1200).
- Made Prometheus metrics optional in the proving service proxy via the `enable_metrics` configuration option (#1200).
- Improved logging in the proving service proxy for better diagnostics (#1200).
- Fixed issues with the proving service proxy's signal handling and port binding (#1200).
- [BREAKING] Simplified worker update configuration by using a single URL parameter instead of separate host and port (#1249).

## 0.7.2 (2025-01-28) - `miden-objects` crate only

### Changes

- Added serialization for `ExecutedTransaction` (#1113).

## 0.7.1 (2025-01-24) - `miden-objects` crate only

### Fixes

- Added missing doc comments (#1100).
- Fixed setting of supporting types when instantiating `AccountComponent` from templates (#1103).

## 0.7.0 (2025-01-22)

### Highlights

- [BREAKING] Extend `AccountId` to two `Felt`s and require block hash in derivation (#982).
- Introduced `AccountComponentTemplate` with TOML serialization and templating (#1015, #1027).
- Introduce `AccountIdBuilder` to simplify `AccountId` generation in tests (#1045).
- [BREAKING] Migrate to the element-addressable memory (#1084).

### Changes

- Implemented serialization for `AccountHeader` (#996).
- Updated Pingora crates to 0.4 and added polling time to the configuration file (#997).
- Added support for `miden-tx-prover` proxy to update workers on a running proxy (#989).
- Refactored `miden-tx-prover` proxy load balancing strategy (#976).
- [BREAKING] Implemented better error display when queues are full in the prover service (#967).
- [BREAKING] Removed `AccountBuilder::build_testing` and make `Account::initialize_from_components` private (#969).
- [BREAKING] Added error messages to errors and implement `core::error::Error` (#974).
- Implemented new `digest!` macro (#984).
- Added Format Guidebook to the `miden-lib` crate (#987).
- Added conversion from `Account` to `AccountDelta` for initial account state representation as delta (#983).
- [BREAKING] Added `miden::note::get_script_hash` procedure (#995).
- [BREAKING] Refactor error messages in `miden-lib` and `miden-tx` and use `thiserror` 2.0 (#1005, #1090).
- Added health check endpoints to the prover service (#1006).
- Removed workers list from the proxy configuration file (#1018).
- Added tracing to the `miden-tx-prover` CLI (#1014).
- Added metrics to the `miden-tx-prover` proxy (#1017).
- Implemented `to_hex` for `AccountIdPrefix` and `epoch_block_num` for `BlockHeader` (#1039).
- [BREAKING] Updated the names and values of the kernel procedure offsets and corresponding kernel procedures (#1037).
- Introduce `AccountIdError` and make account ID byte representations (`u128`, `[u8; 15]`) consistent (#1055).
- Refactor `AccountId` and `AccountIdPrefix` into version wrappers (#1058).
- Remove multi-threaded account seed generation due to single-threaded generation being faster (#1061).
- Made `AccountIdError` public (#1067).
- Made `BasicFungibleFaucet::MAX_DECIMALS` public (#1063).
- [BREAKING] Removed `miden-tx-prover` crate and created `miden-proving-service` and `miden-proving-service-client` (#1047).
- Removed deduplicate `masm` procedures across kernel and miden lib to a shared `util` module (#1070).
- [BREAKING] Added `BlockNumber` struct (#1043, #1080, #1082).
- [BREAKING] Removed `GENESIS_BLOCK` public constant (#1088).
- Add CI check for unused dependencies (#1075).
- Added storage placeholder types and support for templated map (#1074).
- [BREAKING] Move crates into `crates/` and rename plural modules to singular (#1091).

## 0.6.2 (2024-11-20)

- Avoid writing to the filesystem during docs.rs build (#970).

## 0.6.1 (2024-11-08)

### Features

- [BREAKING] Added CLI for the transaction prover services both the workers and the proxy (#955).

### Fixes

- Fixed `AccountId::new_with_type_and_mode()` (#958).
- Updated the ABI for the assembly procedures (#971).

## 0.6.0 (2024-11-05)

### Features

- Created a proving service that receives `TransactionWitness` and returns the proof using gRPC (#881).
- Implemented ability to invoke procedures against the foreign account (#882, #890, #896).
- Implemented kernel procedure to set transaction expiration block delta (#897).
- [BREAKING] Introduce a new way to build `Account`s from `AccountComponent`s (#941).
- [BREAKING] Introduce an `AccountBuilder` (#952).

### Changes

- [BREAKING] Changed `TransactionExecutor` and `TransactionHost` to use trait objects (#897).
- Made note scripts public (#880).
- Implemented serialization for `TransactionWitness`, `ChainMmr`, `TransactionInputs` and `TransactionArgs` (#888).
- [BREAKING] Renamed the `TransactionProver` struct to `LocalTransactionProver` and added the `TransactionProver` trait (#865).
- Implemented `Display`, `TryFrom<&str>` and `FromStr` for `AccountStorageMode` (#861).
- Implemented offset based storage access (#843).
- [BREAKING] `AccountStorageType` enum was renamed to `AccountStorageMode` along with its variants (#854).
- [BREAKING] `AccountStub` structure was renamed to `AccountHeader` (#855).
- [BREAKING] Kernel procedures now have to be invoked using `dynexec` instruction (#803).
- Refactored `AccountStorage` from `Smt` to sequential hash (#846).
- [BREAKING] Refactored batch/block note trees (#834).
- Set all procedures storage offsets of faucet accounts to `1` (#875).
- Added `AccountStorageHeader` (#876).
- Implemented generation of transaction kernel procedure hashes in build.rs (#887).
- [BREAKING] `send_asset` procedure was removed from the basic wallet (#829).
- [BREAKING] Updated limits, introduced additional limits (#889).
- Introduced `AccountDelta` maximum size limit of 32 KiB (#889).
- [BREAKING] Moved `MAX_NUM_FOREIGN_ACCOUNTS` into `miden-objects` (#904).
- Implemented `storage_size`, updated storage bounds (#886).
- [BREAKING] Auto-generate `KERNEL_ERRORS` list from the transaction kernel's MASM files and rework error constant names (#906).
- Implement `Serializable` for `FungibleAsset` (#907).
- [BREAKING] Changed `TransactionProver` trait to be `maybe_async_trait` based on the `async` feature (#913).
- [BREAKING] Changed type of `EMPTY_STORAGE_MAP_ROOT` constant to `RpoDigst`, which references constant from `miden-crypto` (#916).
- Added `RemoteTransactionProver` struct to `miden-tx-prover` (#921).
- [BREAKING] Migrated to v0.11 version of Miden VM (#929).
- Added `total_cycles` and `trace_length` to the `TransactionMeasurements` (#953).
- Added ability to load libraries into `TransactionExecutor` and `LocalTransactionProver` (#954).

## 0.5.1 (2024-08-28) - `miden-objects` crate only

- Implemented `PrettyPrint` and `Display` for `NoteScript`.

## 0.5.0 (2024-08-27)

### Features

- [BREAKING] Increase of nonce does not require changes in account state any more (#796).
- Changed `AccountCode` procedures from merkle tree to sequential hash + added storage_offset support (#763).
- Implemented merging of account deltas (#797).
- Implemented `create_note` and `move_asset_into_note` basic wallet procedures (#808).
- Made `miden_lib::notes::build_swap_tag()` function public (#817).
- [BREAKING] Changed the `NoteFile::NoteDetails` type to struct and added a `after_block_num` field (#823).

### Changes

- Renamed "consumed" and "created" notes into "input" and "output" respectively (#791).
- [BREAKING] Renamed `NoteType::OffChain` into `NoteType::Private`.
- [BREAKING] Renamed public accessors of the `Block` struct to match the updated fields (#791).
- [BREAKING] Changed the `TransactionArgs` to use `AdviceInputs` (#793).
- Setters in `memory` module don't drop the setting `Word` anymore (#795).
- Added `CHANGELOG.md` warning message on CI (#799).
- Added high-level methods for `MockChain` and related structures (#807).
- [BREAKING] Renamed `NoteExecutionHint` to `NoteExecutionMode` and added new `NoteExecutionHint` to `NoteMetadata` (#812, #816).
- [BREAKING] Changed the interface of the `miden::tx::add_asset_to_note` (#808).
- [BREAKING] Refactored and simplified `NoteOrigin` and `NoteInclusionProof` structs (#810, #814).
- [BREAKING] Refactored account storage and vault deltas (#822).
- Added serialization and equality comparison for `TransactionScript` (#824).
- [BREAKING] Migrated to Miden VM v0.10 (#826).
- Added conversions for `NoteExecutionHint` (#827).
- [BREAKING] Removed `serde`-based serialization from `miden-object` structs (#838).

## 0.4.0 (2024-07-03)

### Features

- [BREAKING] Introduce `OutputNote::Partial` variant (#698).
- [BREAKING] Added support for input notes with delayed verification of inclusion proofs (#724, #732, #759, #770, #772).
- Added new `NoteFile` object to represent serialized notes (#721).
- Added transaction IDs to the `Block` struct (#734).
- Added ability for users to set the aux field when creating a note (#752).

### Enhancements

- Replaced `cargo-make` with just `make` for running tasks (#696).
- [BREAKING] Split `Account` struct constructor into `new()` and `from_parts()` (#699).
- Generalized `build_recipient_hash` procedure to build recipient hash for custom notes (#706).
- [BREAKING] Changed the encoding of inputs notes in the advice map for consumed notes (#707).
- Created additional `emit` events for kernel related `.masm` procedures (#708).
- Implemented `build_recipient_hash` procedure to build recipient hash for custom notes (#710).
- Removed the `mock` crate in favor of having mock code behind the `testing` flag in remaining crates (#711).
- [BREAKING] Created `auth` module for `TransactionAuthenticator` and other related objects (#714).
- Added validation for the output stack to make sure it was properly cleaned (#717).
- Made `DataStore` conditionally async using `winter-maybe-async` (#725).
- Changed note pointer from Memory `note_ptr` to `note_index` (#728).
- [BREAKING] Changed rng to mutable reference in note creation functions (#733).
- [BREAKING] Replaced `ToNullifier` trait with `ToInputNoteCommitments`, which includes the `note_id` for delayed note authentication (#732).
- Added `Option<NoteTag>`to `NoteFile` (#741).
- Fixed documentation and added `make doc` CI job (#746).
- Updated and improved [.pre-commit-config.yaml](.pre-commit-config.yaml) file (#748).
- Created `get_serial_number` procedure to get the serial num of the currently processed note (#760).
- [BREAKING] Added support for conversion from `Nullifier` to `InputNoteCommitment`, commitment header return reference (#774).
- Added `compute_inputs_hash` procedure for hash computation of the arbitrary number of note inputs (#750).

## 0.3.1 (2024-06-12)

- Replaced `cargo-make` with just `make` for running tasks (#696).
- Made `DataStore` conditionally async using `winter-maybe-async` (#725)
- Fixed `StorageMap`s implementation and included into apply_delta (#745)

## 0.3.0 (2024-05-14)

- Introduce the `miden-bench-tx` crate used for transactions benchmarking (#577).
- [BREAKING] Removed the transaction script root output from the transaction kernel (#608).
- [BREAKING] Refactored account update details, moved `Block` to `miden-objects` (#618, #621).
- [BREAKING] Made `TransactionExecutor` generic over `TransactionAuthenticator` (#628).
- [BREAKING] Changed type of `version` and `timestamp` fields to `u32`, moved `version` to the beginning of block header (#639).
- [BREAKING] Renamed `NoteEnvelope` into `NoteHeader` and introduced `NoteDetails` (#664).
- [BREAKING] Updated `create_swap_note()` procedure to return `NoteDetails` and defined SWAP note tag format (#665).
- Implemented `OutputNoteBuilder` (#669).
- [BREAKING] Added support for full details of private notes, renamed `OutputNote` variants and changed their meaning (#673).
- [BREAKING] Added `add_asset_to_note` procedure to the transaction kernel (#674).
- Made `TransactionArgs::add_expected_output_note()` more flexible (#681).
- [BREAKING] Enabled support for notes without assets and refactored `create_note` procedure in the transaction kernel (#686).

## 0.2.3 (2024-04-26) - `miden-tx` crate only

- Fixed handling of debug mode in `TransactionExecutor` (#627)

## 0.2.2 (2024-04-23) - `miden-tx` crate only

- Added `with_debug_mode()` methods to `TransactionCompiler` and `TransactionExecutor` (#562).

## 0.2.1 (2024-04-12)

- [BREAKING] Return a reference to `NoteMetadata` from output notes (#593).
- Add more type conversions for `NoteType` (#597).
- Fix note input padding for expected output notes (#598).

## 0.2.0 (2024-04-11)

- [BREAKING] Implement support for public accounts (#481, #485, #538).
- [BREAKING] Implement support for public notes (#515, #540, #572).
- Improved `ProvenTransaction` validation (#532).
- [BREAKING] Updated `no-std` setup (#533).
- Improved `ProvenTransaction` serialization (#543).
- Implemented note tree wrapper structs (#560).
- [BREAKING] Migrated to v0.9 version of Miden VM (#567).
- [BREAKING] Added account storage type parameter to `create_basic_wallet` and `create_basic_fungible_faucet` (miden-lib
  crate only) (#587).
- Removed serialization of source locations from account code (#590).

## 0.1.1 (2024-03-07) - `miden-objects` crate only

- Added `BlockHeader::mock()` method (#511)

## 0.1.0 (2024-03-05)

- Initial release.<|MERGE_RESOLUTION|>--- conflicted
+++ resolved
@@ -20,12 +20,9 @@
 - [BREAKING] Allow list of keys in `AccountFile` (#1451).
 - Improve error message quality in `CodeExecutor::run` and `TransactionContext::execute_code` (#1458).
 - [BREAKING] Forbid the execution of the empty transactions (#1459).
-<<<<<<< HEAD
 - [BREAKING] `TransactionHost::new` now expects `&Account` instead `AccountHeader`.
 - Load account and input notes advice maps into the advice provider before executing them (#1452)
-=======
-- Temporarily bump ACCOUNT_UPDATE_MAX_SIZE to 256 KiB for compiler testing.
->>>>>>> 646c3715
+- Temporarily bump ACCOUNT_UPDATE_MAX_SIZE to 256 KiB for compiler testing (#1464).
 
 ## 0.9.1 (2025-05-30)
 

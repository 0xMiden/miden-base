# Changelog

## 0.9.0 (TBD)

- [BREAKING] Add `TransactionHeader` and include it in batches and blocks (#1247).
- [BREAKING] Hash keys in storage maps before insertion into the SMT (#1250).
<<<<<<< HEAD
- Added the `ProvenBatch::new` method to initialize the struct with validations (#1260).
=======
- Added getter for proof security level in `ProvenBatch` and `ProvenBlock` (#1259).
>>>>>>> 85374fee

## 0.8.1 (2025-03-26)

### Changes

- [BREAKING] Changed `TransactionArgs` API to accept `AsRef<NoteRecipient>` for extending the advice map in relation to output notes (#1251).

## 0.8.0 (2025-03-21)

### Features
- Added an endpoint to the `miden-proving-service` to update the workers (#1107).
- [BREAKING] Added the `get_block_timestamp` procedure to the `miden` library (#1138).
- Implemented `AccountInterface` structure (#1171).
- Implement user-facing bech32 encoding for `AccountId`s (#1185).
- Implemented `execute_tx_view_script` procedure for the `TransactionExecutor` (#1197).
- Enabled nested FPI calls (#1227).

### Changes

- [BREAKING] Moved `generated` module from `miden-proving-service-client` crate to `tx_prover::generated` hierarchy (#1102).
- Renamed the protobuf file of the transaction prover to `tx_prover.proto` (#1110).
- [BREAKING] Renamed `AccountData` to `AccountFile` (#1116).
- Implement transaction batch prover in Rust (#1112).
- Added the `is_non_fungible_asset_issued` procedure to the `miden` library (#1125).
- [BREAKING] Refactored config file for `miden-proving-service` to be based on environment variables (#1120).
- Added block number as a public input to the transaction kernel. Updated prologue logic to validate the global input block number is consistent with the commitment block number (#1126).
- Made NoteFile and AccountFile more consistent (#1133).
- [BREAKING] Implement most block constraints in `ProposedBlock` (#1123, #1141).
- Added serialization for `ProposedBatch`, `BatchId`, `BatchNoteTree` and `ProvenBatch` (#1140).
- Added `prefix` to `Nullifier` (#1153).
- [BREAKING] Implemented a `RemoteBatchProver`. `miden-proving-service` workers can prove batches (#1142).
- [BREAKING] Implement `LocalBlockProver` and rename `Block` to `ProvenBlock` (#1152, #1168, #1172).
- [BREAKING] Added native types to `AccountComponentTemplate` (#1124).
- Implemented `RemoteBlockProver`. `miden-proving-service` workers can prove blocks (#1169).
- Used `Smt::with_entries` to error on duplicates in `StorageMap::with_entries` (#1167).
- [BREAKING] Added `InitStorageData::from_toml()`, improved storage entry validations in `AccountComponentMetadata` (#1170).
- [BREAKING] Rework miden-lib error codes into categories (#1196).
- [BREAKING] Moved the `TransactionScriptBuilder` from `miden-client` to `miden-base` (#1206).
- [BREAKING] Enable timestamp customization on `MockChain::seal_block` (#1208).
- [BREAKING] Renamed constants and comments: `OnChain` -> `Public` and `OffChain` -> `Private` (#1218).
- [BREAKING] Replace "hash" with "commitment" in `BlockHeader::{prev_hash, chain_root, kernel_root, tx_hash, proof_hash, sub_hash, hash}` (#1209, #1221, #1226).
- [BREAKING] Incremented minimum supported Rust version to 1.85.
- [BREAKING] Change advice for Falcon signature verification (#1183).
- Added `info` log level by default in the proving service (#1200).
- Made Prometheus metrics optional in the proving service proxy via the `enable_metrics` configuration option (#1200).
- Improved logging in the proving service proxy for better diagnostics (#1200).
- Fixed issues with the proving service proxy's signal handling and port binding (#1200).
- [BREAKING] Simplified worker update configuration by using a single URL parameter instead of separate host and port (#1249).

## 0.7.2 (2025-01-28) - `miden-objects` crate only

### Changes

- Added serialization for `ExecutedTransaction` (#1113).

## 0.7.1 (2025-01-24) - `miden-objects` crate only

### Fixes

- Added missing doc comments (#1100).
- Fixed setting of supporting types when instantiating `AccountComponent` from templates (#1103).

## 0.7.0 (2025-01-22)

### Highlights

- [BREAKING] Extend `AccountId` to two `Felt`s and require block hash in derivation (#982).
- Introduced `AccountComponentTemplate` with TOML serialization and templating (#1015, #1027).
- Introduce `AccountIdBuilder` to simplify `AccountId` generation in tests (#1045).
- [BREAKING] Migrate to the element-addressable memory (#1084).

### Changes

- Implemented serialization for `AccountHeader` (#996).
- Updated Pingora crates to 0.4 and added polling time to the configuration file (#997).
- Added support for `miden-tx-prover` proxy to update workers on a running proxy (#989).
- Refactored `miden-tx-prover` proxy load balancing strategy (#976).
- [BREAKING] Implemented better error display when queues are full in the prover service (#967).
- [BREAKING] Removed `AccountBuilder::build_testing` and make `Account::initialize_from_components` private (#969).
- [BREAKING] Added error messages to errors and implement `core::error::Error` (#974).
- Implemented new `digest!` macro (#984).
- Added Format Guidebook to the `miden-lib` crate (#987).
- Added conversion from `Account` to `AccountDelta` for initial account state representation as delta (#983).
- [BREAKING] Added `miden::note::get_script_hash` procedure (#995).
- [BREAKING] Refactor error messages in `miden-lib` and `miden-tx` and use `thiserror` 2.0 (#1005, #1090).
- Added health check endpoints to the prover service (#1006).
- Removed workers list from the proxy configuration file (#1018).
- Added tracing to the `miden-tx-prover` CLI (#1014).
- Added metrics to the `miden-tx-prover` proxy (#1017).
- Implemented `to_hex` for `AccountIdPrefix` and `epoch_block_num` for `BlockHeader` (#1039).
- [BREAKING] Updated the names and values of the kernel procedure offsets and corresponding kernel procedures (#1037).
- Introduce `AccountIdError` and make account ID byte representations (`u128`, `[u8; 15]`) consistent (#1055).
- Refactor `AccountId` and `AccountIdPrefix` into version wrappers (#1058).
- Remove multi-threaded account seed generation due to single-threaded generation being faster (#1061).
- Made `AccountIdError` public (#1067).
- Made `BasicFungibleFaucet::MAX_DECIMALS` public (#1063).
- [BREAKING] Removed `miden-tx-prover` crate and created `miden-proving-service` and `miden-proving-service-client` (#1047).
- Removed deduplicate `masm` procedures across kernel and miden lib to a shared `util` module (#1070).
- [BREAKING] Added `BlockNumber` struct (#1043, #1080, #1082).
- [BREAKING] Removed `GENESIS_BLOCK` public constant (#1088).
- Add CI check for unused dependencies (#1075).
- Added storage placeholder types and support for templated map (#1074).
- [BREAKING] Move crates into `crates/` and rename plural modules to singular (#1091).

## 0.6.2 (2024-11-20)

- Avoid writing to the filesystem during docs.rs build (#970).

## 0.6.1 (2024-11-08)

### Features

- [BREAKING] Added CLI for the transaction prover services both the workers and the proxy (#955).

### Fixes

- Fixed `AccountId::new_with_type_and_mode()` (#958).
- Updated the ABI for the assembly procedures (#971).

## 0.6.0 (2024-11-05)

### Features

- Created a proving service that receives `TransactionWitness` and returns the proof using gRPC (#881).
- Implemented ability to invoke procedures against the foreign account (#882, #890, #896).
- Implemented kernel procedure to set transaction expiration block delta (#897).
- [BREAKING] Introduce a new way to build `Account`s from `AccountComponent`s (#941).
- [BREAKING] Introduce an `AccountBuilder` (#952).

### Changes

- [BREAKING] Changed `TransactionExecutor` and `TransactionHost` to use trait objects (#897).
- Made note scripts public (#880).
- Implemented serialization for `TransactionWitness`, `ChainMmr`, `TransactionInputs` and `TransactionArgs` (#888).
- [BREAKING] Renamed the `TransactionProver` struct to `LocalTransactionProver` and added the `TransactionProver` trait (#865).
- Implemented `Display`, `TryFrom<&str>` and `FromStr` for `AccountStorageMode` (#861).
- Implemented offset based storage access (#843).
- [BREAKING] `AccountStorageType` enum was renamed to `AccountStorageMode` along with its variants (#854).
- [BREAKING] `AccountStub` structure was renamed to `AccountHeader` (#855).
- [BREAKING] Kernel procedures now have to be invoked using `dynexec` instruction (#803).
- Refactored `AccountStorage` from `Smt` to sequential hash (#846).
- [BREAKING] Refactored batch/block note trees (#834).
- Set all procedures storage offsets of faucet accounts to `1` (#875).
- Added `AccountStorageHeader` (#876).
- Implemented generation of transaction kernel procedure hashes in build.rs (#887).
- [BREAKING] `send_asset` procedure was removed from the basic wallet (#829).
- [BREAKING] Updated limits, introduced additional limits (#889).
- Introduced `AccountDelta` maximum size limit of 32 KiB (#889).
- [BREAKING] Moved `MAX_NUM_FOREIGN_ACCOUNTS` into `miden-objects` (#904).
- Implemented `storage_size`, updated storage bounds (#886).
- [BREAKING] Auto-generate `KERNEL_ERRORS` list from the transaction kernel's MASM files and rework error constant names (#906).
- Implement `Serializable` for `FungibleAsset` (#907).
- [BREAKING] Changed `TransactionProver` trait to be `maybe_async_trait` based on the `async` feature (#913).
- [BREAKING] Changed type of `EMPTY_STORAGE_MAP_ROOT` constant to `RpoDigst`, which references constant from `miden-crypto` (#916).
- Added `RemoteTransactionProver` struct to `miden-tx-prover` (#921).
- [BREAKING] Migrated to v0.11 version of Miden VM (#929).
- Added `total_cycles` and `trace_length` to the `TransactionMeasurements` (#953).
- Added ability to load libraries into `TransactionExecutor` and `LocalTransactionProver` (#954).

## 0.5.1 (2024-08-28) - `miden-objects` crate only

- Implemented `PrettyPrint` and `Display` for `NoteScript`.

## 0.5.0 (2024-08-27)

### Features

- [BREAKING] Increase of nonce does not require changes in account state any more (#796).
- Changed `AccountCode` procedures from merkle tree to sequential hash + added storage_offset support (#763).
- Implemented merging of account deltas (#797).
- Implemented `create_note` and `move_asset_into_note` basic wallet procedures (#808).
- Made `miden_lib::notes::build_swap_tag()` function public (#817).
- [BREAKING] Changed the `NoteFile::NoteDetails` type to struct and added a `after_block_num` field (#823).

### Changes

- Renamed "consumed" and "created" notes into "input" and "output" respectively (#791).
- [BREAKING] Renamed `NoteType::OffChain` into `NoteType::Private`.
- [BREAKING] Renamed public accessors of the `Block` struct to match the updated fields (#791).
- [BREAKING] Changed the `TransactionArgs` to use `AdviceInputs` (#793).
- Setters in `memory` module don't drop the setting `Word` anymore (#795).
- Added `CHANGELOG.md` warning message on CI (#799).
- Added high-level methods for `MockChain` and related structures (#807).
- [BREAKING] Renamed `NoteExecutionHint` to `NoteExecutionMode` and added new `NoteExecutionHint` to `NoteMetadata` (#812, #816).
- [BREAKING] Changed the interface of the `miden::tx::add_asset_to_note` (#808).
- [BREAKING] Refactored and simplified `NoteOrigin` and `NoteInclusionProof` structs (#810, #814).
- [BREAKING] Refactored account storage and vault deltas (#822).
- Added serialization and equality comparison for `TransactionScript` (#824).
- [BREAKING] Migrated to Miden VM v0.10 (#826).
- Added conversions for `NoteExecutionHint` (#827).
- [BREAKING] Removed `serde`-based serialization from `miden-object` structs (#838).

## 0.4.0 (2024-07-03)

### Features

- [BREAKING] Introduce `OutputNote::Partial` variant (#698).
- [BREAKING] Added support for input notes with delayed verification of inclusion proofs (#724, #732, #759, #770, #772).
- Added new `NoteFile` object to represent serialized notes (#721).
- Added transaction IDs to the `Block` struct (#734).
- Added ability for users to set the aux field when creating a note (#752).

### Enhancements

- Replaced `cargo-make` with just `make` for running tasks (#696).
- [BREAKING] Split `Account` struct constructor into `new()` and `from_parts()` (#699).
- Generalized `build_recipient_hash` procedure to build recipient hash for custom notes (#706).
- [BREAKING] Changed the encoding of inputs notes in the advice map for consumed notes (#707).
- Created additional `emit` events for kernel related `.masm` procedures (#708).
- Implemented `build_recipient_hash` procedure to build recipient hash for custom notes (#710).
- Removed the `mock` crate in favor of having mock code behind the `testing` flag in remaining crates (#711).
- [BREAKING] Created `auth` module for `TransactionAuthenticator` and other related objects (#714).
- Added validation for the output stack to make sure it was properly cleaned (#717).
- Made `DataStore` conditionally async using `winter-maybe-async` (#725).
- Changed note pointer from Memory `note_ptr` to `note_index` (#728).
- [BREAKING] Changed rng to mutable reference in note creation functions (#733).
- [BREAKING] Replaced `ToNullifier` trait with `ToInputNoteCommitments`, which includes the `note_id` for delayed note authentication (#732).
- Added `Option<NoteTag>`to `NoteFile` (#741).
- Fixed documentation and added `make doc` CI job (#746).
- Updated and improved [.pre-commit-config.yaml](.pre-commit-config.yaml) file (#748).
- Created `get_serial_number` procedure to get the serial num of the currently processed note (#760).
- [BREAKING] Added support for conversion from `Nullifier` to `InputNoteCommitment`, commitment header return reference (#774).
- Added `compute_inputs_hash` procedure for hash computation of the arbitrary number of note inputs (#750).

## 0.3.1 (2024-06-12)

- Replaced `cargo-make` with just `make` for running tasks (#696).
- Made `DataStore` conditionally async using `winter-maybe-async` (#725)
- Fixed `StorageMap`s implementation and included into apply_delta (#745)

## 0.3.0 (2024-05-14)

- Introduce the `miden-bench-tx` crate used for transactions benchmarking (#577).
- [BREAKING] Removed the transaction script root output from the transaction kernel (#608).
- [BREAKING] Refactored account update details, moved `Block` to `miden-objects` (#618, #621).
- [BREAKING] Made `TransactionExecutor` generic over `TransactionAuthenticator` (#628).
- [BREAKING] Changed type of `version` and `timestamp` fields to `u32`, moved `version` to the beginning of block header (#639).
- [BREAKING] Renamed `NoteEnvelope` into `NoteHeader` and introduced `NoteDetails` (#664).
- [BREAKING] Updated `create_swap_note()` procedure to return `NoteDetails` and defined SWAP note tag format (#665).
- Implemented `OutputNoteBuilder` (#669).
- [BREAKING] Added support for full details of private notes, renamed `OutputNote` variants and changed their meaning (#673).
- [BREAKING] Added `add_asset_to_note` procedure to the transaction kernel (#674).
- Made `TransactionArgs::add_expected_output_note()` more flexible (#681).
- [BREAKING] Enabled support for notes without assets and refactored `create_note` procedure in the transaction kernel (#686).

## 0.2.3 (2024-04-26) - `miden-tx` crate only

- Fixed handling of debug mode in `TransactionExecutor` (#627)

## 0.2.2 (2024-04-23) - `miden-tx` crate only

- Added `with_debug_mode()` methods to `TransactionCompiler` and `TransactionExecutor` (#562).

## 0.2.1 (2024-04-12)

- [BREAKING] Return a reference to `NoteMetadata` from output notes (#593).
- Add more type conversions for `NoteType` (#597).
- Fix note input padding for expected output notes (#598).

## 0.2.0 (2024-04-11)

- [BREAKING] Implement support for public accounts (#481, #485, #538).
- [BREAKING] Implement support for public notes (#515, #540, #572).
- Improved `ProvenTransaction` validation (#532).
- [BREAKING] Updated `no-std` setup (#533).
- Improved `ProvenTransaction` serialization (#543).
- Implemented note tree wrapper structs (#560).
- [BREAKING] Migrated to v0.9 version of Miden VM (#567).
- [BREAKING] Added account storage type parameter to `create_basic_wallet` and `create_basic_fungible_faucet` (miden-lib
  crate only) (#587).
- Removed serialization of source locations from account code (#590).

## 0.1.1 (2024-03-07) - `miden-objects` crate only

- Added `BlockHeader::mock()` method (#511)

## 0.1.0 (2024-03-05)

- Initial release.<|MERGE_RESOLUTION|>--- conflicted
+++ resolved
@@ -4,11 +4,8 @@
 
 - [BREAKING] Add `TransactionHeader` and include it in batches and blocks (#1247).
 - [BREAKING] Hash keys in storage maps before insertion into the SMT (#1250).
-<<<<<<< HEAD
+- Added getter for proof security level in `ProvenBatch` and `ProvenBlock` (#1259).
 - Added the `ProvenBatch::new` method to initialize the struct with validations (#1260).
-=======
-- Added getter for proof security level in `ProvenBatch` and `ProvenBlock` (#1259).
->>>>>>> 85374fee
 
 ## 0.8.1 (2025-03-26)
 

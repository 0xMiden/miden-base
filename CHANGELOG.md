--- conflicted
+++ resolved
@@ -24,12 +24,9 @@
 - [BREAKING] Forbid the execution of the empty transactions (#1459).
 - Temporarily bump ACCOUNT_UPDATE_MAX_SIZE to 256 KiB for compiler testing (#1464).
 - [BREAKING] `TransactionExecutor` now holds plain references instead of `Arc` for its trait objects (#1469).
-<<<<<<< HEAD
 - [BREAKING] Move transaction script argument from `TransactionScript` to `TransactionArgs`. (#1426).
 - [BREAKING] Remove transaction inputs from `TransactionScript`, rename `TransactionArgs` to `TransactionAdvice`. (#1426).
-=======
 - [BREAKING] Implement account delta commitment (#1471).
->>>>>>> 0548d3f9
 
 ## 0.9.5 (2025-06-20) - `miden-lib` crate only
 

# Changelog

<<<<<<< HEAD
## 0.9.0 (TBD)

- [BREAKING] Add `TransactionHeader` and include it in batches and blocks (#1247).
- [BREAKING] Hash keys in storage maps before insertion into the SMT (#1250).
- Added getter for proof security level in `ProvenBatch` and `ProvenBlock` (#1259).
- [BREAKING] Replaced the `ProvenBatch::new_unchecked` with the `ProvenBatch::new` method to initialize the struct with validations (#1260).
- Add `AccountTree` and `PartialAccountTree` wrappers and enforce ID prefix uniqueness (#1254).
- Added a retry strategy for worker's health check (#1255).
- Added pretty print for `AccountCode` (#1273).

=======
## 0.8.2 (2025-04-18) - `miden-proving-service` crate only

### Changes

- Added a retry strategy for worker's health check (#1255).
- Added a status endpoint for the `miden-proving-service` worker and proxy (#1255).
>>>>>>> 38ef748e

## 0.8.1 (2025-03-26) - `miden-objects` and `miden-tx` crates only.

### Changes

- [BREAKING] Changed `TransactionArgs` API to accept `AsRef<NoteRecipient>` for extending the advice map in relation to output notes (#1251).

## 0.8.0 (2025-03-21)

### Features
- Added an endpoint to the `miden-proving-service` to update the workers (#1107).
- [BREAKING] Added the `get_block_timestamp` procedure to the `miden` library (#1138).
- Implemented `AccountInterface` structure (#1171).
- Implement user-facing bech32 encoding for `AccountId`s (#1185).
- Implemented `execute_tx_view_script` procedure for the `TransactionExecutor` (#1197).
- Enabled nested FPI calls (#1227).

### Changes

- [BREAKING] Moved `generated` module from `miden-proving-service-client` crate to `tx_prover::generated` hierarchy (#1102).
- Renamed the protobuf file of the transaction prover to `tx_prover.proto` (#1110).
- [BREAKING] Renamed `AccountData` to `AccountFile` (#1116).
- Implement transaction batch prover in Rust (#1112).
- Added the `is_non_fungible_asset_issued` procedure to the `miden` library (#1125).
- [BREAKING] Refactored config file for `miden-proving-service` to be based on environment variables (#1120).
- Added block number as a public input to the transaction kernel. Updated prologue logic to validate the global input block number is consistent with the commitment block number (#1126).
- Made NoteFile and AccountFile more consistent (#1133).
- [BREAKING] Implement most block constraints in `ProposedBlock` (#1123, #1141).
- Added serialization for `ProposedBatch`, `BatchId`, `BatchNoteTree` and `ProvenBatch` (#1140).
- Added `prefix` to `Nullifier` (#1153).
- [BREAKING] Implemented a `RemoteBatchProver`. `miden-proving-service` workers can prove batches (#1142).
- [BREAKING] Implement `LocalBlockProver` and rename `Block` to `ProvenBlock` (#1152, #1168, #1172).
- [BREAKING] Added native types to `AccountComponentTemplate` (#1124).
- Implemented `RemoteBlockProver`. `miden-proving-service` workers can prove blocks (#1169).
- Used `Smt::with_entries` to error on duplicates in `StorageMap::with_entries` (#1167).
- [BREAKING] Added `InitStorageData::from_toml()`, improved storage entry validations in `AccountComponentMetadata` (#1170).
- [BREAKING] Rework miden-lib error codes into categories (#1196).
- [BREAKING] Moved the `TransactionScriptBuilder` from `miden-client` to `miden-base` (#1206).
- [BREAKING] Enable timestamp customization on `MockChain::seal_block` (#1208).
- [BREAKING] Renamed constants and comments: `OnChain` -> `Public` and `OffChain` -> `Private` (#1218).
- [BREAKING] Replace "hash" with "commitment" in `BlockHeader::{prev_hash, chain_root, kernel_root, tx_hash, proof_hash, sub_hash, hash}` (#1209, #1221, #1226).
- [BREAKING] Incremented minimum supported Rust version to 1.85.
- [BREAKING] Change advice for Falcon signature verification (#1183).
- Added `info` log level by default in the proving service (#1200).
- Made Prometheus metrics optional in the proving service proxy via the `enable_metrics` configuration option (#1200).
- Improved logging in the proving service proxy for better diagnostics (#1200).
- Fixed issues with the proving service proxy's signal handling and port binding (#1200).
- [BREAKING] Simplified worker update configuration by using a single URL parameter instead of separate host and port (#1249).

## 0.7.2 (2025-01-28) - `miden-objects` crate only

### Changes

- Added serialization for `ExecutedTransaction` (#1113).

## 0.7.1 (2025-01-24) - `miden-objects` crate only

### Fixes

- Added missing doc comments (#1100).
- Fixed setting of supporting types when instantiating `AccountComponent` from templates (#1103).

## 0.7.0 (2025-01-22)

### Highlights

- [BREAKING] Extend `AccountId` to two `Felt`s and require block hash in derivation (#982).
- Introduced `AccountComponentTemplate` with TOML serialization and templating (#1015, #1027).
- Introduce `AccountIdBuilder` to simplify `AccountId` generation in tests (#1045).
- [BREAKING] Migrate to the element-addressable memory (#1084).

### Changes

- Implemented serialization for `AccountHeader` (#996).
- Updated Pingora crates to 0.4 and added polling time to the configuration file (#997).
- Added support for `miden-tx-prover` proxy to update workers on a running proxy (#989).
- Refactored `miden-tx-prover` proxy load balancing strategy (#976).
- [BREAKING] Implemented better error display when queues are full in the prover service (#967).
- [BREAKING] Removed `AccountBuilder::build_testing` and make `Account::initialize_from_components` private (#969).
- [BREAKING] Added error messages to errors and implement `core::error::Error` (#974).
- Implemented new `digest!` macro (#984).
- Added Format Guidebook to the `miden-lib` crate (#987).
- Added conversion from `Account` to `AccountDelta` for initial account state representation as delta (#983).
- [BREAKING] Added `miden::note::get_script_hash` procedure (#995).
- [BREAKING] Refactor error messages in `miden-lib` and `miden-tx` and use `thiserror` 2.0 (#1005, #1090).
- Added health check endpoints to the prover service (#1006).
- Removed workers list from the proxy configuration file (#1018).
- Added tracing to the `miden-tx-prover` CLI (#1014).
- Added metrics to the `miden-tx-prover` proxy (#1017).
- Implemented `to_hex` for `AccountIdPrefix` and `epoch_block_num` for `BlockHeader` (#1039).
- [BREAKING] Updated the names and values of the kernel procedure offsets and corresponding kernel procedures (#1037).
- Introduce `AccountIdError` and make account ID byte representations (`u128`, `[u8; 15]`) consistent (#1055).
- Refactor `AccountId` and `AccountIdPrefix` into version wrappers (#1058).
- Remove multi-threaded account seed generation due to single-threaded generation being faster (#1061).
- Made `AccountIdError` public (#1067).
- Made `BasicFungibleFaucet::MAX_DECIMALS` public (#1063).
- [BREAKING] Removed `miden-tx-prover` crate and created `miden-proving-service` and `miden-proving-service-client` (#1047).
- Removed deduplicate `masm` procedures across kernel and miden lib to a shared `util` module (#1070).
- [BREAKING] Added `BlockNumber` struct (#1043, #1080, #1082).
- [BREAKING] Removed `GENESIS_BLOCK` public constant (#1088).
- Add CI check for unused dependencies (#1075).
- Added storage placeholder types and support for templated map (#1074).
- [BREAKING] Move crates into `crates/` and rename plural modules to singular (#1091).

## 0.6.2 (2024-11-20)

- Avoid writing to the filesystem during docs.rs build (#970).

## 0.6.1 (2024-11-08)

### Features

- [BREAKING] Added CLI for the transaction prover services both the workers and the proxy (#955).

### Fixes

- Fixed `AccountId::new_with_type_and_mode()` (#958).
- Updated the ABI for the assembly procedures (#971).

## 0.6.0 (2024-11-05)

### Features

- Created a proving service that receives `TransactionWitness` and returns the proof using gRPC (#881).
- Implemented ability to invoke procedures against the foreign account (#882, #890, #896).
- Implemented kernel procedure to set transaction expiration block delta (#897).
- [BREAKING] Introduce a new way to build `Account`s from `AccountComponent`s (#941).
- [BREAKING] Introduce an `AccountBuilder` (#952).

### Changes

- [BREAKING] Changed `TransactionExecutor` and `TransactionHost` to use trait objects (#897).
- Made note scripts public (#880).
- Implemented serialization for `TransactionWitness`, `ChainMmr`, `TransactionInputs` and `TransactionArgs` (#888).
- [BREAKING] Renamed the `TransactionProver` struct to `LocalTransactionProver` and added the `TransactionProver` trait (#865).
- Implemented `Display`, `TryFrom<&str>` and `FromStr` for `AccountStorageMode` (#861).
- Implemented offset based storage access (#843).
- [BREAKING] `AccountStorageType` enum was renamed to `AccountStorageMode` along with its variants (#854).
- [BREAKING] `AccountStub` structure was renamed to `AccountHeader` (#855).
- [BREAKING] Kernel procedures now have to be invoked using `dynexec` instruction (#803).
- Refactored `AccountStorage` from `Smt` to sequential hash (#846).
- [BREAKING] Refactored batch/block note trees (#834).
- Set all procedures storage offsets of faucet accounts to `1` (#875).
- Added `AccountStorageHeader` (#876).
- Implemented generation of transaction kernel procedure hashes in build.rs (#887).
- [BREAKING] `send_asset` procedure was removed from the basic wallet (#829).
- [BREAKING] Updated limits, introduced additional limits (#889).
- Introduced `AccountDelta` maximum size limit of 32 KiB (#889).
- [BREAKING] Moved `MAX_NUM_FOREIGN_ACCOUNTS` into `miden-objects` (#904).
- Implemented `storage_size`, updated storage bounds (#886).
- [BREAKING] Auto-generate `KERNEL_ERRORS` list from the transaction kernel's MASM files and rework error constant names (#906).
- Implement `Serializable` for `FungibleAsset` (#907).
- [BREAKING] Changed `TransactionProver` trait to be `maybe_async_trait` based on the `async` feature (#913).
- [BREAKING] Changed type of `EMPTY_STORAGE_MAP_ROOT` constant to `RpoDigst`, which references constant from `miden-crypto` (#916).
- Added `RemoteTransactionProver` struct to `miden-tx-prover` (#921).
- [BREAKING] Migrated to v0.11 version of Miden VM (#929).
- Added `total_cycles` and `trace_length` to the `TransactionMeasurements` (#953).
- Added ability to load libraries into `TransactionExecutor` and `LocalTransactionProver` (#954).

## 0.5.1 (2024-08-28) - `miden-objects` crate only

- Implemented `PrettyPrint` and `Display` for `NoteScript`.

## 0.5.0 (2024-08-27)

### Features

- [BREAKING] Increase of nonce does not require changes in account state any more (#796).
- Changed `AccountCode` procedures from merkle tree to sequential hash + added storage_offset support (#763).
- Implemented merging of account deltas (#797).
- Implemented `create_note` and `move_asset_into_note` basic wallet procedures (#808).
- Made `miden_lib::notes::build_swap_tag()` function public (#817).
- [BREAKING] Changed the `NoteFile::NoteDetails` type to struct and added a `after_block_num` field (#823).

### Changes

- Renamed "consumed" and "created" notes into "input" and "output" respectively (#791).
- [BREAKING] Renamed `NoteType::OffChain` into `NoteType::Private`.
- [BREAKING] Renamed public accessors of the `Block` struct to match the updated fields (#791).
- [BREAKING] Changed the `TransactionArgs` to use `AdviceInputs` (#793).
- Setters in `memory` module don't drop the setting `Word` anymore (#795).
- Added `CHANGELOG.md` warning message on CI (#799).
- Added high-level methods for `MockChain` and related structures (#807).
- [BREAKING] Renamed `NoteExecutionHint` to `NoteExecutionMode` and added new `NoteExecutionHint` to `NoteMetadata` (#812, #816).
- [BREAKING] Changed the interface of the `miden::tx::add_asset_to_note` (#808).
- [BREAKING] Refactored and simplified `NoteOrigin` and `NoteInclusionProof` structs (#810, #814).
- [BREAKING] Refactored account storage and vault deltas (#822).
- Added serialization and equality comparison for `TransactionScript` (#824).
- [BREAKING] Migrated to Miden VM v0.10 (#826).
- Added conversions for `NoteExecutionHint` (#827).
- [BREAKING] Removed `serde`-based serialization from `miden-object` structs (#838).

## 0.4.0 (2024-07-03)

### Features

- [BREAKING] Introduce `OutputNote::Partial` variant (#698).
- [BREAKING] Added support for input notes with delayed verification of inclusion proofs (#724, #732, #759, #770, #772).
- Added new `NoteFile` object to represent serialized notes (#721).
- Added transaction IDs to the `Block` struct (#734).
- Added ability for users to set the aux field when creating a note (#752).

### Enhancements

- Replaced `cargo-make` with just `make` for running tasks (#696).
- [BREAKING] Split `Account` struct constructor into `new()` and `from_parts()` (#699).
- Generalized `build_recipient_hash` procedure to build recipient hash for custom notes (#706).
- [BREAKING] Changed the encoding of inputs notes in the advice map for consumed notes (#707).
- Created additional `emit` events for kernel related `.masm` procedures (#708).
- Implemented `build_recipient_hash` procedure to build recipient hash for custom notes (#710).
- Removed the `mock` crate in favor of having mock code behind the `testing` flag in remaining crates (#711).
- [BREAKING] Created `auth` module for `TransactionAuthenticator` and other related objects (#714).
- Added validation for the output stack to make sure it was properly cleaned (#717).
- Made `DataStore` conditionally async using `winter-maybe-async` (#725).
- Changed note pointer from Memory `note_ptr` to `note_index` (#728).
- [BREAKING] Changed rng to mutable reference in note creation functions (#733).
- [BREAKING] Replaced `ToNullifier` trait with `ToInputNoteCommitments`, which includes the `note_id` for delayed note authentication (#732).
- Added `Option<NoteTag>`to `NoteFile` (#741).
- Fixed documentation and added `make doc` CI job (#746).
- Updated and improved [.pre-commit-config.yaml](.pre-commit-config.yaml) file (#748).
- Created `get_serial_number` procedure to get the serial num of the currently processed note (#760).
- [BREAKING] Added support for conversion from `Nullifier` to `InputNoteCommitment`, commitment header return reference (#774).
- Added `compute_inputs_hash` procedure for hash computation of the arbitrary number of note inputs (#750).

## 0.3.1 (2024-06-12)

- Replaced `cargo-make` with just `make` for running tasks (#696).
- Made `DataStore` conditionally async using `winter-maybe-async` (#725)
- Fixed `StorageMap`s implementation and included into apply_delta (#745)

## 0.3.0 (2024-05-14)

- Introduce the `miden-bench-tx` crate used for transactions benchmarking (#577).
- [BREAKING] Removed the transaction script root output from the transaction kernel (#608).
- [BREAKING] Refactored account update details, moved `Block` to `miden-objects` (#618, #621).
- [BREAKING] Made `TransactionExecutor` generic over `TransactionAuthenticator` (#628).
- [BREAKING] Changed type of `version` and `timestamp` fields to `u32`, moved `version` to the beginning of block header (#639).
- [BREAKING] Renamed `NoteEnvelope` into `NoteHeader` and introduced `NoteDetails` (#664).
- [BREAKING] Updated `create_swap_note()` procedure to return `NoteDetails` and defined SWAP note tag format (#665).
- Implemented `OutputNoteBuilder` (#669).
- [BREAKING] Added support for full details of private notes, renamed `OutputNote` variants and changed their meaning (#673).
- [BREAKING] Added `add_asset_to_note` procedure to the transaction kernel (#674).
- Made `TransactionArgs::add_expected_output_note()` more flexible (#681).
- [BREAKING] Enabled support for notes without assets and refactored `create_note` procedure in the transaction kernel (#686).

## 0.2.3 (2024-04-26) - `miden-tx` crate only

- Fixed handling of debug mode in `TransactionExecutor` (#627)

## 0.2.2 (2024-04-23) - `miden-tx` crate only

- Added `with_debug_mode()` methods to `TransactionCompiler` and `TransactionExecutor` (#562).

## 0.2.1 (2024-04-12)

- [BREAKING] Return a reference to `NoteMetadata` from output notes (#593).
- Add more type conversions for `NoteType` (#597).
- Fix note input padding for expected output notes (#598).

## 0.2.0 (2024-04-11)

- [BREAKING] Implement support for public accounts (#481, #485, #538).
- [BREAKING] Implement support for public notes (#515, #540, #572).
- Improved `ProvenTransaction` validation (#532).
- [BREAKING] Updated `no-std` setup (#533).
- Improved `ProvenTransaction` serialization (#543).
- Implemented note tree wrapper structs (#560).
- [BREAKING] Migrated to v0.9 version of Miden VM (#567).
- [BREAKING] Added account storage type parameter to `create_basic_wallet` and `create_basic_fungible_faucet` (miden-lib
  crate only) (#587).
- Removed serialization of source locations from account code (#590).

## 0.1.1 (2024-03-07) - `miden-objects` crate only

- Added `BlockHeader::mock()` method (#511)

## 0.1.0 (2024-03-05)

- Initial release.<|MERGE_RESOLUTION|>--- conflicted
+++ resolved
@@ -1,6 +1,5 @@
 # Changelog
 
-<<<<<<< HEAD
 ## 0.9.0 (TBD)
 
 - [BREAKING] Add `TransactionHeader` and include it in batches and blocks (#1247).
@@ -8,17 +7,14 @@
 - Added getter for proof security level in `ProvenBatch` and `ProvenBlock` (#1259).
 - [BREAKING] Replaced the `ProvenBatch::new_unchecked` with the `ProvenBatch::new` method to initialize the struct with validations (#1260).
 - Add `AccountTree` and `PartialAccountTree` wrappers and enforce ID prefix uniqueness (#1254).
-- Added a retry strategy for worker's health check (#1255).
 - Added pretty print for `AccountCode` (#1273).
 
-=======
 ## 0.8.2 (2025-04-18) - `miden-proving-service` crate only
 
 ### Changes
 
 - Added a retry strategy for worker's health check (#1255).
 - Added a status endpoint for the `miden-proving-service` worker and proxy (#1255).
->>>>>>> 38ef748e
 
 ## 0.8.1 (2025-03-26) - `miden-objects` and `miden-tx` crates only.
 

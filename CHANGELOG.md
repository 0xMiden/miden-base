--- conflicted
+++ resolved
@@ -18,11 +18,8 @@
 - Added conversion from `Account` to `AccountDelta` for initial account state representation as delta (#983).
 - [BREAKING] Added `miden::note::get_script_hash` procedure (#995).
 - [BREAKING] Refactor error messages in `miden-lib` and `miden-tx` and use `thiserror` 2.0 (#1005).
-<<<<<<< HEAD
 - [BREAKING] Extend `AccountId` to two `Felt`s and require block hash in derivation (#982).
-=======
 - Removed workers list from the proxy configuration file (#1018).
->>>>>>> bd34926d
 
 ## 0.6.2 (2024-11-20)
 

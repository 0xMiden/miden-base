--- conflicted
+++ resolved
@@ -8,11 +8,8 @@
 - Implement map in transaction kernel library (#1396).
 - Added shutdown configuration options to the `miden-proving-service` proxy (#1405).
 - [BREAKING] Implement transaction script arguments for the `TransactionScript` (#1406).
-<<<<<<< HEAD
 - Add support for workers configuration in the proxy with environment variables (#1412).
-=======
 - Implement Display for `NoteType` (#1420).
->>>>>>> 46835734
 
 ## 0.9.1 (2025-05-30)
 

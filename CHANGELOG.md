# Changelog

## 0.6.0 (TBD)

- [BREAKING] Renamed the `TransactionProver` struct to `LocalTransactionProver` and added the `TransactionProver` trait (#865).
- Implemented `Display`, `TryFrom<&str>` and `FromStr` for `AccountStorageMode` (#861).
- Implemented offset based storage access (#843).
- [BREAKING] `AccountStorageType` enum was renamed to `AccountStorageMode` along with its variants (#854).
- [BREAKING] `AccountStub` structure was renamed to `AccountHeader` (#855).
<<<<<<< HEAD
- [BREAKING] Refactored `AccountStorage` from `Smt` to `sequential hash` (#846)
- Set all procedures storage offsets of faucet accounts to `1` (#875)
=======
- [BREAKING] Kernel procedures now have to be invoked using `dynexec` instruction (#803).
- Refactored `AccountStorage` from `Smt` to `sequential hash` (#846)
>>>>>>> a9938cd0

## 0.5.1 (2024-08-28) - `miden-objects` crate only

- Implemented `PrettyPrint` and `Display` for `NoteScript`.

## 0.5.0 (2024-08-27)

### Features

- [BREAKING] Increase of nonce does not require changes in account state any more (#796).
- Changed `AccountCode` procedures from merkle tree to sequential hash + added storage_offset support (#763).
- Implemented merging of account deltas (#797).
- Implemented `create_note` and `move_asset_into_note` basic wallet procedures (#808).
- Made `miden_lib::notes::build_swap_tag()` function public (#817).
- [BREAKING] Changed the `NoteFile::NoteDetails` type to struct and added a `after_block_num` field (#823).

### Changes

- Renamed "consumed" and "created" notes into "input" and "output" respectively (#791).
- [BREAKING] Renamed `NoteType::OffChain` into `NoteType::Private`.
- [BREAKING] Renamed public accessors of the `Block` struct to match the updated fields (#791).
- [BREAKING] Changed the `TransactionArgs` to use `AdviceInputs` (#793).
- Setters in `memory` module don't drop the setting `Word` anymore (#795).
- Added `CHANGELOG.md` warning message on CI (#799).
- Added high-level methods for `MockChain` and related structures (#807).
- [BREAKING] Renamed `NoteExecutionHint` to `NoteExecutionMode` and added new `NoteExecutionHint` to `NoteMetadata` (#812, #816).
- [BREAKING] Changed the interface of the `miden::tx::add_asset_to_note` (#808).
- [BREAKING] Refactored and simplified `NoteOrigin` and `NoteInclusionProof` structs (#810, #814).
- [BREAKING] Refactored account storage and vault deltas (#822).
- Added serialization and equality comparison for `TransactionScript` (#824).
- [BREAKING] Migrated to Miden VM v0.10 (#826).
- Added conversions for `NoteExecutionHint` (#827).

## 0.4.0 (2024-07-03)

### Features

- [BREAKING] Introduce `OutputNote::Partial` variant (#698).
- [BREAKING] Added support for input notes with delayed verification of inclusion proofs (#724, #732, #759, #770, #772).
- Added new `NoteFile` object to represent serialized notes (#721).
- Added transaction IDs to the `Block` struct (#734).
- Added ability for users to set the aux field when creating a note (#752).

### Enhancements

- Replaced `cargo-make` with just `make` for running tasks (#696).
- [BREAKING] Split `Account` struct constructor into `new()` and `from_parts()` (#699).
- Generalized `build_recipient_hash` procedure to build recipient hash for custom notes (#706).
- [BREAKING] Changed the encoding of inputs notes in the advice map for consumed notes (#707).
- Created additional `emit` events for kernel related `.masm` procedures (#708).
- Implemented `build_recipient_hash` procedure to build recipient hash for custom notes (#710).
- Removed the `mock` crate in favor of having mock code behind the `testing` flag in remaining crates (#711).
- [BREAKING] Created `auth` module for `TransactionAuthenticator` and other related objects (#714).
- Added validation for the output stack to make sure it was properly cleaned (#717).
- Made `DataStore` conditionally async using `winter-maybe-async` (#725).
- Changed note pointer from Memory `note_ptr` to `note_index` (#728).
- [BREAKING] Changed rng to mutable reference in note creation functions (#733).
- [BREAKING] Replaced `ToNullifier` trait with `ToInputNoteCommitments`, which includes the `note_id` for delayed note authentication (#732).
- Added `Option<NoteTag>`to `NoteFile` (#741).
- Fixed documentation and added `make doc` CI job (#746).
- Updated and improved [.pre-commit-config.yaml](.pre-commit-config.yaml) file (#748).
- Created `get_serial_number` procedure to get the serial num of the currently processed note (#760).
- [BREAKING] Added support for conversion from `Nullifier` to `InputNoteCommitment`, commitment header return reference (#774).
- Added `compute_inputs_hash` procedure for hash computation of the arbitrary number of note inputs (#750).

## 0.3.1 (2024-06-12)

- Replaced `cargo-make` with just `make` for running tasks (#696).
- Made `DataStore` conditionally async using `winter-maybe-async` (#725)
- Fixed `StorageMap`s implementation and included into apply_delta (#745)

## 0.3.0 (2024-05-14)

- Introduce the `miden-bench-tx` crate used for transactions benchmarking (#577).
- [BREAKING] Removed the transaction script root output from the transaction kernel (#608).
- [BREAKING] Refactored account update details, moved `Block` to `miden-objects` (#618, #621).
- [BREAKING] Made `TransactionExecutor` generic over `TransactionAuthenticator` (#628).
- [BREAKING] Changed type of `version` and `timestamp` fields to `u32`, moved `version` to the beginning of block header (#639).
- [BREAKING] Renamed `NoteEnvelope` into `NoteHeader` and introduced `NoteDetails` (#664).
- [BREAKING] Updated `create_swap_note()` procedure to return `NoteDetails` and defined SWAP note tag format (#665).
- Implemented `OutputNoteBuilder` (#669).
- [BREAKING] Added support for full details of private notes, renamed `OutputNote` variants and changed their meaning (#673).
- [BREAKING] Added `add_asset_to_note` procedure to the transaction kernel (#674).
- Made `TransactionArgs::add_expected_output_note()` more flexible (#681).
- [BREAKING] Enabled support for notes without assets and refactored `create_note` procedure in the transaction kernel (#686).

## 0.2.3 (2024-04-26) - `miden-tx` crate only

- Fixed handling of debug mode in `TransactionExecutor` (#627)

## 0.2.2 (2024-04-23) - `miden-tx` crate only

- Added `with_debug_mode()` methods to `TransactionCompiler` and `TransactionExecutor` (#562).

## 0.2.1 (2024-04-12)

- [BREAKING] Return a reference to `NoteMetadata` from output notes (#593).
- Add more type conversions for `NoteType` (#597).
- Fix note input padding for expected output notes (#598).

## 0.2.0 (2024-04-11)

- [BREAKING] Implement support for public accounts (#481, #485, #538).
- [BREAKING] Implement support for public notes (#515, #540, #572).
- Improved `ProvenTransaction` validation (#532).
- [BREAKING] Updated `no-std` setup (#533).
- Improved `ProvenTransaction` serialization (#543).
- Implemented note tree wrapper structs (#560).
- [BREAKING] Migrated to v0.9 version of Miden VM (#567).
- [BREAKING] Added account storage type parameter to `create_basic_wallet` and `create_basic_fungible_faucet` (miden-lib
  crate only) (#587).
- Removed serialization of source locations from account code (#590).

## 0.1.1 (2024-03-07) - `miden-objects` crate only

- Added `BlockHeader::mock()` method (#511)

## 0.1.0 (2024-03-05)

- Initial release.<|MERGE_RESOLUTION|>--- conflicted
+++ resolved
@@ -7,13 +7,9 @@
 - Implemented offset based storage access (#843).
 - [BREAKING] `AccountStorageType` enum was renamed to `AccountStorageMode` along with its variants (#854).
 - [BREAKING] `AccountStub` structure was renamed to `AccountHeader` (#855).
-<<<<<<< HEAD
-- [BREAKING] Refactored `AccountStorage` from `Smt` to `sequential hash` (#846)
-- Set all procedures storage offsets of faucet accounts to `1` (#875)
-=======
 - [BREAKING] Kernel procedures now have to be invoked using `dynexec` instruction (#803).
-- Refactored `AccountStorage` from `Smt` to `sequential hash` (#846)
->>>>>>> a9938cd0
+- Refactored `AccountStorage` from `Smt` to `sequential hash` (#846).
+- Set all procedures storage offsets of faucet accounts to `1` (#875).
 
 ## 0.5.1 (2024-08-28) - `miden-objects` crate only
 

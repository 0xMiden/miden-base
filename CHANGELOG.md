--- conflicted
+++ resolved
@@ -15,11 +15,8 @@
 - [BREAKING] Refactor transaction kernel advice inputs (#1425).
 - Remove miden-proving-service binary crate and miden-proving-service-client crate (#1427).
 - Remove doc update checks on CI (#1435).
-<<<<<<< HEAD
+- [BREAKING] Introduce `ScriptMastForestStore` and refactor MAST forest provisioning in the `TransactionExecutor` (#1438).
 - [BREAKING] Implement in-kernel account delta tracking (#1404).
-=======
-- [BREAKING] Introduce `ScriptMastForestStore` and refactor MAST forest provisioning in the `TransactionExecutor` (#1438).
->>>>>>> e6fa50d8
 
 ## 0.9.1 (2025-05-30)
 

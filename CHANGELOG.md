--- conflicted
+++ resolved
@@ -27,13 +27,9 @@
 - [BREAKING] Forbid the execution of the empty transactions (#1459).
 - Temporarily bump ACCOUNT_UPDATE_MAX_SIZE to 256 KiB for compiler testing (#1464).
 - [BREAKING] `TransactionExecutor` now holds plain references instead of `Arc` for its trait objects (#1469).
-<<<<<<< HEAD
 - [BREAKING] Implemented in-kernel account delta tracking (#1471, #1404).
 - [BREAKING] Store account ID in account delta (#1493).
-=======
-- [BREAKING] Implemented account delta commitment (#1471).
 - [BREAKING] Remove P2IDR and replace with P2IDE (#1483).
->>>>>>> 96cbd40a
 - Added `Note::is_network_note()` accessor (#1485).
 - [BREAKING] Update handling of the shared modules (#1490).
 

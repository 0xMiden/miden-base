--- conflicted
+++ resolved
@@ -22,13 +22,10 @@
 - Load account and input notes advice maps into the advice provider before executing them (#1452).
 - Improve error message quality in `CodeExecutor::run` and `TransactionContext::execute_code` (#1458).
 - [BREAKING] Forbid the execution of the empty transactions (#1459).
-<<<<<<< HEAD
-- Temporarily bump ACCOUNT_UPDATE_MAX_SIZE to 256 KiB for compiler testing.
+- Temporarily bump ACCOUNT_UPDATE_MAX_SIZE to 256 KiB for compiler testing (#1464).
+- [BREAKING] `TransactionExecutor` now holds plain references instead of `Arc` for its trait objects (#1469).
 - [BREAKING] Move transaction script argument from `TransactionScript` to `TransactionArgs`. (#1426).
 - [BREAKING] Remove transaction inputs from `TransactionScript`, rename `TransactionArgs` to `TransactionAdvice`. (#1426).
-=======
-- Temporarily bump ACCOUNT_UPDATE_MAX_SIZE to 256 KiB for compiler testing (#1464).
-- [BREAKING] `TransactionExecutor` now holds plain references instead of `Arc` for its trait objects (#1469).
 
 ## 0.9.5 (2025-06-20) - `miden-lib` crate only
 
@@ -45,7 +42,6 @@
 ## 0.9.2 (2025-06-10)
 
 - Refreshed Cargo.lock file.
->>>>>>> a60526a7
 
 ## 0.9.1 (2025-05-30)
 

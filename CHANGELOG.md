# Changelog

## 0.8.0 (TBD)

### Changes

- [BREAKING] Incremented minimum supported Rust version to 1.84.
- [BREAKING] Moved `generated` module from `miden-proving-service-client` crate to `tx_prover::generated` hierarchy (#1102).
- Added an endpoint to the `miden-proving-service` to update the workers (#1107).
- Renamed the protobuf file of the transaction prover to `tx_prover.proto` (#1110).
- [BREAKING] Renamed `AccountData` to `AccountFile` (#1116).
- Implement transaction batch prover in Rust (#1112).
- Added the `is_non_fungible_asset_issued` procedure to the `miden` library (#1125).
- [BREAKING] Refactored config file for `miden-proving-service` to be based on environment variables (#1120).
- Added block number as a public input to the transaction kernel. Updated prologue logic to validate the global input block number is consistent with the commitment block number (#1126).
- Made NoteFile and AccountFile more consistent (#1133).
<<<<<<< HEAD
- [BREAKING] Implement most block constraints in `ProposedBlock` (#1123).
=======
>>>>>>> 4a79360a
- [BREAKING] Implement most block constraints in `ProposedBlock` (#1123, #1141).
- [BREAKING] Added the `get_block_timestamp` procedure to the `miden` library (#1138).
- Added serialization for `ProposedBatch`, `BatchId`, `BatchNoteTree` and `ProvenBatch` (#1140).
- Added `prefix` to `Nullifier` (#1153).
- [BREAKING] Implemented a `RemoteBatchProver`. `miden-proving-service` workers can prove batches (#1142).
<<<<<<< HEAD
- [BREAKING] Added native types to `AccountComponentTemplate` (#1124).
=======
>>>>>>> 4a79360a

## 0.7.2 (2025-01-28) - `miden-objects` crate only

### Changes

- Added serialization for `ExecutedTransaction` (#1113).

## 0.7.1 (2025-01-24) - `miden-objects` crate only

### Fixes

- Added missing doc comments (#1100).
- Fixed setting of supporting types when instantiating `AccountComponent` from templates (#1103).

## 0.7.0 (2025-01-22)

### Highlights

- [BREAKING] Extend `AccountId` to two `Felt`s and require block hash in derivation (#982).
- Introduced `AccountComponentTemplate` with TOML serialization and templating (#1015, #1027).
- Introduce `AccountIdBuilder` to simplify `AccountId` generation in tests (#1045).
- [BREAKING] Migrate to the element-addressable memory (#1084).

### Changes

- Implemented serialization for `AccountHeader` (#996).
- Updated Pingora crates to 0.4 and added polling time to the configuration file (#997).
- Added support for `miden-tx-prover` proxy to update workers on a running proxy (#989).
- Refactored `miden-tx-prover` proxy load balancing strategy (#976).
- [BREAKING] Implemented better error display when queues are full in the prover service (#967).
- [BREAKING] Removed `AccountBuilder::build_testing` and make `Account::initialize_from_components` private (#969).
- [BREAKING] Added error messages to errors and implement `core::error::Error` (#974).
- Implemented new `digest!` macro (#984).
- Added Format Guidebook to the `miden-lib` crate (#987).
- Added conversion from `Account` to `AccountDelta` for initial account state representation as delta (#983).
- [BREAKING] Added `miden::note::get_script_hash` procedure (#995).
- [BREAKING] Refactor error messages in `miden-lib` and `miden-tx` and use `thiserror` 2.0 (#1005, #1090).
- Added health check endpoints to the prover service (#1006).
- Removed workers list from the proxy configuration file (#1018).
- Added tracing to the `miden-tx-prover` CLI (#1014).
- Added metrics to the `miden-tx-prover` proxy (#1017).
- Implemented `to_hex` for `AccountIdPrefix` and `epoch_block_num` for `BlockHeader` (#1039).
- [BREAKING] Updated the names and values of the kernel procedure offsets and corresponding kernel procedures (#1037).
- Introduce `AccountIdError` and make account ID byte representations (`u128`, `[u8; 15]`) consistent (#1055).
- Refactor `AccountId` and `AccountIdPrefix` into version wrappers (#1058).
- Remove multi-threaded account seed generation due to single-threaded generation being faster (#1061).
- Made `AccountIdError` public (#1067).
- Made `BasicFungibleFaucet::MAX_DECIMALS` public (#1063).
- [BREAKING] Removed `miden-tx-prover` crate and created `miden-proving-service` and `miden-proving-service-client` (#1047).
- Removed deduplicate `masm` procedures across kernel and miden lib to a shared `util` module (#1070).
- [BREAKING] Added `BlockNumber` struct (#1043, #1080, #1082).
- [BREAKING] Removed `GENESIS_BLOCK` public constant (#1088).
- Add CI check for unused dependencies (#1075).
- Added storage placeholder types and support for templated map (#1074).
- [BREAKING] Move crates into `crates/` and rename plural modules to singular (#1091).

## 0.6.2 (2024-11-20)

- Avoid writing to the filesystem during docs.rs build (#970).

## 0.6.1 (2024-11-08)

### Features

- [BREAKING] Added CLI for the transaction prover services both the workers and the proxy (#955).

### Fixes

- Fixed `AccountId::new_with_type_and_mode()` (#958).
- Updated the ABI for the assembly procedures (#971).

## 0.6.0 (2024-11-05)

### Features

- Created a proving service that receives `TransactionWitness` and returns the proof using gRPC (#881).
- Implemented ability to invoke procedures against the foreign account (#882, #890, #896).
- Implemented kernel procedure to set transaction expiration block delta (#897).
- [BREAKING] Introduce a new way to build `Account`s from `AccountComponent`s (#941).
- [BREAKING] Introduce an `AccountBuilder` (#952).

### Changes

- [BREAKING] Changed `TransactionExecutor` and `TransactionHost` to use trait objects (#897).
- Made note scripts public (#880).
- Implemented serialization for `TransactionWitness`, `ChainMmr`, `TransactionInputs` and `TransactionArgs` (#888).
- [BREAKING] Renamed the `TransactionProver` struct to `LocalTransactionProver` and added the `TransactionProver` trait (#865).
- Implemented `Display`, `TryFrom<&str>` and `FromStr` for `AccountStorageMode` (#861).
- Implemented offset based storage access (#843).
- [BREAKING] `AccountStorageType` enum was renamed to `AccountStorageMode` along with its variants (#854).
- [BREAKING] `AccountStub` structure was renamed to `AccountHeader` (#855).
- [BREAKING] Kernel procedures now have to be invoked using `dynexec` instruction (#803).
- Refactored `AccountStorage` from `Smt` to sequential hash (#846).
- [BREAKING] Refactored batch/block note trees (#834).
- Set all procedures storage offsets of faucet accounts to `1` (#875).
- Added `AccountStorageHeader` (#876).
- Implemented generation of transaction kernel procedure hashes in build.rs (#887).
- [BREAKING] `send_asset` procedure was removed from the basic wallet (#829).
- [BREAKING] Updated limits, introduced additional limits (#889).
- Introduced `AccountDelta` maximum size limit of 32 KiB (#889).
- [BREAKING] Moved `MAX_NUM_FOREIGN_ACCOUNTS` into `miden-objects` (#904).
- Implemented `storage_size`, updated storage bounds (#886).
- [BREAKING] Auto-generate `KERNEL_ERRORS` list from the transaction kernel's MASM files and rework error constant names (#906).
- Implement `Serializable` for `FungibleAsset` (#907).
- [BREAKING] Changed `TransactionProver` trait to be `maybe_async_trait` based on the `async` feature (#913).
- [BREAKING] Changed type of `EMPTY_STORAGE_MAP_ROOT` constant to `RpoDigst`, which references constant from `miden-crypto` (#916).
- Added `RemoteTransactionProver` struct to `miden-tx-prover` (#921).
- [BREAKING] Migrated to v0.11 version of Miden VM (#929).
- Added `total_cycles` and `trace_length` to the `TransactionMeasurements` (#953).
- Added ability to load libraries into `TransactionExecutor` and `LocalTransactionProver` (#954).

## 0.5.1 (2024-08-28) - `miden-objects` crate only

- Implemented `PrettyPrint` and `Display` for `NoteScript`.

## 0.5.0 (2024-08-27)

### Features

- [BREAKING] Increase of nonce does not require changes in account state any more (#796).
- Changed `AccountCode` procedures from merkle tree to sequential hash + added storage_offset support (#763).
- Implemented merging of account deltas (#797).
- Implemented `create_note` and `move_asset_into_note` basic wallet procedures (#808).
- Made `miden_lib::notes::build_swap_tag()` function public (#817).
- [BREAKING] Changed the `NoteFile::NoteDetails` type to struct and added a `after_block_num` field (#823).

### Changes

- Renamed "consumed" and "created" notes into "input" and "output" respectively (#791).
- [BREAKING] Renamed `NoteType::OffChain` into `NoteType::Private`.
- [BREAKING] Renamed public accessors of the `Block` struct to match the updated fields (#791).
- [BREAKING] Changed the `TransactionArgs` to use `AdviceInputs` (#793).
- Setters in `memory` module don't drop the setting `Word` anymore (#795).
- Added `CHANGELOG.md` warning message on CI (#799).
- Added high-level methods for `MockChain` and related structures (#807).
- [BREAKING] Renamed `NoteExecutionHint` to `NoteExecutionMode` and added new `NoteExecutionHint` to `NoteMetadata` (#812, #816).
- [BREAKING] Changed the interface of the `miden::tx::add_asset_to_note` (#808).
- [BREAKING] Refactored and simplified `NoteOrigin` and `NoteInclusionProof` structs (#810, #814).
- [BREAKING] Refactored account storage and vault deltas (#822).
- Added serialization and equality comparison for `TransactionScript` (#824).
- [BREAKING] Migrated to Miden VM v0.10 (#826).
- Added conversions for `NoteExecutionHint` (#827).
- [BREAKING] Removed `serde`-based serialization from `miden-object` structs (#838).

## 0.4.0 (2024-07-03)

### Features

- [BREAKING] Introduce `OutputNote::Partial` variant (#698).
- [BREAKING] Added support for input notes with delayed verification of inclusion proofs (#724, #732, #759, #770, #772).
- Added new `NoteFile` object to represent serialized notes (#721).
- Added transaction IDs to the `Block` struct (#734).
- Added ability for users to set the aux field when creating a note (#752).

### Enhancements

- Replaced `cargo-make` with just `make` for running tasks (#696).
- [BREAKING] Split `Account` struct constructor into `new()` and `from_parts()` (#699).
- Generalized `build_recipient_hash` procedure to build recipient hash for custom notes (#706).
- [BREAKING] Changed the encoding of inputs notes in the advice map for consumed notes (#707).
- Created additional `emit` events for kernel related `.masm` procedures (#708).
- Implemented `build_recipient_hash` procedure to build recipient hash for custom notes (#710).
- Removed the `mock` crate in favor of having mock code behind the `testing` flag in remaining crates (#711).
- [BREAKING] Created `auth` module for `TransactionAuthenticator` and other related objects (#714).
- Added validation for the output stack to make sure it was properly cleaned (#717).
- Made `DataStore` conditionally async using `winter-maybe-async` (#725).
- Changed note pointer from Memory `note_ptr` to `note_index` (#728).
- [BREAKING] Changed rng to mutable reference in note creation functions (#733).
- [BREAKING] Replaced `ToNullifier` trait with `ToInputNoteCommitments`, which includes the `note_id` for delayed note authentication (#732).
- Added `Option<NoteTag>`to `NoteFile` (#741).
- Fixed documentation and added `make doc` CI job (#746).
- Updated and improved [.pre-commit-config.yaml](.pre-commit-config.yaml) file (#748).
- Created `get_serial_number` procedure to get the serial num of the currently processed note (#760).
- [BREAKING] Added support for conversion from `Nullifier` to `InputNoteCommitment`, commitment header return reference (#774).
- Added `compute_inputs_hash` procedure for hash computation of the arbitrary number of note inputs (#750).

## 0.3.1 (2024-06-12)

- Replaced `cargo-make` with just `make` for running tasks (#696).
- Made `DataStore` conditionally async using `winter-maybe-async` (#725)
- Fixed `StorageMap`s implementation and included into apply_delta (#745)

## 0.3.0 (2024-05-14)

- Introduce the `miden-bench-tx` crate used for transactions benchmarking (#577).
- [BREAKING] Removed the transaction script root output from the transaction kernel (#608).
- [BREAKING] Refactored account update details, moved `Block` to `miden-objects` (#618, #621).
- [BREAKING] Made `TransactionExecutor` generic over `TransactionAuthenticator` (#628).
- [BREAKING] Changed type of `version` and `timestamp` fields to `u32`, moved `version` to the beginning of block header (#639).
- [BREAKING] Renamed `NoteEnvelope` into `NoteHeader` and introduced `NoteDetails` (#664).
- [BREAKING] Updated `create_swap_note()` procedure to return `NoteDetails` and defined SWAP note tag format (#665).
- Implemented `OutputNoteBuilder` (#669).
- [BREAKING] Added support for full details of private notes, renamed `OutputNote` variants and changed their meaning (#673).
- [BREAKING] Added `add_asset_to_note` procedure to the transaction kernel (#674).
- Made `TransactionArgs::add_expected_output_note()` more flexible (#681).
- [BREAKING] Enabled support for notes without assets and refactored `create_note` procedure in the transaction kernel (#686).

## 0.2.3 (2024-04-26) - `miden-tx` crate only

- Fixed handling of debug mode in `TransactionExecutor` (#627)

## 0.2.2 (2024-04-23) - `miden-tx` crate only

- Added `with_debug_mode()` methods to `TransactionCompiler` and `TransactionExecutor` (#562).

## 0.2.1 (2024-04-12)

- [BREAKING] Return a reference to `NoteMetadata` from output notes (#593).
- Add more type conversions for `NoteType` (#597).
- Fix note input padding for expected output notes (#598).

## 0.2.0 (2024-04-11)

- [BREAKING] Implement support for public accounts (#481, #485, #538).
- [BREAKING] Implement support for public notes (#515, #540, #572).
- Improved `ProvenTransaction` validation (#532).
- [BREAKING] Updated `no-std` setup (#533).
- Improved `ProvenTransaction` serialization (#543).
- Implemented note tree wrapper structs (#560).
- [BREAKING] Migrated to v0.9 version of Miden VM (#567).
- [BREAKING] Added account storage type parameter to `create_basic_wallet` and `create_basic_fungible_faucet` (miden-lib
  crate only) (#587).
- Removed serialization of source locations from account code (#590).

## 0.1.1 (2024-03-07) - `miden-objects` crate only

- Added `BlockHeader::mock()` method (#511)

## 0.1.0 (2024-03-05)

- Initial release.<|MERGE_RESOLUTION|>--- conflicted
+++ resolved
@@ -14,19 +14,13 @@
 - [BREAKING] Refactored config file for `miden-proving-service` to be based on environment variables (#1120).
 - Added block number as a public input to the transaction kernel. Updated prologue logic to validate the global input block number is consistent with the commitment block number (#1126).
 - Made NoteFile and AccountFile more consistent (#1133).
-<<<<<<< HEAD
-- [BREAKING] Implement most block constraints in `ProposedBlock` (#1123).
-=======
->>>>>>> 4a79360a
 - [BREAKING] Implement most block constraints in `ProposedBlock` (#1123, #1141).
 - [BREAKING] Added the `get_block_timestamp` procedure to the `miden` library (#1138).
 - Added serialization for `ProposedBatch`, `BatchId`, `BatchNoteTree` and `ProvenBatch` (#1140).
 - Added `prefix` to `Nullifier` (#1153).
 - [BREAKING] Implemented a `RemoteBatchProver`. `miden-proving-service` workers can prove batches (#1142).
-<<<<<<< HEAD
 - [BREAKING] Added native types to `AccountComponentTemplate` (#1124).
-=======
->>>>>>> 4a79360a
+
 
 ## 0.7.2 (2025-01-28) - `miden-objects` crate only
 

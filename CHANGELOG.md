# Changelog

## 0.10.0 (TBD)

- [BREAKING] Refactor `NoteTag` to an enum (#1322).
- Add `bench-prover` crate to benchmark proving times (#1378).
- [BREAKING] Remove `AccountIdAnchor` from account ID generation process (#1391).
- Allow NOOP transactions and state-updating transactions against the same account in the same block (#1393).
<<<<<<< HEAD
- Add `bench-prover` crate to benchmark proving times (#1378)
- Implement map based on a sorted linked list in transaction kernel library (#1396, #1428).
=======
- Implement map in transaction kernel library (#1396).
>>>>>>> 4c1b800e
- Added shutdown configuration options to the `miden-proving-service` proxy (#1405).
- [BREAKING] Implement transaction script arguments for the `TransactionScript` (#1406).
- Add support for workers configuration in the proxy with environment variables (#1412).
- Implement Display for `NoteType` (#1420).
- [BREAKING] Remove `NoteExecutionMode` from `from_account_id` (#1422).
- [BREAKING] Refactor transaction kernel advice inputs (#1425).
- Remove miden-proving-service binary crate and miden-proving-service-client crate (#1427).
- Remove doc update checks on CI (#1435).

## 0.9.1 (2025-05-30)

### Fixes

- Expose types used in public APIs (#1385).
- Version check always fails in proxy (#1407).

## 0.9.0 (2025-05-20)

### Features

- Added pretty print for `AccountCode` (#1273).
- Add iterators over concrete asset types in `NoteAssets` (#1346).
- Add the ability to create `BasicFungibleFaucet` from `Account` (#1376).

### Fixes

- [BREAKING] Hash keys in storage maps before insertion into the SMT (#1250).
- Fix error when creating accounts with empty storage (#1307).
- [BREAKING] Move the number of note inputs to the separate memory address (#1327).
- [BREAKING] Change Token Symbol encoding (#1334).

### Changes

- [BREAKING] Refactored how foreign account inputs are passed to `TransactionExecutor` (#1229).
- [BREAKING] Add `TransactionHeader` and include it in batches and blocks (#1247).
- Add `AccountTree` and `PartialAccountTree` wrappers and enforce ID prefix uniqueness (#1254, #1301).
- Added getter for proof security level in `ProvenBatch` and `ProvenBlock` (#1259).
- [BREAKING] Replaced the `ProvenBatch::new_unchecked` with the `ProvenBatch::new` method to initialize the struct with validations (#1260).
- [BREAKING] Add `AccountStorageMode::Network` for network accounts (#1275, #1349).
- Added support for environment variables to set up the `miden-proving-service` worker (#1281).
- Added field identifier structs for component metadata (#1292).
- Move `NullifierTree` and `BlockChain` from node to base (#1304).
- Rename `ChainMmr` to `PartialBlockchain` (#1305).
- Add safe `PartialBlockchain` constructor (#1308).
- [BREAKING] Move `MockChain` and `TransactionContext` to new `miden-testing` crate (#1309).
- [BREAKING] Add support for private notes in `MockChain` (#1310).
- Generalized account-related inputs to the transaction kernel (#1311).
- [BREAKING] Refactor `MockChain` to use batch and block provers (#1315).
- [BREAKING] Upgrade VM to 0.14 and refactor transaction kernel error extraction (#1353).
- [BREAKING] Update MSRV to 1.87.

## 0.8.3 (2025-04-22) - `miden-proving-service` crate only

### Fixes

- Version check always fails (#1300).

## 0.8.2 (2025-04-18) - `miden-proving-service` crate only

### Changes

- Added a retry strategy for worker's health check (#1255).
- Added a status endpoint for the `miden-proving-service` worker and proxy (#1255).

## 0.8.1 (2025-03-26) - `miden-objects` and `miden-tx` crates only.

### Changes

- [BREAKING] Changed `TransactionArgs` API to accept `AsRef<NoteRecipient>` for extending the advice map in relation to output notes (#1251).

## 0.8.0 (2025-03-21)

### Features

- Added an endpoint to the `miden-proving-service` to update the workers (#1107).
- [BREAKING] Added the `get_block_timestamp` procedure to the `miden` library (#1138).
- Implemented `AccountInterface` structure (#1171).
- Implement user-facing bech32 encoding for `AccountId`s (#1185).
- Implemented `execute_tx_view_script` procedure for the `TransactionExecutor` (#1197).
- Enabled nested FPI calls (#1227).
- Implement `check_notes_consumability` procedure for the `TransactionExecutor` (#1269).

### Changes

- [BREAKING] Moved `generated` module from `miden-proving-service-client` crate to `tx_prover::generated` hierarchy (#1102).
- Renamed the protobuf file of the transaction prover to `tx_prover.proto` (#1110).
- [BREAKING] Renamed `AccountData` to `AccountFile` (#1116).
- Implement transaction batch prover in Rust (#1112).
- Added the `is_non_fungible_asset_issued` procedure to the `miden` library (#1125).
- [BREAKING] Refactored config file for `miden-proving-service` to be based on environment variables (#1120).
- Added block number as a public input to the transaction kernel. Updated prologue logic to validate the global input block number is consistent with the commitment block number (#1126).
- Made NoteFile and AccountFile more consistent (#1133).
- [BREAKING] Implement most block constraints in `ProposedBlock` (#1123, #1141).
- Added serialization for `ProposedBatch`, `BatchId`, `BatchNoteTree` and `ProvenBatch` (#1140).
- Added `prefix` to `Nullifier` (#1153).
- [BREAKING] Implemented a `RemoteBatchProver`. `miden-proving-service` workers can prove batches (#1142).
- [BREAKING] Implement `LocalBlockProver` and rename `Block` to `ProvenBlock` (#1152, #1168, #1172).
- [BREAKING] Added native types to `AccountComponentTemplate` (#1124).
- Implemented `RemoteBlockProver`. `miden-proving-service` workers can prove blocks (#1169).
- Used `Smt::with_entries` to error on duplicates in `StorageMap::with_entries` (#1167).
- [BREAKING] Added `InitStorageData::from_toml()`, improved storage entry validations in `AccountComponentMetadata` (#1170).
- [BREAKING] Rework miden-lib error codes into categories (#1196).
- [BREAKING] Moved the `TransactionScriptBuilder` from `miden-client` to `miden-base` (#1206).
- [BREAKING] Enable timestamp customization on `MockChain::seal_block` (#1208).
- [BREAKING] Renamed constants and comments: `OnChain` -> `Public` and `OffChain` -> `Private` (#1218).
- [BREAKING] Replace "hash" with "commitment" in `BlockHeader::{prev_hash, chain_root, kernel_root, tx_hash, proof_hash, sub_hash, hash}` (#1209, #1221, #1226).
- [BREAKING] Incremented minimum supported Rust version to 1.85.
- [BREAKING] Change advice for Falcon signature verification (#1183).
- Added `info` log level by default in the proving service (#1200).
- Made Prometheus metrics optional in the proving service proxy via the `enable_metrics` configuration option (#1200).
- Improved logging in the proving service proxy for better diagnostics (#1200).
- Fixed issues with the proving service proxy's signal handling and port binding (#1200).
- [BREAKING] Simplified worker update configuration by using a single URL parameter instead of separate host and port (#1249).

## 0.7.2 (2025-01-28) - `miden-objects` crate only

### Changes

- Added serialization for `ExecutedTransaction` (#1113).

## 0.7.1 (2025-01-24) - `miden-objects` crate only

### Fixes

- Added missing doc comments (#1100).
- Fixed setting of supporting types when instantiating `AccountComponent` from templates (#1103).

## 0.7.0 (2025-01-22)

### Highlights

- [BREAKING] Extend `AccountId` to two `Felt`s and require block hash in derivation (#982).
- Introduced `AccountComponentTemplate` with TOML serialization and templating (#1015, #1027).
- Introduce `AccountIdBuilder` to simplify `AccountId` generation in tests (#1045).
- [BREAKING] Migrate to the element-addressable memory (#1084).

### Changes

- Implemented serialization for `AccountHeader` (#996).
- Updated Pingora crates to 0.4 and added polling time to the configuration file (#997).
- Added support for `miden-tx-prover` proxy to update workers on a running proxy (#989).
- Refactored `miden-tx-prover` proxy load balancing strategy (#976).
- [BREAKING] Implemented better error display when queues are full in the prover service (#967).
- [BREAKING] Removed `AccountBuilder::build_testing` and make `Account::initialize_from_components` private (#969).
- [BREAKING] Added error messages to errors and implement `core::error::Error` (#974).
- Implemented new `digest!` macro (#984).
- Added Format Guidebook to the `miden-lib` crate (#987).
- Added conversion from `Account` to `AccountDelta` for initial account state representation as delta (#983).
- [BREAKING] Added `miden::note::get_script_hash` procedure (#995).
- [BREAKING] Refactor error messages in `miden-lib` and `miden-tx` and use `thiserror` 2.0 (#1005, #1090).
- Added health check endpoints to the prover service (#1006).
- Removed workers list from the proxy configuration file (#1018).
- Added tracing to the `miden-tx-prover` CLI (#1014).
- Added metrics to the `miden-tx-prover` proxy (#1017).
- Implemented `to_hex` for `AccountIdPrefix` and `epoch_block_num` for `BlockHeader` (#1039).
- [BREAKING] Updated the names and values of the kernel procedure offsets and corresponding kernel procedures (#1037).
- Introduce `AccountIdError` and make account ID byte representations (`u128`, `[u8; 15]`) consistent (#1055).
- Refactor `AccountId` and `AccountIdPrefix` into version wrappers (#1058).
- Remove multi-threaded account seed generation due to single-threaded generation being faster (#1061).
- Made `AccountIdError` public (#1067).
- Made `BasicFungibleFaucet::MAX_DECIMALS` public (#1063).
- [BREAKING] Removed `miden-tx-prover` crate and created `miden-proving-service` and `miden-proving-service-client` (#1047).
- Removed deduplicate `masm` procedures across kernel and miden lib to a shared `util` module (#1070).
- [BREAKING] Added `BlockNumber` struct (#1043, #1080, #1082).
- [BREAKING] Removed `GENESIS_BLOCK` public constant (#1088).
- Add CI check for unused dependencies (#1075).
- Added storage placeholder types and support for templated map (#1074).
- [BREAKING] Move crates into `crates/` and rename plural modules to singular (#1091).

## 0.6.2 (2024-11-20)

- Avoid writing to the filesystem during docs.rs build (#970).

## 0.6.1 (2024-11-08)

### Features

- [BREAKING] Added CLI for the transaction prover services both the workers and the proxy (#955).

### Fixes

- Fixed `AccountId::new_with_type_and_mode()` (#958).
- Updated the ABI for the assembly procedures (#971).

## 0.6.0 (2024-11-05)

### Features

- Created a proving service that receives `TransactionWitness` and returns the proof using gRPC (#881).
- Implemented ability to invoke procedures against the foreign account (#882, #890, #896).
- Implemented kernel procedure to set transaction expiration block delta (#897).
- [BREAKING] Introduce a new way to build `Account`s from `AccountComponent`s (#941).
- [BREAKING] Introduce an `AccountBuilder` (#952).

### Changes

- [BREAKING] Changed `TransactionExecutor` and `TransactionHost` to use trait objects (#897).
- Made note scripts public (#880).
- Implemented serialization for `TransactionWitness`, `ChainMmr`, `TransactionInputs` and `TransactionArgs` (#888).
- [BREAKING] Renamed the `TransactionProver` struct to `LocalTransactionProver` and added the `TransactionProver` trait (#865).
- Implemented `Display`, `TryFrom<&str>` and `FromStr` for `AccountStorageMode` (#861).
- Implemented offset based storage access (#843).
- [BREAKING] `AccountStorageType` enum was renamed to `AccountStorageMode` along with its variants (#854).
- [BREAKING] `AccountStub` structure was renamed to `AccountHeader` (#855).
- [BREAKING] Kernel procedures now have to be invoked using `dynexec` instruction (#803).
- Refactored `AccountStorage` from `Smt` to sequential hash (#846).
- [BREAKING] Refactored batch/block note trees (#834).
- Set all procedures storage offsets of faucet accounts to `1` (#875).
- Added `AccountStorageHeader` (#876).
- Implemented generation of transaction kernel procedure hashes in build.rs (#887).
- [BREAKING] `send_asset` procedure was removed from the basic wallet (#829).
- [BREAKING] Updated limits, introduced additional limits (#889).
- Introduced `AccountDelta` maximum size limit of 32 KiB (#889).
- [BREAKING] Moved `MAX_NUM_FOREIGN_ACCOUNTS` into `miden-objects` (#904).
- Implemented `storage_size`, updated storage bounds (#886).
- [BREAKING] Auto-generate `KERNEL_ERRORS` list from the transaction kernel's MASM files and rework error constant names (#906).
- Implement `Serializable` for `FungibleAsset` (#907).
- [BREAKING] Changed `TransactionProver` trait to be `maybe_async_trait` based on the `async` feature (#913).
- [BREAKING] Changed type of `EMPTY_STORAGE_MAP_ROOT` constant to `RpoDigst`, which references constant from `miden-crypto` (#916).
- Added `RemoteTransactionProver` struct to `miden-tx-prover` (#921).
- [BREAKING] Migrated to v0.11 version of Miden VM (#929).
- Added `total_cycles` and `trace_length` to the `TransactionMeasurements` (#953).
- Added ability to load libraries into `TransactionExecutor` and `LocalTransactionProver` (#954).

## 0.5.1 (2024-08-28) - `miden-objects` crate only

- Implemented `PrettyPrint` and `Display` for `NoteScript`.

## 0.5.0 (2024-08-27)

### Features

- [BREAKING] Increase of nonce does not require changes in account state any more (#796).
- Changed `AccountCode` procedures from merkle tree to sequential hash + added storage_offset support (#763).
- Implemented merging of account deltas (#797).
- Implemented `create_note` and `move_asset_into_note` basic wallet procedures (#808).
- Made `miden_lib::notes::build_swap_tag()` function public (#817).
- [BREAKING] Changed the `NoteFile::NoteDetails` type to struct and added a `after_block_num` field (#823).

### Changes

- Renamed "consumed" and "created" notes into "input" and "output" respectively (#791).
- [BREAKING] Renamed `NoteType::OffChain` into `NoteType::Private`.
- [BREAKING] Renamed public accessors of the `Block` struct to match the updated fields (#791).
- [BREAKING] Changed the `TransactionArgs` to use `AdviceInputs` (#793).
- Setters in `memory` module don't drop the setting `Word` anymore (#795).
- Added `CHANGELOG.md` warning message on CI (#799).
- Added high-level methods for `MockChain` and related structures (#807).
- [BREAKING] Renamed `NoteExecutionHint` to `NoteExecutionMode` and added new `NoteExecutionHint` to `NoteMetadata` (#812, #816).
- [BREAKING] Changed the interface of the `miden::tx::add_asset_to_note` (#808).
- [BREAKING] Refactored and simplified `NoteOrigin` and `NoteInclusionProof` structs (#810, #814).
- [BREAKING] Refactored account storage and vault deltas (#822).
- Added serialization and equality comparison for `TransactionScript` (#824).
- [BREAKING] Migrated to Miden VM v0.10 (#826).
- Added conversions for `NoteExecutionHint` (#827).
- [BREAKING] Removed `serde`-based serialization from `miden-object` structs (#838).

## 0.4.0 (2024-07-03)

### Features

- [BREAKING] Introduce `OutputNote::Partial` variant (#698).
- [BREAKING] Added support for input notes with delayed verification of inclusion proofs (#724, #732, #759, #770, #772).
- Added new `NoteFile` object to represent serialized notes (#721).
- Added transaction IDs to the `Block` struct (#734).
- Added ability for users to set the aux field when creating a note (#752).

### Enhancements

- Replaced `cargo-make` with just `make` for running tasks (#696).
- [BREAKING] Split `Account` struct constructor into `new()` and `from_parts()` (#699).
- Generalized `build_recipient_hash` procedure to build recipient hash for custom notes (#706).
- [BREAKING] Changed the encoding of inputs notes in the advice map for consumed notes (#707).
- Created additional `emit` events for kernel related `.masm` procedures (#708).
- Implemented `build_recipient_hash` procedure to build recipient hash for custom notes (#710).
- Removed the `mock` crate in favor of having mock code behind the `testing` flag in remaining crates (#711).
- [BREAKING] Created `auth` module for `TransactionAuthenticator` and other related objects (#714).
- Added validation for the output stack to make sure it was properly cleaned (#717).
- Made `DataStore` conditionally async using `winter-maybe-async` (#725).
- Changed note pointer from Memory `note_ptr` to `note_index` (#728).
- [BREAKING] Changed rng to mutable reference in note creation functions (#733).
- [BREAKING] Replaced `ToNullifier` trait with `ToInputNoteCommitments`, which includes the `note_id` for delayed note authentication (#732).
- Added `Option<NoteTag>`to `NoteFile` (#741).
- Fixed documentation and added `make doc` CI job (#746).
- Updated and improved [.pre-commit-config.yaml](.pre-commit-config.yaml) file (#748).
- Created `get_serial_number` procedure to get the serial num of the currently processed note (#760).
- [BREAKING] Added support for conversion from `Nullifier` to `InputNoteCommitment`, commitment header return reference (#774).
- Added `compute_inputs_hash` procedure for hash computation of the arbitrary number of note inputs (#750).

## 0.3.1 (2024-06-12)

- Replaced `cargo-make` with just `make` for running tasks (#696).
- Made `DataStore` conditionally async using `winter-maybe-async` (#725)
- Fixed `StorageMap`s implementation and included into apply_delta (#745)

## 0.3.0 (2024-05-14)

- Introduce the `miden-bench-tx` crate used for transactions benchmarking (#577).
- [BREAKING] Removed the transaction script root output from the transaction kernel (#608).
- [BREAKING] Refactored account update details, moved `Block` to `miden-objects` (#618, #621).
- [BREAKING] Made `TransactionExecutor` generic over `TransactionAuthenticator` (#628).
- [BREAKING] Changed type of `version` and `timestamp` fields to `u32`, moved `version` to the beginning of block header (#639).
- [BREAKING] Renamed `NoteEnvelope` into `NoteHeader` and introduced `NoteDetails` (#664).
- [BREAKING] Updated `create_swap_note()` procedure to return `NoteDetails` and defined SWAP note tag format (#665).
- Implemented `OutputNoteBuilder` (#669).
- [BREAKING] Added support for full details of private notes, renamed `OutputNote` variants and changed their meaning (#673).
- [BREAKING] Added `add_asset_to_note` procedure to the transaction kernel (#674).
- Made `TransactionArgs::add_expected_output_note()` more flexible (#681).
- [BREAKING] Enabled support for notes without assets and refactored `create_note` procedure in the transaction kernel (#686).

## 0.2.3 (2024-04-26) - `miden-tx` crate only

- Fixed handling of debug mode in `TransactionExecutor` (#627)

## 0.2.2 (2024-04-23) - `miden-tx` crate only

- Added `with_debug_mode()` methods to `TransactionCompiler` and `TransactionExecutor` (#562).

## 0.2.1 (2024-04-12)

- [BREAKING] Return a reference to `NoteMetadata` from output notes (#593).
- Add more type conversions for `NoteType` (#597).
- Fix note input padding for expected output notes (#598).

## 0.2.0 (2024-04-11)

- [BREAKING] Implement support for public accounts (#481, #485, #538).
- [BREAKING] Implement support for public notes (#515, #540, #572).
- Improved `ProvenTransaction` validation (#532).
- [BREAKING] Updated `no-std` setup (#533).
- Improved `ProvenTransaction` serialization (#543).
- Implemented note tree wrapper structs (#560).
- [BREAKING] Migrated to v0.9 version of Miden VM (#567).
- [BREAKING] Added account storage type parameter to `create_basic_wallet` and `create_basic_fungible_faucet` (miden-lib
  crate only) (#587).
- Removed serialization of source locations from account code (#590).

## 0.1.1 (2024-03-07) - `miden-objects` crate only

- Added `BlockHeader::mock()` method (#511)

## 0.1.0 (2024-03-05)

- Initial release.<|MERGE_RESOLUTION|>--- conflicted
+++ resolved
@@ -6,12 +6,7 @@
 - Add `bench-prover` crate to benchmark proving times (#1378).
 - [BREAKING] Remove `AccountIdAnchor` from account ID generation process (#1391).
 - Allow NOOP transactions and state-updating transactions against the same account in the same block (#1393).
-<<<<<<< HEAD
-- Add `bench-prover` crate to benchmark proving times (#1378)
 - Implement map based on a sorted linked list in transaction kernel library (#1396, #1428).
-=======
-- Implement map in transaction kernel library (#1396).
->>>>>>> 4c1b800e
 - Added shutdown configuration options to the `miden-proving-service` proxy (#1405).
 - [BREAKING] Implement transaction script arguments for the `TransactionScript` (#1406).
 - Add support for workers configuration in the proxy with environment variables (#1412).

--- conflicted
+++ resolved
@@ -14,11 +14,8 @@
 - [BREAKING] Refactored batch/block note trees (#834).
 - Set all procedures storage offsets of faucet accounts to `1` (#875).
 - Added `AccountStorageHeader` (#876).
-<<<<<<< HEAD
+- Implemented generation of transaction kernel procedure hashes in build.rs (#887).
 - Implemented `storage_size`, updated storage bounds (#886).
-=======
-- Implemented generation of transaction kernel procedure hashes in build.rs (#887).
->>>>>>> c1ecf563
 
 ## 0.5.1 (2024-08-28) - `miden-objects` crate only
 

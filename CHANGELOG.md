--- conflicted
+++ resolved
@@ -8,13 +8,10 @@
 - Add `bench-prover` crate to benchmark proving times (#1378).
 - Implement map in transaction kernel library (#1396).
 - Added shutdown configuration options to the `miden-proving-service` proxy (#1405).
-<<<<<<< HEAD
-- [BREAKING] Refactor transaction kernel advice inputs (#1425).
-=======
 - [BREAKING] Implement transaction script arguments for the `TransactionScript` (#1406).
 - Add support for workers configuration in the proxy with environment variables (#1412).
 - Implement Display for `NoteType` (#1420).
->>>>>>> 190d791d
+- [BREAKING] Refactor transaction kernel advice inputs (#1425).
 
 ## 0.9.1 (2025-05-30)
 

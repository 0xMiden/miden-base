# Changelog

## 0.13.0 (TBD)

<<<<<<< HEAD
### Features

### Changes

- [BREAKING] Renamed `TransactionEvent` into `TransactionEventId` and split event handling into data extraction and handling logic ([#2071](https://github.com/0xMiden/miden-base/pull/2071)).

## 0.12.2 (unreleased)
=======
## 0.12.2 (2025-11-12)
>>>>>>> 31a1f22b

- Added `create_mint_note` and `create_burn_note` helper functions for creating standardized MINT and BURN notes ([#2061](https://github.com/0xMiden/miden-base/pull/2061)).
- [BREAKING] Fix ECDSA signature preparation in `Signature::to_prepared_signature()` method  ([#2074](https://github.com/0xMiden/miden-base/pull/2074)).
- Skip value slot normalization for new account's deltas ([#2075](https://github.com/0xMiden/miden-base/pull/2075)).
- Skip value and map slot normalization for new account's deltas ([#2075](https://github.com/0xMiden/miden-base/pull/2075), [#2077](https://github.com/0xMiden/miden-base/pull/2077)).
- Added `AuthEcdsaK256Keccak` and `AuthEcdsaK256KeccakMultisig` auth components ([#2083](https://github.com/0xMiden/miden-base/pull/2083)).

## 0.12.1 (2025-11-06)

- Made `InitStorageData::map_entries()` public ([#2055](https://github.com/0xMiden/miden-base/pull/2055)).
- Enabled handling of empty maps in account component templates ([#2056](https://github.com/0xMiden/miden-base/pull/2056)).
- Changed auth components to increment nonce if it is zero ([#2060](https://github.com/0xMiden/miden-base/pull/2060)).
- Fixed incorrect detection of note inputs length during note creation ([#2066](https://github.com/0xMiden/miden-base/pull/2066)).

## 0.12.0 (2025-11-05)

### Features

- Added `prove_dummy` APIs on `LocalTransactionProver` ([#1674](https://github.com/0xMiden/miden-base/pull/1674)).
- Added `update_signers_and_threshold` procedure to update owner public keys and threshold config in multisig authentication component ([#1707](https://github.com/0xMiden/miden-base/issues/1707)).
- Added `add_signature` helper to simplify loading signatures into advice map ([#1725](https://github.com/0xMiden/miden-base/pull/1725)).
- Added `build_recipient` procedure to `miden::note` module ([#1807](https://github.com/0xMiden/miden-base/pull/1807)).
- Added `prove_dummy` APIs on `LocalBatchProver` and `LocalBlockProver` ([#1811](https://github.com/0xMiden/miden-base/pull/1811)).
- Added `get_native_id` and `get_native_nonce` procedures to the `miden` library ([#1844](https://github.com/0xMiden/miden-base/pull/1844)).
- Enabled lazy loading of assets during transaction execution ([#1848](https://github.com/0xMiden/miden-base/pull/1848)).
- Added lazy loading of the native asset ([#1855](https://github.com/0xMiden/miden-base/pull/1855)).
- [BREAKING] Enabled lazy loading of storage map entries during transaction execution ([#1857](https://github.com/0xMiden/miden-base/pull/1857)).
- [BREAKING] Enabled lazy loading of foreign accounts during transaction execution ([#1873](https://github.com/0xMiden/miden-base/pull/1873)).
- [BREAKING] Move account seed into `PartialAccount` ([#1875](https://github.com/0xMiden/miden-base/pull/1875), [#2003](https://github.com/0xMiden/miden-base/pull/2003)).
- Added `get_initial_item` and `get_map_item_init` procedures to `miden::account` module for accessing initial storage state ([#1883](https://github.com/0xMiden/miden-base/pull/1883)).
- Updated `rpo_falcon512::verify_signatures` to use `account::get_map_item_init` ([#1885](https://github.com/0xMiden/miden-base/issues/1885)).
- [BREAKING] Enabled lazy loading of assets and storage map items for foreign accounts during transaction execution ([#1888](https://github.com/0xMiden/miden-base/pull/1888)).
- [BREAKING] Represent new accounts as account deltas ([#1896](https://github.com/0xMiden/miden-base/pull/1896)).
- Implement `SlotName` for named storage slots ([#1932](https://github.com/0xMiden/miden-base/issues/1932))
- [BREAKING] Removed `get_falcon_signature` from `miden-tx` crate ([#1924](https://github.com/0xMiden/miden-base/pull/1924)).
- Created a `Signature` wrapper to simplify the preparation of "native" signatures for use in the VM ([#1924](https://github.com/0xMiden/miden-base/pull/1924)).
- Added per-procedure approval thresholds to `AuthRpoFalcon512Multisig` auth component ([#1968](https://github.com/0xMiden/miden-base/pull/1968)).
- Implemented `input_note::get_sender` and `active_note::get_metadata` procedures in `miden` lib ([#1933](https://github.com/0xMiden/miden-base/pull/1933)).
- Added `Address` serialization and deserialization ([#1937](https://github.com/0xMiden/miden-base/issues/1937)).
- Added `StorageMap::{num_entries, num_leaves}` to retrieve the number of entries in a storage map ([#1935](https://github.com/0xMiden/miden-base/pull/1935)).
- Added `AssetVault::{num_assets, num_leaves, inner_nodes}` ([#1939](https://github.com/0xMiden/miden-base/pull/1939)).
- [BREAKING] Enabled computing the transaction ID from the data in a `TransactionHeader` ([#1973](https://github.com/0xMiden/miden-base/pull/1973)).
- Added `account::get_initial_balance` procedure to `miden` lib ([#1959](https://github.com/0xMiden/miden-base/pull/1959)).
- [BREAKING] Changed `Account` to `PartialAccount` conversion to generally track only minimal data ([#1963](https://github.com/0xMiden/miden-base/pull/1963)).
- Added `MastArtifact`, `PackageExport`, `PackageManifest`, `AttributeSet`, `QualifiedProcedureName`, `Section` and `SectionId` to re-export section ([#1984](https://github.com/0xMiden/miden-base/pull/1984) and [#2015](https://github.com/0xMiden/miden-base/pull/2015)).
- [BREAKING] Enable computing the transaction ID from the data in a `TransactionHeader` ([#1973](https://github.com/0xMiden/miden-base/pull/1973)).
- [BREAKING] Introduce `AssetVaultKey` newtype wrapper for asset vault keys ([#1978](https://github.com/0xMiden/miden-base/pull/1978), [#2024](https://github.com/0xMiden/miden-base/pull/2024)).
- [BREAKING] Change `Account` to `PartialAccount` conversion to generally track only minimal data ([#1963](https://github.com/0xMiden/miden-base/pull/1963)).
- Added `network_fungible_faucet` and `MINT` & `BURN` notes ([#1925](https://github.com/0xMiden/miden-base/pull/1925))
- Removed `create_p2id_note` and `create_p2any_note` methods from `MockChainBuilder`, users should use `add_p2id_note` and `add_p2any_note` instead ([#1990](https://github.com/0xMiden/miden-base/issues/1990)).
- [BREAKING] Introduced `AuthScheme` and `PublicKey` enums in `miden-objects::account::auth` module ([#1994](https://github.com/0xMiden/miden-base/pull/1994)).
- [BREAKING] Added `get_note_script()` method to `DataStore` trait to enable lazy loading of note scripts during transaction execution ([#1995](https://github.com/0xMiden/miden-base/pull/1995)).
- Added `AccountTree::apply_mutations_with_reversions` ([#2002](https://github.com/0xMiden/miden-base/pull/2002)).
- [BREAKING] Change `AccountTree` to be generic over `trait AccountTreeBackend` implementations ([#2006](https://github.com/0xMiden/miden-base/pull/2006)).
- Added `Display` trait for `AddressInterface` ([#2016](https://github.com/0xMiden/miden-base/pull/2016)).
- Added `has_procedure` procedure to the `miden::account` module ([#2017](https://github.com/0xMiden/miden-base/pull/2017)).
- Re-add bech32 encoding for `AccountId` ([#2018](https://github.com/0xMiden/miden-base/pull/2018)).
- [BREAKING] Separate account APIs in `miden::account` into `active_account` and `native_account` ([#2026](https://github.com/0xMiden/miden-base/pull/2026)).
- [BREAKING] Remove `miden::account::get_native_nonce` procedure ([#2026](https://github.com/0xMiden/miden-base/pull/2026)).
- [BREAKING] Refactor `Address` to make routing parameters optional ([#2032](https://github.com/0xMiden/miden-base/pull/2032), [#2047](https://github.com/0xMiden/miden-base/pull/2047)).
- [BREAKING] Refactor `PartialVault`, `PartialStorageMap`, `PartialAccountTree` and `PartialNullifierTree` to allow construction from a root ([#2042](https://github.com/0xMiden/miden-base/pull/2042)).
- Added duplicate approver validation to `AuthRpoFalcon512MultisigConfig` ([#2046](https://github.com/0xMiden/miden-base/issues/2046)).
- Added `encryption_key` to `RoutingParameters` ([#2050](https://github.com/0xMiden/miden-base/pull/2050)).
- [BREAKING] Added `EcdsaK256Keccak` variant to auth enums ([#2052](https://github.com/0xMiden/miden-base/pull/2052)).
- Implemented storage map templates, which can be initialized through key/value lists provided via `InitStorageData` TOML ([#2053](https://github.com/0xMiden/miden-base/pull/2053)).

### Changes

- [BREAKING] Incremented MSRV to 1.90.
- [BREAKING] Migrated to `miden-vm` v0.18 and `miden-crypto` v0.17 ([#1832](https://github.com/0xMiden/miden-base/pull/1832)).
- [BREAKING] Removed `MockChain::add_pending_p2id_note` in favor of using `MockChainBuilder` ([#1842](https://github.com/0xMiden/miden-base/pull/#1842)).
- [BREAKING] Removed versioning of the transaction kernel, leaving only one latest version ([#1793](https://github.com/0xMiden/miden-base/pull/1793)).
- [BREAKING] Moved `miden::asset::{create_fungible_asset, create_non_fungible_asset}` procedures to `miden::faucet` ([#1850](https://github.com/0xMiden/miden-base/pull/1850)).
- [BREAKING] Removed versioning of the transaction kernel, leaving only one latest version ([#1793](https://github.com/0xMiden/miden-base/pull/1793)).
- Added `AccountComponent::from_package()` method to create components from `miden-mast-package::Package` ([#1802](https://github.com/0xMiden/miden-base/pull/1802)).
- [BREAKING] Removed some of the `note` kernel procedures and use `input_note` procedures instead ([#1834](https://github.com/0xMiden/miden-base/pull/1834)).
- [BREAKING] Replaced `Account` with `PartialAccount` in `TransactionInputs` ([#1840](https://github.com/0xMiden/miden-base/pull/1840)).
- [BREAKING] Renamed `Account::init_commitment` to `Account::initial_commitment` ([#1840](https://github.com/0xMiden/miden-base/pull/1840)).
- [BREAKING] Renamed the `is_onchain` method to `has_public_state` for `AccountId`, `AccountIdPrefix`, `Account`, `AccountInterface` and `AccountStorageMode` ([#1846](https://github.com/0xMiden/miden-base/pull/1846)).
- [BREAKING] Moved `NetworkId` from account ID to address module ([#1851](https://github.com/0xMiden/miden-base/pull/1851)).
- Removed `ProvenTransactionExt`([#1867](https://github.com/0xMiden/miden-base/pull/1867)).
- [BREAKING] Renamed the `is_onchain` method to `has_public_state` for `AccountId`, `AccountIdPrefix`, `Account`, `AccountInterface` and `AccountStorageMode` ([#1846](https://github.com/0xMiden/miden-base/pull/1846)).
- [BREAKING] Moved `miden::asset::{create_fungible_asset, create_non_fungible_asset}` procedures to `miden::faucet` ([#1850](https://github.com/0xMiden/miden-base/pull/1850)).
- [BREAKING] Moved `NetworkId` from account ID to address module ([#1851](https://github.com/0xMiden/miden-base/pull/1851)).
- [BREAKING] Moved `TransactionKernelError` to miden-tx ([#1859](https://github.com/0xMiden/miden-base/pull/1859)).
- [BREAKING] Changed `PartialStorageMap` to track the correct set of key+value pairings ([#1878](https://github.com/0xMiden/miden-base/pull/1878), [#1921](https://github.com/0xMiden/miden-base/pull/1921)).
- Change terminology of "current note" to "active note" ([#1863](https://github.com/0xMiden/miden-base/issues/1863)).
- [BREAKING] Moved and rename `miden::tx::{add_asset_to_note, create_note}` procedures to `miden::output_note::{add_asset, create}` ([#1874](https://github.com/0xMiden/miden-base/pull/1874)).
- Merge `bench-prover` into `bench-tx` crate ([#1894](https://github.com/0xMiden/miden-base/pull/1894)).
- Replace `eqw` usages with `exec.word::test_eq` and `exec.word::eq`, remove `is_key_greater` and `is_key_less` from `link_map` module ([#1897](https://github.com/0xMiden/miden-base/pull/1897)).
- [BREAKING] Make AssetVault and PartialVault APIs more type safe ([#1916](https://github.com/0xMiden/miden-base/pull/1916)).
- [BREAKING] Remove `MockChain::add_pending_note` to simplify mock chain internals ([#1903](https://github.com/0xMiden/miden-base/pull/1903)).
- [BREAKING] Moved active note procedures from `miden::note` to `miden::active_note` module ([#1901](https://github.com/0xMiden/miden-base/pull/1901)).
- [BREAKING] Removed account_seed from AccountFile ([#1917](https://github.com/0xMiden/miden-base/pull/1917)).
- [BREAKING] Renamed `TransactionInputs` to `TransactionExecutionInputs` and make a new `TransactionInputs` struct which does not contain `InputNotes<InputNote>` ([#1934](https://github.com/0xMiden/miden-base/pull/1934)).
- [BREAKING] Refactored `TransactionInputs` and remove `TransactionWitness` ([#1934](https://github.com/0xMiden/miden-base/pull/1934)).
- Simplify `MockChain` internals and rework its documentation ([#1942](https://github.com/0xMiden/miden-base/pull/1942)).
- [BREAKING] Changed the signature of TransactionAuthenticator to return the native signature ([#1945](https://github.com/0xMiden/miden-base/pull/1945)).
- [BREAKING] Renamed `MockChainBuilder::add_note` to `add_output_note` ([#1946](https://github.com/0xMiden/miden-base/pull/1946)).
- Dynamically lookup all masm `EventId`s from source ([#1954](https://github.com/0xMiden/miden-base/pull/1954)).
- [BREAKING] Return `ExecutionOutput` from `TransactionContext::execute_code` ([#1955](https://github.com/0xMiden/miden-base/pull/1955)).
- [BREAKING] Renamed `get_item_init` and `get_map_item_init` to `get_initial_item` and `get_initial_map_item` respectively ([#1959](https://github.com/0xMiden/miden-base/pull/1959)).
- Update the type signature syntax in the `account_components` module ([#1971](https://github.com/0xMiden/miden-base/pull/1971)).
- [BREAKING] Assert nonce is non-zero after the auth procedure ([#1982](https://github.com/0xMiden/miden-base/pull/1982)).
- [BREAKING] Removed `Rng` from `BasicAuthenticator` ([#1994](https://github.com/0xMiden/miden-base/pull/1994)).
- [BREAKING] Changed the outputs of the `output_note::add_asset` procedure: now the values that are the same as the passed parameters are dropped ([#2031](https://github.com/0xMiden/miden-base/pull/2031)).
- [BREAKING] Upgraded VM to 0.19 ([#2042](https://github.com/0xMiden/miden-base/pull/2042)).

## 0.11.5 (2025-10-02)

- Add new `can_consume` method to the `NoteConsumptionChecker` ([#1928](https://github.com/0xMiden/miden-base/pull/1928)).

## 0.11.4 (2025-09-17)

- Updated `miden-vm` dependencies to `0.17.2` patch version. ([#1905](https://github.com/0xMiden/miden-base/pull/1905))

## 0.11.3 (2025-09-15)

- Added Serialize and Deserialize Traits on `SigningInputs` ([#1858](https://github.com/0xMiden/miden-base/pull/1858)).

## 0.11.2 (2025-09-08)

- Fixed foreign account inputs not being loaded in `LocalTransactionProver` ([#1866](https://github.com/0xMiden/miden-base/pull/#1866)).

## 0.11.1 (2025-08-28)

- Added `AddressInterface::Unspecified` to represent default addresses ([#1801](https://github.com/0xMiden/miden-base/pull/#1801)).

## 0.11.0 (2025-08-26)

### Features

- Added arguments to the auth procedure ([#1501](https://github.com/0xMiden/miden-base/pull/1501)).
- [BREAKING] Refactored `SWAP` note & added option to select the visibility of the associated payback note ([#1539](https://github.com/0xMiden/miden-base/pull/1539)).
- Added multi-signature authentication component as standard authentication component ([#1599](https://github.com/0xMiden/miden-base/issues/1599)).
- Added `account_compute_delta_commitment`, `input_note_get_assets_info`, `tx_get_num_input_notes`, and `tx_get_num_output_notes` procedures to the transaction kernel ([#1609](https://github.com/0xMiden/miden-base/pull/1609)).
- [BREAKING] Refactor `TransactionAuthenticator` to support arbitrary data signing ([#1616](https://github.com/0xMiden/miden-base/pull/1616)).
- Implemented new `from_unauthenticated_notes` constructor for `InputNotes` ([#1629](https://github.com/0xMiden/miden-base/pull/1629)).
- Added `output_note_get_assets_info` procedure to the transaction kernel ([#1638](https://github.com/0xMiden/miden-base/pull/1638)).
- Pass the full `TransactionSummary` to `TransactionAuthenticator` ([#1618](https://github.com/0xMiden/miden-base/pull/1618)).
- Added `PartialBlockchain::num_tracked_blocks()` ([#1643](https://github.com/0xMiden/miden-base/pull/1643)).
- Removed `TransactionScript::compile` & `NoteScript::compile` methods in favor of `ScriptBuilder` ([#1665](https://github.com/0xMiden/miden-base/pull/1665)).
- Added `get_initial_code_commitment`, `get_initial_storage_commitment` and `get_initial_vault_root` procedures to `miden::account` module ([#1667](https://github.com/0xMiden/miden-base/pull/1667)).
- Added `input_note_get_recipient`, `output_note_get_recipient`, `input_note_get_metadata`, `output_note_get_metadata` procedures to the transaction kernel ([#1648](https://github.com/0xMiden/miden-base/pull/1648)).
- Added `input_notes::get_assets` and `output_notes::get_assets` procedures to `miden` library ([#1648](https://github.com/0xMiden/miden-base/pull/1648)).
- Added issuance accessor for fungible faucet accounts. ([#1660](https://github.com/0xMiden/miden-base/pull/1660)).
- Added multi-signature authentication component as standard authentication component ([#1599](https://github.com/0xMiden/miden-base/issues/1599)).
- Added `FeeParameters` to `BlockHeader` and automatically compute and remove fees from account in the transaction kernel epilogue ([#1652](https://github.com/0xMiden/miden-base/pull/1652), [#1654](https://github.com/0xMiden/miden-base/pull/1654), [#1659](https://github.com/0xMiden/miden-base/pull/1659), [#1664](https://github.com/0xMiden/miden-base/pull/1664), [#1775](https://github.com/0xMiden/miden-base/pull/1775)).
- Added `Address` type to represent account-id based addresses ([#1713](https://github.com/0xMiden/miden-base/pull/1713), [#1750](https://github.com/0xMiden/miden-base/pull/1750)).
- [BREAKING] Consolidated to a single async interface and drop `#[maybe_async]` usage ([#1666](https://github.com/0xMiden/miden-base/pull/#1666)).
- [BREAKING] Made transaction execution and transaction authentication asynchronous ([#1699](https://github.com/0xMiden/miden-base/pull/1699)).
- [BREAKING] Return dedicated insufficient fee error from transaction host if account balance is too low ([#1744](https://github.com/0xMiden/miden-base/pull/#1744)).
- Added `asset_vault::peek_balance` ([#1745](https://github.com/0xMiden/miden-base/pull/1745)).
- Added `get_auth_scheme` method to `AccountComponentInterface` and `AccountInterface` for better authentication scheme extraction ([#1759](https://github.com/0xMiden/miden-base/pull/1759)).
- Added `AddressInterface` type to represent the interface of the account to which an `Address` points ([#1761](https://github.com/0xMiden/miden-base/pull/#1761)).
- Document `miden` library procedures and the context from which they can be called ([#1799](https://github.com/0xMiden/miden-base/pull/#1799)).
- Add `Address` type to represent account-id based addresses ([#1713](https://github.com/0xMiden/miden-base/pull/1713)).
- Document `Address` in Miden book ([#1792](https://github.com/0xMiden/miden-base/pull/1792)).
- Add `asset_vault::peek_balance` ([#1745](https://github.com/0xMiden/miden-base/pull/1745)).
- Add `get_auth_scheme` method to `AccountComponentInterface` and `AccountInterface` for better authentication scheme extraction ([#1759](https://github.com/0xMiden/miden-base/pull/1759)).
- Add `CustomNetworkId` in `NetworkID` ([#1787](https://github.com/0xMiden/miden-base/pull/1787)).

### Changes

- [BREAKING] Incremented MSRV to 1.88.
- Refactored account documentation into multiple sections ([#1523](https://github.com/0xMiden/miden-base/pull/1523)).
- Implemented `WellKnownComponents` enum ([#1532](https://github.com/0xMiden/miden-base/pull/1532)).
- [BREAKING] Remove pending account APIs on `MockChain` and introduce `MockChainBuilder` to simplify mock chain creation ([#1557](https://github.com/0xMiden/miden-base/pull/1557)).
- Made `ExecutedTransaction` implement `Send` for easier consumption ([#1560](https://github.com/0xMiden/miden-base/pull/1560)).
- [BREAKING] `Digest` was removed in favor of `Word` ([#1564](https://github.com/0xMiden/miden-base/pull/1564)).
- [BREAKING] Upgraded Miden VM to `0.16`, `miden-crypto` to `0.15` and `winterfell` crates to `0.13` ([#1564](https://github.com/0xMiden/miden-base/pull/1564), [#1594](https://github.com/0xMiden/miden-base/pull/1594)).
- [BREAKING] Renamed `{NoteInclusionProof, AccountWitness}::inner_nodes` to `authenticated_nodes` ([#1564](https://github.com/0xMiden/miden-base/pull/1564)).
- [BREAKING] Renamed `{TransactionId, NoteId, Nullifier}::inner` -> `as_word` ([#1571](https://github.com/0xMiden/miden-base/pull/1571)).
- Replaced `MerklePath` with `SparseMerklePath` in `NoteInclusionProof` ([#1572](https://github.com/0xMiden/miden-base/pull/1572)) .
- [BREAKING] Renamed authentication components to include "auth" prefix for clarity ([#1575](https://github.com/0xMiden/miden-base/issues/1575)).
- [BREAKING] Split `TransactionHost` into `TransactionProverHost` and `TransactionExecutorHost` ([#1581](https://github.com/0xMiden/miden-base/pull/1581)).
- Added `TransactionEvent::Unauthorized` to enable aborting the transaction execution to get its transaction summary for signing purposes ([#1596](https://github.com/0xMiden/miden-base/pull/1596), [#1634](https://github.com/0xMiden/miden-base/pull/1634), [#1651](https://github.com/0xMiden/miden-base/pull/1651)).
- [BREAKING] Implemented `SequentialCommit` for `AccountDelta` and renamed `AccountDelta::commitment()` to `AccountDelta::to_commitment()` ([#1603](https://github.com/0xMiden/miden-base/pull/1603)).
- Added robustness check to `create_swap_note`: error if `requested_asset` != `offered_asset` ([#1604](https://github.com/0xMiden/miden-base/pull/1604)).
- [BREAKING] Changed `account::incr_nonce` to always increment the nonce by one, disallow incrementing more than once and return the new nonce after incrementing ([#1608](https://github.com/0xMiden/miden-base/pull/1608), [#1633](https://github.com/0xMiden/miden-base/pull/1633)).
- Added `AccountTree::contains_account_id_prefix()` and `AccountTree::id_prefix_to_smt_key()` ([#1610](https://github.com/0xMiden/miden-base/pull/1610)).
- Added functions for pruning `PartialBlockchain` (#[1619](https://github.com/0xMiden/miden-base/pull/1619)).
- [BREAKING] Disallowed calling the auth procedure explicitly (from outside the epilogue) ([#1622](https://github.com/0xMiden/miden-base/pull/1622)).
- [BREAKING] Included account delta commitment in signing message for the `RpoFalcon512` family of account components ([#1624](https://github.com/0xMiden/miden-base/pull/1624)).
- [BREAKING] Renamed `TransactionEvent::FalconSigToStack` to `TransactionEvent::AuthRequest` ([#1626](https://github.com/0xMiden/miden-base/pull/1626)).
- [BREAKING] Made the naming of the transaction script arguments consistent ([#1632](https://github.com/0xMiden/miden-base/pull/1632)).
- [BREAKING] Moved `TransactionProverHost` and `TransactionExecutorHost` from dynamic dispatch to generics ([#1037](https://github.com/0xMiden/miden-node/issues/1037))
- [BREAKING] Changed `PartialStorage` and `PartialVault` to use `PartialSmt` instead of separate merkle proofs ([#1590](https://github.com/0xMiden/miden-base/pull/1590)).
- [BREAKING] Moved transaction inputs insertion out of transaction hosts ([#1639](https://github.com/0xMiden/miden-node/issues/1639))
- Implemented serialization for `MockChain` ([#1642](https://github.com/0xMiden/miden-base/pull/1642)).
- [BREAKING] Reduced `FungibleAsset::MAX_AMOUNT` by a small fraction which allows using felt-based arithmetic in the fungible asset account delta ([#1681](https://github.com/0xMiden/miden-base/pull/1681)).
- Avoid modifying an asset vault when adding a fungible asset with amount zero and the asset does not already exist ([#1668](https://github.com/0xMiden/miden-base/pull/1668)).
- [BREAKING] Updated `NoteConsumptionChecker::check_notes_consumability` and `TransactionExecutor::try_execute_notes` to return `NoteConsumptionInfo` containing lists of `Note` rather than `NoteId` ([#1680](https://github.com/0xMiden/miden-base/pull/1680)).
- Refactored epilogue to run as much code as possible before fees are computed ([#1698](https://github.com/0xMiden/miden-base/pull/1698)).
- Refactored epilogue to run as much code as possible before fees are computed ([#1698](https://github.com/0xMiden/miden-base/pull/1698), [#1705](https://github.com/0xMiden/miden-base/pull/1705)).
- [BREAKING] Removed note script utils and rename `note::add_note_assets_to_account` to `note::add_assets_to_account` ([#1694](https://github.com/0xMiden/miden-base/pull/1694)).
- Refactor `contracts::auth::basic` into a reusable library procedure `auth::rpo_falcon512` ([#1712](https://github.com/0xMiden/miden-base/pull/1712)).
- [BREAKING] Refactored `FungibleAsset::sub` to be more similar to `FungibleAsset::add` ([#1720](https://github.com/0xMiden/miden-base/pull/1720)).
- Update `NoteConsumptionChecker::check_notes_consumability` to use iterative elimination strategy to find a set of executable notes ([#1721](https://github.com/0xMiden/miden-base/pull/1721)).
- [BREAKING] Moved `IncrNonceAuthComponent`, `ConditionalAuthComponent` and `AccountMockComponent` to `miden-lib` ([#1722](https://github.com/0xMiden/miden-base/pull/1722)).
- [BREAKING] Split `AccountCode::mock_library` into an account and faucet library ([#1732](https://github.com/0xMiden/miden-base/pull/1732), [#1733](https://github.com/0xMiden/miden-base/pull/1733)).
- [BREAKING] Refactored `AccountError::AssumptionViolated` into `AccountError::Other` ([#1743](https://github.com/0xMiden/miden-base/pull/1743)).
- [BREAKING] Removed `PartialVault::{new, add}` to guarantee the vault tracks valid assets ([#1747](https://github.com/0xMiden/miden-base/pull/1747)).
- [BREAKING] Changed owner of `Arc<dyn SourceManagerSync` and unify usage over manually `+Send` `+Sync` bounds ([#1749](https://github.com/0xMiden/miden-base/pull/1749)).
- [BREAKING] Removed account ID bech32 encoding. Use `Address::{from_bech32, to_bech32}` instead ([#1762](https://github.com/0xMiden/miden-base/pull/1762)).
- [BREAKING] Updated `account::get_storage_commitment` procedure to `account::compute_storage_commitment`([#1763](https://github.com/0xMiden/miden-base/pull/1763)).
- Implemented caching for the account storage commitment (([#1763](https://github.com/0xMiden/miden-base/pull/1763))).
- [BREAKING] Merge the current and initial account code commitment procedures into one ([#1776](https://github.com/0xMiden/miden-base/pull/1776)).
- Added `TransactionExecutorError::InsufficientFee` variant([#1786](https://github.com/0xMiden/miden-base/pull/1786)).
- [BREAKING] Made source manager an instance variable of the `TransactionExecutor` ([#1788](https://github.com/0xMiden/miden-base/pull/1788)).

## 0.10.1 (2025-08-02)

- Added `NoAuth` component to the set of standard components ([#1620](https://github.com/0xMiden/miden-base/pull/1620)).

## 0.10.0 (2025-07-08)

### Features

- Added `bench-prover` crate to benchmark proving times ([#1378](https://github.com/0xMiden/miden-base/pull/1378)).
- Allowed NOOP transactions and state-updating transactions against the same account in the same block ([#1393](https://github.com/0xMiden/miden-base/pull/1393)).
- Added P2IDE standard note ([#1421](https://github.com/0xMiden/miden-base/pull/1421)).
- [BREAKING] Implemented transaction script arguments for the `TransactionScript` ([#1406](https://github.com/0xMiden/miden-base/pull/1406)).
- [BREAKING] Implemented in-kernel account delta tracking ([#1471](https://github.com/0xMiden/miden-base/pull/1471), [#1404](https://github.com/0xMiden/miden-base/pull/1404), [#1460](https://github.com/0xMiden/miden-base/pull/1460), [#1481](https://github.com/0xMiden/miden-base/pull/1481), [#1491](https://github.com/0xMiden/miden-base/pull/1491)).
- Add `with_auth_component` to `AccountBuilder` ([#1480](https://github.com/0xMiden/miden-base/pull/1480)).
- Added `ScriptBuilder` to streamline building note & transaction scripts ([#1507](https://github.com/0xMiden/miden-base/pull/1507)).
- Added procedure `was_procedure_called` to `miden::account` library module ([#1521](https://github.com/0xMiden/miden-base/pull/1521)).
- Enabled loading MASM source files into `TransactionKernel::assembler` for better errors ([#1527](https://github.com/0xMiden/miden-base/pull/1527)).

### Changes

- [BREAKING] Refactored `NoteTag` to an enum ([#1322](https://github.com/0xMiden/miden-base/pull/1322)).
- [BREAKING] Removed `AccountIdAnchor` from account ID generation process ([#1391](https://github.com/0xMiden/miden-base/pull/1391)).
- Implemented map based on a sorted linked list in transaction kernel library ([#1396](https://github.com/0xMiden/miden-base/pull/1396), [#1428](https://github.com/0xMiden/miden-base/pull/1428), [#1478](https://github.com/0xMiden/miden-base/pull/1478)).
- Added shutdown configuration options to the `miden-proving-service` proxy ([#1405](https://github.com/0xMiden/miden-base/pull/1405)).
- Added support for workers configuration in the proxy with environment variables ([#1412](https://github.com/0xMiden/miden-base/pull/1412)).
- Implemented `Display` for `NoteType` ([#1420](https://github.com/0xMiden/miden-base/pull/1420)).
- [BREAKING] Removed `NoteExecutionMode` from `from_account_id` ([#1422](https://github.com/0xMiden/miden-base/pull/1422)).
- [BREAKING] Refactored transaction kernel advice inputs ([#1425](https://github.com/0xMiden/miden-base/pull/1425)).
- [BREAKING] Moved transaction script argument from `TransactionScript` to `TransactionArgs`. ([#1426](https://github.com/0xMiden/miden-base/pull/1426)).
- [BREAKING] Removed transaction inputs from `TransactionScript`. ([#1426](https://github.com/0xMiden/miden-base/pull/1426)).
- Removed miden-proving-service binary crate and miden-proving-service-client crate ([#1427](https://github.com/0xMiden/miden-base/pull/1427)).
- Removed doc update checks on CI ([#1435](https://github.com/0xMiden/miden-base/pull/1435)).
- [BREAKING] Introduced `ScriptMastForestStore` and refactor MAST forest provisioning in the `TransactionExecutor` ([#1438](https://github.com/0xMiden/miden-base/pull/1438)).
- [BREAKING] Allowed list of keys in `AccountFile` ([#1451](https://github.com/0xMiden/miden-base/pull/1451)).
- [BREAKING] `TransactionHost::new` now expects `&PartialAccount` instead `AccountHeader` ([#1452](https://github.com/0xMiden/miden-base/pull/1452)).
- Load account and input notes advice maps into the advice provider before executing them ([#1452](https://github.com/0xMiden/miden-base/pull/1452)).
- Added support for private accounts in `MockChain` ([#1453](https://github.com/0xMiden/miden-base/pull/1453)).
- Improved error message quality in `CodeExecutor::run` and `TransactionContext::execute_code` ([#1458](https://github.com/0xMiden/miden-base/pull/1458)).
- Temporarily bumped ACCOUNT_UPDATE_MAX_SIZE to 256 KiB for compiler testing ([#1464](https://github.com/0xMiden/miden-base/pull/1464)).
- [BREAKING] `TransactionExecutor` now holds plain references instead of `Arc` for its trait objects ([#1469](https://github.com/0xMiden/miden-base/pull/1469)).
- [BREAKING] Store account ID in account delta ([#1493](https://github.com/0xMiden/miden-base/pull/1493)).
- [BREAKING] Removed P2IDR and replace with P2IDE ([#1483](https://github.com/0xMiden/miden-base/pull/1483)).
- [BREAKING] Refactored nonce in delta from `Option<Felt>` to `Felt` ([#1492](https://github.com/0xMiden/miden-base/pull/1492)).
- Normalized account deltas to avoid including no-op updates ([#1496](https://github.com/0xMiden/miden-base/pull/1496)).
- Added `Note::is_network_note()` accessor ([#1485](https://github.com/0xMiden/miden-base/pull/1485)).
- [BREAKING] Refactored account authentication to require a procedure containing `auth__` in its name ([#1480](https://github.com/0xMiden/miden-base/pull/1480)).
- [BREAKING] Updated handling of the shared modules ([#1490](https://github.com/0xMiden/miden-base/pull/1490)).
- [BREAKING] Refactored transaction to output `ACCOUNT_UPDATE_COMMITMENT` ([#1500](https://github.com/0xMiden/miden-base/pull/1500)).
- Added a new constructor for `TransactionExecutor` that accepts `ExecutionOptions` ([#1502](https://github.com/0xMiden/miden-base/pull/1502)).
- [BREAKING] Introduced errors in `MockChain` API ([#1508](https://github.com/0xMiden/miden-base/pull/1508)).
- [BREAKING] `TransactionAdviceInputs` cannot return `Err` anymore ([#1517](https://github.com/0xMiden/miden-base/pull/1517)).
- Implemented serialization for `LexicographicWord` ([#1524](https://github.com/0xMiden/miden-base/pull/1524)).
- Made `Account:increment_nonce()` method public ([#1533](https://github.com/0xMiden/miden-base/pull/1533)).
- Defined the commitment to an empty account delta as `EMPTY_WORD` ([#1528](https://github.com/0xMiden/miden-base/pull/1528)).
- [BREAKING] Renamed `account_get_current_commitment` to `account_compute_current_commitment` and include the latest storage commitment in the returned commitment ([#1529](https://github.com/0xMiden/miden-base/pull/1529)).
- [BREAKING] Remove `create_note` from `BasicWallet`, expose it and `add_asset_to_note` in `miden::tx` ([#1525](https://github.com/0xMiden/miden-base/pull/1525)).
- Add a new auth component `RpoFalcon512Acl` ([#1531](https://github.com/0xMiden/miden-base/pull/1531)).
- [BREAKING] Change `BasicFungibleFaucet` to use `RpoFalcon512Acl` for authentication ([#1531](https://github.com/0xMiden/miden-base/pull/1531)).
- Introduce `MockChain` methods for executing at an older block (#1541).
- [BREAKING] Change authentication component procedure name prefix from `auth__*` to `auth_*` ([#1861](https://github.com/0xMiden/miden-base/issues/1861)).

### Fixes

- [BREAKING] Forbid the execution of the empty transactions ([#1459](https://github.com/0xMiden/miden-base/pull/1459)).

## 0.9.5 (2025-06-20) - `miden-lib` crate only

- Added `symbol()`, `decimals()`, and `max_supply()` accessors to the `TokenSymbol` struct.

## 0.9.4 (2025-06-12)

- Refactor proving service client errors ([#1448](https://github.com/0xMiden/miden-base/pull/1448))

## 0.9.3 (2025-06-12)

- Add TLS support to `miden-proving-service-client` ([#1447](https://github.com/0xMiden/miden-base/pull/1447))

## 0.9.2 (2025-06-10)

- Refreshed Cargo.lock file.

## 0.9.1 (2025-05-30)

### Fixes

- Expose types used in public APIs ([#1385](https://github.com/0xMiden/miden-base/pull/1385)).
- Version check always fails in proxy ([#1407](https://github.com/0xMiden/miden-base/pull/1407)).

## 0.9.0 (2025-05-20)

### Features

- Added pretty print for `AccountCode` ([#1273](https://github.com/0xMiden/miden-base/pull/1273)).
- Add iterators over concrete asset types in `NoteAssets` ([#1346](https://github.com/0xMiden/miden-base/pull/1346)).
- Add the ability to create `BasicFungibleFaucet` from `Account` ([#1376](https://github.com/0xMiden/miden-base/pull/1376)).

### Fixes

- [BREAKING] Hash keys in storage maps before insertion into the SMT ([#1250](https://github.com/0xMiden/miden-base/pull/1250)).
- Fix error when creating accounts with empty storage ([#1307](https://github.com/0xMiden/miden-base/pull/1307)).
- [BREAKING] Move the number of note inputs to the separate memory address ([#1327](https://github.com/0xMiden/miden-base/pull/1327)).
- [BREAKING] Change Token Symbol encoding ([#1334](https://github.com/0xMiden/miden-base/pull/1334)).

### Changes

- [BREAKING] Refactored how foreign account inputs are passed to `TransactionExecutor` ([#1229](https://github.com/0xMiden/miden-base/pull/1229)).
- [BREAKING] Add `TransactionHeader` and include it in batches and blocks ([#1247](https://github.com/0xMiden/miden-base/pull/1247)).
- Add `AccountTree` and `PartialAccountTree` wrappers and enforce ID prefix uniqueness ([#1254](https://github.com/0xMiden/miden-base/pull/1254), [#1301](https://github.com/0xMiden/miden-base/pull/1301)).
- Added getter for proof security level in `ProvenBatch` and `ProvenBlock` ([#1259](https://github.com/0xMiden/miden-base/pull/1259)).
- [BREAKING] Replaced the `ProvenBatch::new_unchecked` with the `ProvenBatch::new` method to initialize the struct with validations ([#1260](https://github.com/0xMiden/miden-base/pull/1260)).
- [BREAKING] Add `AccountStorageMode::Network` for network accounts ([#1275](https://github.com/0xMiden/miden-base/pull/1275), [#1349](https://github.com/0xMiden/miden-base/pull/1349)).
- Added support for environment variables to set up the `miden-proving-service` worker ([#1281](https://github.com/0xMiden/miden-base/pull/1281)).
- Added field identifier structs for component metadata ([#1292](https://github.com/0xMiden/miden-base/pull/1292)).
- Move `NullifierTree` and `BlockChain` from node to base ([#1304](https://github.com/0xMiden/miden-base/pull/1304)).
- Rename `ChainMmr` to `PartialBlockchain` ([#1305](https://github.com/0xMiden/miden-base/pull/1305)).
- Add safe `PartialBlockchain` constructor ([#1308](https://github.com/0xMiden/miden-base/pull/1308)).
- [BREAKING] Move `MockChain` and `TransactionContext` to new `miden-testing` crate ([#1309](https://github.com/0xMiden/miden-base/pull/1309)).
- [BREAKING] Add support for private notes in `MockChain` ([#1310](https://github.com/0xMiden/miden-base/pull/1310)).
- Generalized account-related inputs to the transaction kernel ([#1311](https://github.com/0xMiden/miden-base/pull/1311)).
- [BREAKING] Refactor `MockChain` to use batch and block provers ([#1315](https://github.com/0xMiden/miden-base/pull/1315)).
- [BREAKING] Upgrade VM to 0.14 and refactor transaction kernel error extraction ([#1353](https://github.com/0xMiden/miden-base/pull/1353)).
- [BREAKING] Update MSRV to 1.87.

## 0.8.3 (2025-04-22) - `miden-proving-service` crate only

### Fixes

- Version check always fails ([#1300](https://github.com/0xMiden/miden-base/pull/1300)).

## 0.8.2 (2025-04-18) - `miden-proving-service` crate only

### Changes

- Added a retry strategy for worker's health check ([#1255](https://github.com/0xMiden/miden-base/pull/1255)).
- Added a status endpoint for the `miden-proving-service` worker and proxy ([#1255](https://github.com/0xMiden/miden-base/pull/1255)).

## 0.8.1 (2025-03-26) - `miden-objects` and `miden-tx` crates only.

### Changes

- [BREAKING] Changed `TransactionArgs` API to accept `AsRef<NoteRecipient>` for extending the advice map in relation to output notes ([#1251](https://github.com/0xMiden/miden-base/pull/1251)).

## 0.8.0 (2025-03-21)

### Features

- Added an endpoint to the `miden-proving-service` to update the workers ([#1107](https://github.com/0xMiden/miden-base/pull/1107)).
- [BREAKING] Added the `get_block_timestamp` procedure to the `miden` library ([#1138](https://github.com/0xMiden/miden-base/pull/1138)).
- Implemented `AccountInterface` structure ([#1171](https://github.com/0xMiden/miden-base/pull/1171)).
- Implement user-facing bech32 encoding for `AccountId`s ([#1185](https://github.com/0xMiden/miden-base/pull/1185)).
- Implemented `execute_tx_view_script` procedure for the `TransactionExecutor` ([#1197](https://github.com/0xMiden/miden-base/pull/1197)).
- Enabled nested FPI calls ([#1227](https://github.com/0xMiden/miden-base/pull/1227)).
- Implement `check_notes_consumability` procedure for the `TransactionExecutor` ([#1269](https://github.com/0xMiden/miden-base/pull/1269)).

### Changes

- [BREAKING] Moved `generated` module from `miden-proving-service-client` crate to `tx_prover::generated` hierarchy ([#1102](https://github.com/0xMiden/miden-base/pull/1102)).
- Renamed the protobuf file of the transaction prover to `tx_prover.proto` ([#1110](https://github.com/0xMiden/miden-base/pull/1110)).
- [BREAKING] Renamed `AccountData` to `AccountFile` ([#1116](https://github.com/0xMiden/miden-base/pull/1116)).
- Implement transaction batch prover in Rust ([#1112](https://github.com/0xMiden/miden-base/pull/1112)).
- Added the `is_non_fungible_asset_issued` procedure to the `miden` library ([#1125](https://github.com/0xMiden/miden-base/pull/1125)).
- [BREAKING] Refactored config file for `miden-proving-service` to be based on environment variables ([#1120](https://github.com/0xMiden/miden-base/pull/1120)).
- Added block number as a public input to the transaction kernel. Updated prologue logic to validate the global input block number is consistent with the commitment block number ([#1126](https://github.com/0xMiden/miden-base/pull/1126)).
- Made NoteFile and AccountFile more consistent ([#1133](https://github.com/0xMiden/miden-base/pull/1133)).
- [BREAKING] Implement most block constraints in `ProposedBlock` ([#1123](https://github.com/0xMiden/miden-base/pull/1123), [#1141](https://github.com/0xMiden/miden-base/pull/1141)).
- Added serialization for `ProposedBatch`, `BatchId`, `BatchNoteTree` and `ProvenBatch` ([#1140](https://github.com/0xMiden/miden-base/pull/1140)).
- Added `prefix` to `Nullifier` ([#1153](https://github.com/0xMiden/miden-base/pull/1153)).
- [BREAKING] Implemented a `RemoteBatchProver`. `miden-proving-service` workers can prove batches ([#1142](https://github.com/0xMiden/miden-base/pull/1142)).
- [BREAKING] Implement `LocalBlockProver` and rename `Block` to `ProvenBlock` ([#1152](https://github.com/0xMiden/miden-base/pull/1152), [#1168](https://github.com/0xMiden/miden-base/pull/1168), [#1172](https://github.com/0xMiden/miden-base/pull/1172)).
- [BREAKING] Added native types to `AccountComponentTemplate` ([#1124](https://github.com/0xMiden/miden-base/pull/1124)).
- Implemented `RemoteBlockProver`. `miden-proving-service` workers can prove blocks ([#1169](https://github.com/0xMiden/miden-base/pull/1169)).
- Used `Smt::with_entries` to error on duplicates in `StorageMap::with_entries` ([#1167](https://github.com/0xMiden/miden-base/pull/1167)).
- [BREAKING] Added `InitStorageData::from_toml()`, improved storage entry validations in `AccountComponentMetadata` ([#1170](https://github.com/0xMiden/miden-base/pull/1170)).
- [BREAKING] Rework miden-lib error codes into categories ([#1196](https://github.com/0xMiden/miden-base/pull/1196)).
- [BREAKING] Moved the `TransactionScriptBuilder` from `miden-client` to `miden-base` ([#1206](https://github.com/0xMiden/miden-base/pull/1206)).
- [BREAKING] Enable timestamp customization on `MockChain::seal_block` ([#1208](https://github.com/0xMiden/miden-base/pull/1208)).
- [BREAKING] Renamed constants and comments: `OnChain` -> `Public` and `OffChain` -> `Private` ([#1218](https://github.com/0xMiden/miden-base/pull/1218)).
- [BREAKING] Replace "hash" with "commitment" in `BlockHeader::{prev_hash, chain_root, kernel_root, tx_hash, proof_hash, sub_hash, hash}` ([#1209](https://github.com/0xMiden/miden-base/pull/1209), [#1221](https://github.com/0xMiden/miden-base/pull/1221), [#1226](https://github.com/0xMiden/miden-base/pull/1226)).
- [BREAKING] Incremented minimum supported Rust version to 1.85.
- [BREAKING] Change advice for Falcon signature verification ([#1183](https://github.com/0xMiden/miden-base/pull/1183)).
- Added `info` log level by default in the proving service ([#1200](https://github.com/0xMiden/miden-base/pull/1200)).
- Made Prometheus metrics optional in the proving service proxy via the `enable_metrics` configuration option ([#1200](https://github.com/0xMiden/miden-base/pull/1200)).
- Improved logging in the proving service proxy for better diagnostics ([#1200](https://github.com/0xMiden/miden-base/pull/1200)).
- Fixed issues with the proving service proxy's signal handling and port binding ([#1200](https://github.com/0xMiden/miden-base/pull/1200)).
- [BREAKING] Simplified worker update configuration by using a single URL parameter instead of separate host and port ([#1249](https://github.com/0xMiden/miden-base/pull/1249)).

## 0.7.2 (2025-01-28) - `miden-objects` crate only

### Changes

- Added serialization for `ExecutedTransaction` ([#1113](https://github.com/0xMiden/miden-base/pull/1113)).

## 0.7.1 (2025-01-24) - `miden-objects` crate only

### Fixes

- Added missing doc comments ([#1100](https://github.com/0xMiden/miden-base/pull/1100)).
- Fixed setting of supporting types when instantiating `AccountComponent` from templates ([#1103](https://github.com/0xMiden/miden-base/pull/1103)).

## 0.7.0 (2025-01-22)

### Highlights

- [BREAKING] Extend `AccountId` to two `Felt`s and require block hash in derivation ([#982](https://github.com/0xMiden/miden-base/pull/982)).
- Introduced `AccountComponentTemplate` with TOML serialization and templating ([#1015](https://github.com/0xMiden/miden-base/pull/1015), [#1027](https://github.com/0xMiden/miden-base/pull/1027)).
- Introduce `AccountIdBuilder` to simplify `AccountId` generation in tests ([#1045](https://github.com/0xMiden/miden-base/pull/1045)).
- [BREAKING] Migrate to the element-addressable memory ([#1084](https://github.com/0xMiden/miden-base/pull/1084)).

### Changes

- Implemented serialization for `AccountHeader` ([#996](https://github.com/0xMiden/miden-base/pull/996)).
- Updated Pingora crates to 0.4 and added polling time to the configuration file ([#997](https://github.com/0xMiden/miden-base/pull/997)).
- Added support for `miden-tx-prover` proxy to update workers on a running proxy ([#989](https://github.com/0xMiden/miden-base/pull/989)).
- Refactored `miden-tx-prover` proxy load balancing strategy ([#976](https://github.com/0xMiden/miden-base/pull/976)).
- [BREAKING] Implemented better error display when queues are full in the prover service ([#967](https://github.com/0xMiden/miden-base/pull/967)).
- [BREAKING] Removed `AccountBuilder::build_testing` and make `Account::initialize_from_components` private ([#969](https://github.com/0xMiden/miden-base/pull/969)).
- [BREAKING] Added error messages to errors and implement `core::error::Error` ([#974](https://github.com/0xMiden/miden-base/pull/974)).
- Implemented new `digest!` macro ([#984](https://github.com/0xMiden/miden-base/pull/984)).
- Added Format Guidebook to the `miden-lib` crate ([#987](https://github.com/0xMiden/miden-base/pull/987)).
- Added conversion from `Account` to `AccountDelta` for initial account state representation as delta ([#983](https://github.com/0xMiden/miden-base/pull/983)).
- [BREAKING] Added `miden::note::get_script_hash` procedure ([#995](https://github.com/0xMiden/miden-base/pull/995)).
- [BREAKING] Refactor error messages in `miden-lib` and `miden-tx` and use `thiserror` 2.0 ([#1005](https://github.com/0xMiden/miden-base/pull/1005), [#1090](https://github.com/0xMiden/miden-base/pull/1090)).
- Added health check endpoints to the prover service ([#1006](https://github.com/0xMiden/miden-base/pull/1006)).
- Removed workers list from the proxy configuration file ([#1018](https://github.com/0xMiden/miden-base/pull/1018)).
- Added tracing to the `miden-tx-prover` CLI ([#1014](https://github.com/0xMiden/miden-base/pull/1014)).
- Added metrics to the `miden-tx-prover` proxy ([#1017](https://github.com/0xMiden/miden-base/pull/1017)).
- Implemented `to_hex` for `AccountIdPrefix` and `epoch_block_num` for `BlockHeader` ([#1039](https://github.com/0xMiden/miden-base/pull/1039)).
- [BREAKING] Updated the names and values of the kernel procedure offsets and corresponding kernel procedures ([#1037](https://github.com/0xMiden/miden-base/pull/1037)).
- Introduce `AccountIdError` and make account ID byte representations (`u128`, `[u8; 15]`) consistent ([#1055](https://github.com/0xMiden/miden-base/pull/1055)).
- Refactor `AccountId` and `AccountIdPrefix` into version wrappers ([#1058](https://github.com/0xMiden/miden-base/pull/1058)).
- Remove multi-threaded account seed generation due to single-threaded generation being faster ([#1061](https://github.com/0xMiden/miden-base/pull/1061)).
- Made `AccountIdError` public ([#1067](https://github.com/0xMiden/miden-base/pull/1067)).
- Made `BasicFungibleFaucet::MAX_DECIMALS` public ([#1063](https://github.com/0xMiden/miden-base/pull/1063)).
- [BREAKING] Removed `miden-tx-prover` crate and created `miden-proving-service` and `miden-proving-service-client` ([#1047](https://github.com/0xMiden/miden-base/pull/1047)).
- Removed deduplicate `masm` procedures across kernel and miden lib to a shared `util` module ([#1070](https://github.com/0xMiden/miden-base/pull/1070)).
- [BREAKING] Added `BlockNumber` struct ([#1043](https://github.com/0xMiden/miden-base/pull/1043), [#1080](https://github.com/0xMiden/miden-base/pull/1080), [#1082](https://github.com/0xMiden/miden-base/pull/1082)).
- [BREAKING] Removed `GENESIS_BLOCK` public constant ([#1088](https://github.com/0xMiden/miden-base/pull/1088)).
- Add CI check for unused dependencies ([#1075](https://github.com/0xMiden/miden-base/pull/1075)).
- Added storage placeholder types and support for templated map ([#1074](https://github.com/0xMiden/miden-base/pull/1074)).
- [BREAKING] Move crates into `crates/` and rename plural modules to singular ([#1091](https://github.com/0xMiden/miden-base/pull/1091)).

## 0.6.2 (2024-11-20)

- Avoid writing to the filesystem during docs.rs build ([#970](https://github.com/0xMiden/miden-base/pull/970)).

## 0.6.1 (2024-11-08)

### Features

- [BREAKING] Added CLI for the transaction prover services both the workers and the proxy ([#955](https://github.com/0xMiden/miden-base/pull/955)).

### Fixes

- Fixed `AccountId::new_with_type_and_mode()` ([#958](https://github.com/0xMiden/miden-base/pull/958)).
- Updated the ABI for the assembly procedures ([#971](https://github.com/0xMiden/miden-base/pull/971)).

## 0.6.0 (2024-11-05)

### Features

- Created a proving service that receives `TransactionWitness` and returns the proof using gRPC ([#881](https://github.com/0xMiden/miden-base/pull/881)).
- Implemented ability to invoke procedures against the foreign account ([#882](https://github.com/0xMiden/miden-base/pull/882), [#890](https://github.com/0xMiden/miden-base/pull/890), [#896](https://github.com/0xMiden/miden-base/pull/896)).
- Implemented kernel procedure to set transaction expiration block delta ([#897](https://github.com/0xMiden/miden-base/pull/897)).
- [BREAKING] Introduce a new way to build `Account`s from `AccountComponent`s ([#941](https://github.com/0xMiden/miden-base/pull/941)).
- [BREAKING] Introduce an `AccountBuilder` ([#952](https://github.com/0xMiden/miden-base/pull/952)).

### Changes

- [BREAKING] Changed `TransactionExecutor` and `TransactionHost` to use trait objects ([#897](https://github.com/0xMiden/miden-base/pull/897)).
- Made note scripts public ([#880](https://github.com/0xMiden/miden-base/pull/880)).
- Implemented serialization for `TransactionWitness`, `ChainMmr`, `TransactionInputs` and `TransactionArgs` ([#888](https://github.com/0xMiden/miden-base/pull/888)).
- [BREAKING] Renamed the `TransactionProver` struct to `LocalTransactionProver` and added the `TransactionProver` trait ([#865](https://github.com/0xMiden/miden-base/pull/865)).
- Implemented `Display`, `TryFrom<&str>` and `FromStr` for `AccountStorageMode` ([#861](https://github.com/0xMiden/miden-base/pull/861)).
- Implemented offset based storage access ([#843](https://github.com/0xMiden/miden-base/pull/843)).
- [BREAKING] `AccountStorageType` enum was renamed to `AccountStorageMode` along with its variants ([#854](https://github.com/0xMiden/miden-base/pull/854)).
- [BREAKING] `AccountStub` structure was renamed to `AccountHeader` ([#855](https://github.com/0xMiden/miden-base/pull/855)).
- [BREAKING] Kernel procedures now have to be invoked using `dynexec` instruction ([#803](https://github.com/0xMiden/miden-base/pull/803)).
- Refactored `AccountStorage` from `Smt` to sequential hash ([#846](https://github.com/0xMiden/miden-base/pull/846)).
- [BREAKING] Refactored batch/block note trees ([#834](https://github.com/0xMiden/miden-base/pull/834)).
- Set all procedures storage offsets of faucet accounts to `1` ([#875](https://github.com/0xMiden/miden-base/pull/875)).
- Added `AccountStorageHeader` ([#876](https://github.com/0xMiden/miden-base/pull/876)).
- Implemented generation of transaction kernel procedure hashes in build.rs ([#887](https://github.com/0xMiden/miden-base/pull/887)).
- [BREAKING] `send_asset` procedure was removed from the basic wallet ([#829](https://github.com/0xMiden/miden-base/pull/829)).
- [BREAKING] Updated limits, introduced additional limits ([#889](https://github.com/0xMiden/miden-base/pull/889)).
- Introduced `AccountDelta` maximum size limit of 32 KiB ([#889](https://github.com/0xMiden/miden-base/pull/889)).
- [BREAKING] Moved `MAX_NUM_FOREIGN_ACCOUNTS` into `miden-objects` ([#904](https://github.com/0xMiden/miden-base/pull/904)).
- Implemented `storage_size`, updated storage bounds ([#886](https://github.com/0xMiden/miden-base/pull/886)).
- [BREAKING] Auto-generate `KERNEL_ERRORS` list from the transaction kernel's MASM files and rework error constant names ([#906](https://github.com/0xMiden/miden-base/pull/906)).
- Implement `Serializable` for `FungibleAsset` ([#907](https://github.com/0xMiden/miden-base/pull/907)).
- [BREAKING] Changed `TransactionProver` trait to be `maybe_async_trait` based on the `async` feature ([#913](https://github.com/0xMiden/miden-base/pull/913)).
- [BREAKING] Changed type of `EMPTY_STORAGE_MAP_ROOT` constant to `RpoDigst`, which references constant from `miden-crypto` ([#916](https://github.com/0xMiden/miden-base/pull/916)).
- Added `RemoteTransactionProver` struct to `miden-tx-prover` ([#921](https://github.com/0xMiden/miden-base/pull/921)).
- [BREAKING] Migrated to v0.11 version of Miden VM ([#929](https://github.com/0xMiden/miden-base/pull/929)).
- Added `total_cycles` and `trace_length` to the `TransactionMeasurements` ([#953](https://github.com/0xMiden/miden-base/pull/953)).
- Added ability to load libraries into `TransactionExecutor` and `LocalTransactionProver` ([#954](https://github.com/0xMiden/miden-base/pull/954)).

## 0.5.1 (2024-08-28) - `miden-objects` crate only

- Implemented `PrettyPrint` and `Display` for `NoteScript`.

## 0.5.0 (2024-08-27)

### Features

- [BREAKING] Increase of nonce does not require changes in account state any more ([#796](https://github.com/0xMiden/miden-base/pull/796)).
- Changed `AccountCode` procedures from merkle tree to sequential hash + added storage_offset support ([#763](https://github.com/0xMiden/miden-base/pull/763)).
- Implemented merging of account deltas ([#797](https://github.com/0xMiden/miden-base/pull/797)).
- Implemented `create_note` and `move_asset_into_note` basic wallet procedures ([#808](https://github.com/0xMiden/miden-base/pull/808)).
- Made `miden_lib::notes::build_swap_tag()` function public ([#817](https://github.com/0xMiden/miden-base/pull/817)).
- [BREAKING] Changed the `NoteFile::NoteDetails` type to struct and added a `after_block_num` field ([#823](https://github.com/0xMiden/miden-base/pull/823)).

### Changes

- Renamed "consumed" and "created" notes into "input" and "output" respectively ([#791](https://github.com/0xMiden/miden-base/pull/791)).
- [BREAKING] Renamed `NoteType::OffChain` into `NoteType::Private`.
- [BREAKING] Renamed public accessors of the `Block` struct to match the updated fields ([#791](https://github.com/0xMiden/miden-base/pull/791)).
- [BREAKING] Changed the `TransactionArgs` to use `AdviceInputs` ([#793](https://github.com/0xMiden/miden-base/pull/793)).
- Setters in `memory` module don't drop the setting `Word` anymore ([#795](https://github.com/0xMiden/miden-base/pull/795)).
- Added `CHANGELOG.md` warning message on CI ([#799](https://github.com/0xMiden/miden-base/pull/799)).
- Added high-level methods for `MockChain` and related structures ([#807](https://github.com/0xMiden/miden-base/pull/807)).
- [BREAKING] Renamed `NoteExecutionHint` to `NoteExecutionMode` and added new `NoteExecutionHint` to `NoteMetadata` ([#812](https://github.com/0xMiden/miden-base/pull/812), [#816](https://github.com/0xMiden/miden-base/pull/816)).
- [BREAKING] Changed the interface of the `miden::tx::add_asset_to_note` ([#808](https://github.com/0xMiden/miden-base/pull/808)).
- [BREAKING] Refactored and simplified `NoteOrigin` and `NoteInclusionProof` structs ([#810](https://github.com/0xMiden/miden-base/pull/810), [#814](https://github.com/0xMiden/miden-base/pull/814)).
- [BREAKING] Refactored account storage and vault deltas ([#822](https://github.com/0xMiden/miden-base/pull/822)).
- Added serialization and equality comparison for `TransactionScript` ([#824](https://github.com/0xMiden/miden-base/pull/824)).
- [BREAKING] Migrated to Miden VM v0.10 ([#826](https://github.com/0xMiden/miden-base/pull/826)).
- Added conversions for `NoteExecutionHint` ([#827](https://github.com/0xMiden/miden-base/pull/827)).
- [BREAKING] Removed `serde`-based serialization from `miden-object` structs ([#838](https://github.com/0xMiden/miden-base/pull/838)).

## 0.4.0 (2024-07-03)

### Features

- [BREAKING] Introduce `OutputNote::Partial` variant ([#698](https://github.com/0xMiden/miden-base/pull/698)).
- [BREAKING] Added support for input notes with delayed verification of inclusion proofs ([#724](https://github.com/0xMiden/miden-base/pull/724), [#732](https://github.com/0xMiden/miden-base/pull/732), [#759](https://github.com/0xMiden/miden-base/pull/759), [#770](https://github.com/0xMiden/miden-base/pull/770), [#772](https://github.com/0xMiden/miden-base/pull/772)).
- Added new `NoteFile` object to represent serialized notes ([#721](https://github.com/0xMiden/miden-base/pull/721)).
- Added transaction IDs to the `Block` struct ([#734](https://github.com/0xMiden/miden-base/pull/734)).
- Added ability for users to set the aux field when creating a note ([#752](https://github.com/0xMiden/miden-base/pull/752)).

### Enhancements

- Replaced `cargo-make` with just `make` for running tasks ([#696](https://github.com/0xMiden/miden-base/pull/696)).
- [BREAKING] Split `Account` struct constructor into `new()` and `from_parts()` ([#699](https://github.com/0xMiden/miden-base/pull/699)).
- Generalized `build_recipient_hash` procedure to build recipient hash for custom notes ([#706](https://github.com/0xMiden/miden-base/pull/706)).
- [BREAKING] Changed the encoding of inputs notes in the advice map for consumed notes ([#707](https://github.com/0xMiden/miden-base/pull/707)).
- Created additional `emit` events for kernel related `.masm` procedures ([#708](https://github.com/0xMiden/miden-base/pull/708)).
- Implemented `build_recipient_hash` procedure to build recipient hash for custom notes ([#710](https://github.com/0xMiden/miden-base/pull/710)).
- Removed the `mock` crate in favor of having mock code behind the `testing` flag in remaining crates ([#711](https://github.com/0xMiden/miden-base/pull/711)).
- [BREAKING] Created `auth` module for `TransactionAuthenticator` and other related objects ([#714](https://github.com/0xMiden/miden-base/pull/714)).
- Added validation for the output stack to make sure it was properly cleaned ([#717](https://github.com/0xMiden/miden-base/pull/717)).
- Made `DataStore` conditionally async using `winter-maybe-async` ([#725](https://github.com/0xMiden/miden-base/pull/725)).
- Changed note pointer from Memory `note_ptr` to `note_index` ([#728](https://github.com/0xMiden/miden-base/pull/728)).
- [BREAKING] Changed rng to mutable reference in note creation functions ([#733](https://github.com/0xMiden/miden-base/pull/733)).
- [BREAKING] Replaced `ToNullifier` trait with `ToInputNoteCommitments`, which includes the `note_id` for delayed note authentication ([#732](https://github.com/0xMiden/miden-base/pull/732)).
- Added `Option<NoteTag>`to `NoteFile` ([#741](https://github.com/0xMiden/miden-base/pull/741)).
- Fixed documentation and added `make doc` CI job ([#746](https://github.com/0xMiden/miden-base/pull/746)).
- Updated and improved [.pre-commit-config.yaml](.pre-commit-config.yaml) file ([#748](https://github.com/0xMiden/miden-base/pull/748)).
- Created `get_serial_number` procedure to get the serial num of the currently processed note ([#760](https://github.com/0xMiden/miden-base/pull/760)).
- [BREAKING] Added support for conversion from `Nullifier` to `InputNoteCommitment`, commitment header return reference ([#774](https://github.com/0xMiden/miden-base/pull/774)).
- Added `compute_inputs_hash` procedure for hash computation of the arbitrary number of note inputs ([#750](https://github.com/0xMiden/miden-base/pull/750)).

## 0.3.1 (2024-06-12)

- Replaced `cargo-make` with just `make` for running tasks ([#696](https://github.com/0xMiden/miden-base/pull/696)).
- Made `DataStore` conditionally async using `winter-maybe-async` ([#725](https://github.com/0xMiden/miden-base/pull/725))
- Fixed `StorageMap`s implementation and included into apply_delta ([#745](https://github.com/0xMiden/miden-base/pull/745))

## 0.3.0 (2024-05-14)

- Introduce the `miden-bench-tx` crate used for transactions benchmarking ([#577](https://github.com/0xMiden/miden-base/pull/577)).
- [BREAKING] Removed the transaction script root output from the transaction kernel ([#608](https://github.com/0xMiden/miden-base/pull/608)).
- [BREAKING] Refactored account update details, moved `Block` to `miden-objects` ([#618](https://github.com/0xMiden/miden-base/pull/618), [#621](https://github.com/0xMiden/miden-base/pull/621)).
- [BREAKING] Made `TransactionExecutor` generic over `TransactionAuthenticator` ([#628](https://github.com/0xMiden/miden-base/pull/628)).
- [BREAKING] Changed type of `version` and `timestamp` fields to `u32`, moved `version` to the beginning of block header ([#639](https://github.com/0xMiden/miden-base/pull/639)).
- [BREAKING] Renamed `NoteEnvelope` into `NoteHeader` and introduced `NoteDetails` ([#664](https://github.com/0xMiden/miden-base/pull/664)).
- [BREAKING] Updated `create_swap_note()` procedure to return `NoteDetails` and defined SWAP note tag format ([#665](https://github.com/0xMiden/miden-base/pull/665)).
- Implemented `OutputNoteBuilder` ([#669](https://github.com/0xMiden/miden-base/pull/669)).
- [BREAKING] Added support for full details of private notes, renamed `OutputNote` variants and changed their meaning ([#673](https://github.com/0xMiden/miden-base/pull/673)).
- [BREAKING] Added `add_asset_to_note` procedure to the transaction kernel ([#674](https://github.com/0xMiden/miden-base/pull/674)).
- Made `TransactionArgs::add_expected_output_note()` more flexible ([#681](https://github.com/0xMiden/miden-base/pull/681)).
- [BREAKING] Enabled support for notes without assets and refactored `create_note` procedure in the transaction kernel ([#686](https://github.com/0xMiden/miden-base/pull/686)).

## 0.2.3 (2024-04-26) - `miden-tx` crate only

- Fixed handling of debug mode in `TransactionExecutor` ([#627](https://github.com/0xMiden/miden-base/pull/627))

## 0.2.2 (2024-04-23) - `miden-tx` crate only

- Added `with_debug_mode()` methods to `TransactionCompiler` and `TransactionExecutor` ([#562](https://github.com/0xMiden/miden-base/pull/562)).

## 0.2.1 (2024-04-12)

- [BREAKING] Return a reference to `NoteMetadata` from output notes ([#593](https://github.com/0xMiden/miden-base/pull/593)).
- Add more type conversions for `NoteType` ([#597](https://github.com/0xMiden/miden-base/pull/597)).
- Fix note input padding for expected output notes ([#598](https://github.com/0xMiden/miden-base/pull/598)).

## 0.2.0 (2024-04-11)

- [BREAKING] Implement support for public accounts ([#481](https://github.com/0xMiden/miden-base/pull/481), [#485](https://github.com/0xMiden/miden-base/pull/485), [#538](https://github.com/0xMiden/miden-base/pull/538)).
- [BREAKING] Implement support for public notes ([#515](https://github.com/0xMiden/miden-base/pull/515), [#540](https://github.com/0xMiden/miden-base/pull/540), [#572](https://github.com/0xMiden/miden-base/pull/572)).
- Improved `ProvenTransaction` validation ([#532](https://github.com/0xMiden/miden-base/pull/532)).
- [BREAKING] Updated `no-std` setup ([#533](https://github.com/0xMiden/miden-base/pull/533)).
- Improved `ProvenTransaction` serialization ([#543](https://github.com/0xMiden/miden-base/pull/543)).
- Implemented note tree wrapper structs ([#560](https://github.com/0xMiden/miden-base/pull/560)).
- [BREAKING] Migrated to v0.9 version of Miden VM ([#567](https://github.com/0xMiden/miden-base/pull/567)).
- [BREAKING] Added account storage type parameter to `create_basic_wallet` and `create_basic_fungible_faucet` (miden-lib
  crate only) ([#587](https://github.com/0xMiden/miden-base/pull/587)).
- Removed serialization of source locations from account code ([#590](https://github.com/0xMiden/miden-base/pull/590)).

## 0.1.1 (2024-03-07) - `miden-objects` crate only

- Added `BlockHeader::mock()` method ([#511](https://github.com/0xMiden/miden-base/pull/511))

## 0.1.0 (2024-03-05)

- Initial release.<|MERGE_RESOLUTION|>--- conflicted
+++ resolved
@@ -2,17 +2,13 @@
 
 ## 0.13.0 (TBD)
 
-<<<<<<< HEAD
 ### Features
 
 ### Changes
 
 - [BREAKING] Renamed `TransactionEvent` into `TransactionEventId` and split event handling into data extraction and handling logic ([#2071](https://github.com/0xMiden/miden-base/pull/2071)).
 
-## 0.12.2 (unreleased)
-=======
 ## 0.12.2 (2025-11-12)
->>>>>>> 31a1f22b
 
 - Added `create_mint_note` and `create_burn_note` helper functions for creating standardized MINT and BURN notes ([#2061](https://github.com/0xMiden/miden-base/pull/2061)).
 - [BREAKING] Fix ECDSA signature preparation in `Signature::to_prepared_signature()` method  ([#2074](https://github.com/0xMiden/miden-base/pull/2074)).

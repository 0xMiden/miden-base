--- conflicted
+++ resolved
@@ -6,12 +6,9 @@
 - Allow NOOP transactions and state-updating transactions against the same account in the same block (#1393).
 - Add `bench-prover` crate to benchmark proving times (#1378)
 - Implement map in transaction kernel library (#1396).
-<<<<<<< HEAD
-- [BREAKING] Remove `NoteExecutionMode` from `from_account_id` (#1422).
-=======
 - Added shutdown configuration options to the `miden-proving-service` proxy (#1405).
 - [BREAKING] Implement transaction script arguments for the `TransactionScript` (#1406).
->>>>>>> 8946d59d
+- [BREAKING] Remove `NoteExecutionMode` from `from_account_id` (#1422).
 
 ## 0.9.1 (2025-05-30)
 

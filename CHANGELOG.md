--- conflicted
+++ resolved
@@ -7,6 +7,7 @@
 - [BREAKING] Remove `AccountIdAnchor` from account ID generation process (#1391).
 - Allow NOOP transactions and state-updating transactions against the same account in the same block (#1393).
 - Implement map in transaction kernel library (#1396).
+- Add P2IDE standard note (#1421).
 - Add P2IDE standard note (#1421).
 - Added shutdown configuration options to the `miden-proving-service` proxy (#1405).
 - [BREAKING] Implement transaction script arguments for the `TransactionScript` (#1406).
@@ -20,18 +21,12 @@
 - [BREAKING] Allow list of keys in `AccountFile` (#1451).
 - [BREAKING] `TransactionHost::new` now expects `&PartialAccount` instead `AccountHeader` (#1452).
 - Load account and input notes advice maps into the advice provider before executing them (#1452).
-<<<<<<< HEAD
-- Support private accounts in `MockChain` (#1453).
-=======
->>>>>>> 0548d3f9
 - Improve error message quality in `CodeExecutor::run` and `TransactionContext::execute_code` (#1458).
 - [BREAKING] Forbid the execution of the empty transactions (#1459).
 - Temporarily bump ACCOUNT_UPDATE_MAX_SIZE to 256 KiB for compiler testing (#1464).
 - [BREAKING] `TransactionExecutor` now holds plain references instead of `Arc` for its trait objects (#1469).
-<<<<<<< HEAD
-=======
 - [BREAKING] Implement account delta commitment (#1471).
->>>>>>> 0548d3f9
+- Support private accounts in `MockChain` (#1453).
 
 ## 0.9.5 (2025-06-20) - `miden-lib` crate only
 

--- conflicted
+++ resolved
@@ -24,11 +24,7 @@
 - [BREAKING] Forbid the execution of the empty transactions (#1459).
 - Temporarily bump ACCOUNT_UPDATE_MAX_SIZE to 256 KiB for compiler testing (#1464).
 - [BREAKING] `TransactionExecutor` now holds plain references instead of `Arc` for its trait objects (#1469).
-<<<<<<< HEAD
-- [BREAKING] Implement in-kernel account delta tracking (#1404).
-=======
-- [BREAKING] Implement account delta commitment (#1471).
->>>>>>> f8aa1884
+- [BREAKING] Implement in-kernel account delta tracking (#1471, #1404).
 
 ## 0.9.5 (2025-06-20) - `miden-lib` crate only
 

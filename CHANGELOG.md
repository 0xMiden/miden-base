# Changelog

## 0.6.0 (TBD)

- [BREAKING] Renamed the `TransactionProver` struct to `LocalTransactionProver` and added the `TransactionProver` trait (#865).
- Implemented `Display`, `TryFrom<&str>` and `FromStr` for `AccountStorageMode` (#861).
- Implemented offset based storage access (#843).
- [BREAKING] `AccountStorageType` enum was renamed to `AccountStorageMode` along with its variants (#854).
- [BREAKING] `AccountStub` structure was renamed to `AccountHeader` (#855).
<<<<<<< HEAD
- [BREAKING] Kernel procedures now have to be invoked using `dynexec` instruction (#803).
=======
- Refactored `AccountStorage` from `Smt` to `sequential hash` (#846)
>>>>>>> 7c05c8e1

## 0.5.1 (2024-08-28) - `miden-objects` crate only

- Implemented `PrettyPrint` and `Display` for `NoteScript`.

## 0.5.0 (2024-08-27)

### Features

- [BREAKING] Increase of nonce does not require changes in account state any more (#796).
- Changed `AccountCode` procedures from merkle tree to sequential hash + added storage_offset support (#763).
- Implemented merging of account deltas (#797).
- Implemented `create_note` and `move_asset_into_note` basic wallet procedures (#808).
- Made `miden_lib::notes::build_swap_tag()` function public (#817).
- [BREAKING] Changed the `NoteFile::NoteDetails` type to struct and added a `after_block_num` field (#823).

### Changes

- Renamed "consumed" and "created" notes into "input" and "output" respectively (#791).
- [BREAKING] Renamed `NoteType::OffChain` into `NoteType::Private`.
- [BREAKING] Renamed public accessors of the `Block` struct to match the updated fields (#791).
- [BREAKING] Changed the `TransactionArgs` to use `AdviceInputs` (#793).
- Setters in `memory` module don't drop the setting `Word` anymore (#795).
- Added `CHANGELOG.md` warning message on CI (#799).
- Added high-level methods for `MockChain` and related structures (#807).
- [BREAKING] Renamed `NoteExecutionHint` to `NoteExecutionMode` and added new `NoteExecutionHint` to `NoteMetadata` (#812, #816).
- [BREAKING] Changed the interface of the `miden::tx::add_asset_to_note` (#808).
- [BREAKING] Refactored and simplified `NoteOrigin` and `NoteInclusionProof` structs (#810, #814).
- [BREAKING] Refactored account storage and vault deltas (#822).
- Added serialization and equality comparison for `TransactionScript` (#824).
- [BREAKING] Migrated to Miden VM v0.10 (#826).
- Added conversions for `NoteExecutionHint` (#827).

## 0.4.0 (2024-07-03)

### Features

- [BREAKING] Introduce `OutputNote::Partial` variant (#698).
- [BREAKING] Added support for input notes with delayed verification of inclusion proofs (#724, #732, #759, #770, #772).
- Added new `NoteFile` object to represent serialized notes (#721).
- Added transaction IDs to the `Block` struct (#734).
- Added ability for users to set the aux field when creating a note (#752).

### Enhancements

- Replaced `cargo-make` with just `make` for running tasks (#696).
- [BREAKING] Split `Account` struct constructor into `new()` and `from_parts()` (#699).
- Generalized `build_recipient_hash` procedure to build recipient hash for custom notes (#706).
- [BREAKING] Changed the encoding of inputs notes in the advice map for consumed notes (#707).
- Created additional `emit` events for kernel related `.masm` procedures (#708).
- Implemented `build_recipient_hash` procedure to build recipient hash for custom notes (#710).
- Removed the `mock` crate in favor of having mock code behind the `testing` flag in remaining crates (#711).
- [BREAKING] Created `auth` module for `TransactionAuthenticator` and other related objects (#714).
- Added validation for the output stack to make sure it was properly cleaned (#717).
- Made `DataStore` conditionally async using `winter-maybe-async` (#725).
- Changed note pointer from Memory `note_ptr` to `note_index` (#728).
- [BREAKING] Changed rng to mutable reference in note creation functions (#733).
- [BREAKING] Replaced `ToNullifier` trait with `ToInputNoteCommitments`, which includes the `note_id` for delayed note authentication (#732).
- Added `Option<NoteTag>`to `NoteFile` (#741).
- Fixed documentation and added `make doc` CI job (#746).
- Updated and improved [.pre-commit-config.yaml](.pre-commit-config.yaml) file (#748).
- Created `get_serial_number` procedure to get the serial num of the currently processed note (#760).
- [BREAKING] Added support for conversion from `Nullifier` to `InputNoteCommitment`, commitment header return reference (#774).
- Added `compute_inputs_hash` procedure for hash computation of the arbitrary number of note inputs (#750).

## 0.3.1 (2024-06-12)

- Replaced `cargo-make` with just `make` for running tasks (#696).
- Made `DataStore` conditionally async using `winter-maybe-async` (#725)
- Fixed `StorageMap`s implementation and included into apply_delta (#745)

## 0.3.0 (2024-05-14)

- Introduce the `miden-bench-tx` crate used for transactions benchmarking (#577).
- [BREAKING] Removed the transaction script root output from the transaction kernel (#608).
- [BREAKING] Refactored account update details, moved `Block` to `miden-objects` (#618, #621).
- [BREAKING] Made `TransactionExecutor` generic over `TransactionAuthenticator` (#628).
- [BREAKING] Changed type of `version` and `timestamp` fields to `u32`, moved `version` to the beginning of block header (#639).
- [BREAKING] Renamed `NoteEnvelope` into `NoteHeader` and introduced `NoteDetails` (#664).
- [BREAKING] Updated `create_swap_note()` procedure to return `NoteDetails` and defined SWAP note tag format (#665).
- Implemented `OutputNoteBuilder` (#669).
- [BREAKING] Added support for full details of private notes, renamed `OutputNote` variants and changed their meaning (#673).
- [BREAKING] Added `add_asset_to_note` procedure to the transaction kernel (#674).
- Made `TransactionArgs::add_expected_output_note()` more flexible (#681).
- [BREAKING] Enabled support for notes without assets and refactored `create_note` procedure in the transaction kernel (#686).

## 0.2.3 (2024-04-26) - `miden-tx` crate only

- Fixed handling of debug mode in `TransactionExecutor` (#627)

## 0.2.2 (2024-04-23) - `miden-tx` crate only

- Added `with_debug_mode()` methods to `TransactionCompiler` and `TransactionExecutor` (#562).

## 0.2.1 (2024-04-12)

- [BREAKING] Return a reference to `NoteMetadata` from output notes (#593).
- Add more type conversions for `NoteType` (#597).
- Fix note input padding for expected output notes (#598).

## 0.2.0 (2024-04-11)

- [BREAKING] Implement support for public accounts (#481, #485, #538).
- [BREAKING] Implement support for public notes (#515, #540, #572).
- Improved `ProvenTransaction` validation (#532).
- [BREAKING] Updated `no-std` setup (#533).
- Improved `ProvenTransaction` serialization (#543).
- Implemented note tree wrapper structs (#560).
- [BREAKING] Migrated to v0.9 version of Miden VM (#567).
- [BREAKING] Added account storage type parameter to `create_basic_wallet` and `create_basic_fungible_faucet` (miden-lib
  crate only) (#587).
- Removed serialization of source locations from account code (#590).

## 0.1.1 (2024-03-07) - `miden-objects` crate only

- Added `BlockHeader::mock()` method (#511)

## 0.1.0 (2024-03-05)

- Initial release.<|MERGE_RESOLUTION|>--- conflicted
+++ resolved
@@ -7,11 +7,8 @@
 - Implemented offset based storage access (#843).
 - [BREAKING] `AccountStorageType` enum was renamed to `AccountStorageMode` along with its variants (#854).
 - [BREAKING] `AccountStub` structure was renamed to `AccountHeader` (#855).
-<<<<<<< HEAD
 - [BREAKING] Kernel procedures now have to be invoked using `dynexec` instruction (#803).
-=======
 - Refactored `AccountStorage` from `Smt` to `sequential hash` (#846)
->>>>>>> 7c05c8e1
 
 ## 0.5.1 (2024-08-28) - `miden-objects` crate only
 

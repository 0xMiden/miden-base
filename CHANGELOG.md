# Changelog

<<<<<<< HEAD
## 0.13.0 (TBD)

- [BREAKING] Changed auth components to increment nonce if it is zero ([#2060](https://github.com/0xMiden/miden-base/pull/2060)).
=======
## 0.12.1 (11-05-2025)

- Made `InitStorageData::map_entries()` public ([#2055](https://github.com/0xMiden/miden-base/pull/2055)).
- Enabled handling of empty maps in account component templates ([#2056](https://github.com/0xMiden/miden-base/pull/2056)).
- Changed auth components to increment nonce if it is zero ([#2060](https://github.com/0xMiden/miden-base/pull/2060)).
>>>>>>> 02236cb2

## 0.12.0 (11-05-2025)

### Features

- Added `prove_dummy` APIs on `LocalTransactionProver` ([#1674](https://github.com/0xMiden/miden-base/pull/1674)).
- Added `update_signers_and_threshold` procedure to update owner public keys and threshold config in multisig authentication component ([#1707](https://github.com/0xMiden/miden-base/issues/1707)).
- Added `add_signature` helper to simplify loading signatures into advice map ([#1725](https://github.com/0xMiden/miden-base/pull/1725)).
- Added `build_recipient` procedure to `miden::note` module ([#1807](https://github.com/0xMiden/miden-base/pull/1807)).
- Added `prove_dummy` APIs on `LocalBatchProver` and `LocalBlockProver` ([#1811](https://github.com/0xMiden/miden-base/pull/1811)).
- Added `get_native_id` and `get_native_nonce` procedures to the `miden` library ([#1844](https://github.com/0xMiden/miden-base/pull/1844)).
- Enabled lazy loading of assets during transaction execution ([#1848](https://github.com/0xMiden/miden-base/pull/1848)).
- Added lazy loading of the native asset ([#1855](https://github.com/0xMiden/miden-base/pull/1855)).
- [BREAKING] Enabled lazy loading of storage map entries during transaction execution ([#1857](https://github.com/0xMiden/miden-base/pull/1857)).
- [BREAKING] Enabled lazy loading of foreign accounts during transaction execution ([#1873](https://github.com/0xMiden/miden-base/pull/1873)).
- [BREAKING] Move account seed into `PartialAccount` ([#1875](https://github.com/0xMiden/miden-base/pull/1875), [#2003](https://github.com/0xMiden/miden-base/pull/2003)).
- Added `get_initial_item` and `get_map_item_init` procedures to `miden::account` module for accessing initial storage state ([#1883](https://github.com/0xMiden/miden-base/pull/1883)).
- Updated `rpo_falcon512::verify_signatures` to use `account::get_map_item_init` ([#1885](https://github.com/0xMiden/miden-base/issues/1885)).
- [BREAKING] Enabled lazy loading of assets and storage map items for foreign accounts during transaction execution ([#1888](https://github.com/0xMiden/miden-base/pull/1888)).
- [BREAKING] Represent new accounts as account deltas ([#1896](https://github.com/0xMiden/miden-base/pull/1896)).
- Implement `SlotName` for named storage slots ([#1932](https://github.com/0xMiden/miden-base/issues/1932))
- [BREAKING] Removed `get_falcon_signature` from `miden-tx` crate ([#1924](https://github.com/0xMiden/miden-base/pull/1924)).
- Created a `Signature` wrapper to simplify the preparation of "native" signatures for use in the VM ([#1924](https://github.com/0xMiden/miden-base/pull/1924)).
- Added per-procedure approval thresholds to `AuthRpoFalcon512Multisig` auth component ([#1968](https://github.com/0xMiden/miden-base/pull/1968)).
- Implemented `input_note::get_sender` and `active_note::get_metadata` procedures in `miden` lib ([#1933](https://github.com/0xMiden/miden-base/pull/1933)).
- Added `Address` serialization and deserialization ([#1937](https://github.com/0xMiden/miden-base/issues/1937)).
- Added `StorageMap::{num_entries, num_leaves}` to retrieve the number of entries in a storage map ([#1935](https://github.com/0xMiden/miden-base/pull/1935)).
- Added `AssetVault::{num_assets, num_leaves, inner_nodes}` ([#1939](https://github.com/0xMiden/miden-base/pull/1939)).
- [BREAKING] Enabled computing the transaction ID from the data in a `TransactionHeader` ([#1973](https://github.com/0xMiden/miden-base/pull/1973)).
- Added `account::get_initial_balance` procedure to `miden` lib ([#1959](https://github.com/0xMiden/miden-base/pull/1959)).
- [BREAKING] Changed `Account` to `PartialAccount` conversion to generally track only minimal data ([#1963](https://github.com/0xMiden/miden-base/pull/1963)).
- Added `MastArtifact`, `PackageExport`, `PackageManifest`, `AttributeSet`, `QualifiedProcedureName`, `Section` and `SectionId` to re-export section ([#1984](https://github.com/0xMiden/miden-base/pull/1984) and [#2015](https://github.com/0xMiden/miden-base/pull/2015)).
- [BREAKING] Enable computing the transaction ID from the data in a `TransactionHeader` ([#1973](https://github.com/0xMiden/miden-base/pull/1973)).
- [BREAKING] Introduce `AssetVaultKey` newtype wrapper for asset vault keys ([#1978](https://github.com/0xMiden/miden-base/pull/1978), [#2024](https://github.com/0xMiden/miden-base/pull/2024)).
- [BREAKING] Change `Account` to `PartialAccount` conversion to generally track only minimal data ([#1963](https://github.com/0xMiden/miden-base/pull/1963)).
- Added `network_fungible_faucet` and `MINT` & `BURN` notes ([#1925](https://github.com/0xMiden/miden-base/pull/1925))
- Removed `create_p2id_note` and `create_p2any_note` methods from `MockChainBuilder`, users should use `add_p2id_note` and `add_p2any_note` instead ([#1990](https://github.com/0xMiden/miden-base/issues/1990)).
- [BREAKING] Introduced `AuthScheme` and `PublicKey` enums in `miden-objects::account::auth` module ([#1994](https://github.com/0xMiden/miden-base/pull/1994)).
- [BREAKING] Added `get_note_script()` method to `DataStore` trait to enable lazy loading of note scripts during transaction execution ([#1995](https://github.com/0xMiden/miden-base/pull/1995)).
- Added `AccountTree::apply_mutations_with_reversions` ([#2002](https://github.com/0xMiden/miden-base/pull/2002)).
- [BREAKING] Change `AccountTree` to be generic over `trait AccountTreeBackend` implementations ([#2006](https://github.com/0xMiden/miden-base/pull/2006)).
- Added `Display` trait for `AddressInterface` ([#2016](https://github.com/0xMiden/miden-base/pull/2016)).
- Added `has_procedure` procedure to the `miden::account` module ([#2017](https://github.com/0xMiden/miden-base/pull/2017)).
- Re-add bech32 encoding for `AccountId` ([#2018](https://github.com/0xMiden/miden-base/pull/2018)).
- [BREAKING] Separate account APIs in `miden::account` into `active_account` and `native_account` ([#2026](https://github.com/0xMiden/miden-base/pull/2026)).
- [BREAKING] Remove `miden::account::get_native_nonce` procedure ([#2026](https://github.com/0xMiden/miden-base/pull/2026)).
- [BREAKING] Refactor `Address` to make routing parameters optional ([#2032](https://github.com/0xMiden/miden-base/pull/2032), [#2047](https://github.com/0xMiden/miden-base/pull/2047)).
- [BREAKING] Refactor `PartialVault`, `PartialStorageMap`, `PartialAccountTree` and `PartialNullifierTree` to allow construction from a root ([#2042](https://github.com/0xMiden/miden-base/pull/2042)).
- Added duplicate approver validation to `AuthRpoFalcon512MultisigConfig` ([#2046](https://github.com/0xMiden/miden-base/issues/2046)).
- Added `encryption_key` to `RoutingParameters` ([#2050](https://github.com/0xMiden/miden-base/pull/2050)).
- [BREAKING] Added `EcdsaK256Keccak` variant to auth enums ([#2052](https://github.com/0xMiden/miden-base/pull/2052)).
- Implemented storage map templates, which can be initialized through key/value lists provided via `InitStorageData` TOML ([#2053](https://github.com/0xMiden/miden-base/pull/2053)).

### Changes

- [BREAKING] Incremented MSRV to 1.90.
- [BREAKING] Migrated to `miden-vm` v0.18 and `miden-crypto` v0.17 ([#1832](https://github.com/0xMiden/miden-base/pull/1832)).
- [BREAKING] Removed `MockChain::add_pending_p2id_note` in favor of using `MockChainBuilder` ([#1842](https://github.com/0xMiden/miden-base/pull/#1842)).
- [BREAKING] Removed versioning of the transaction kernel, leaving only one latest version ([#1793](https://github.com/0xMiden/miden-base/pull/1793)).
- [BREAKING] Moved `miden::asset::{create_fungible_asset, create_non_fungible_asset}` procedures to `miden::faucet` ([#1850](https://github.com/0xMiden/miden-base/pull/1850)).
- [BREAKING] Removed versioning of the transaction kernel, leaving only one latest version ([#1793](https://github.com/0xMiden/miden-base/pull/1793)).
- Added `AccountComponent::from_package()` method to create components from `miden-mast-package::Package` ([#1802](https://github.com/0xMiden/miden-base/pull/1802)).
- [BREAKING] Removed some of the `note` kernel procedures and use `input_note` procedures instead ([#1834](https://github.com/0xMiden/miden-base/pull/1834)).
- [BREAKING] Replaced `Account` with `PartialAccount` in `TransactionInputs` ([#1840](https://github.com/0xMiden/miden-base/pull/1840)).
- [BREAKING] Renamed `Account::init_commitment` to `Account::initial_commitment` ([#1840](https://github.com/0xMiden/miden-base/pull/1840)).
- [BREAKING] Renamed the `is_onchain` method to `has_public_state` for `AccountId`, `AccountIdPrefix`, `Account`, `AccountInterface` and `AccountStorageMode` ([#1846](https://github.com/0xMiden/miden-base/pull/1846)).
- [BREAKING] Moved `NetworkId` from account ID to address module ([#1851](https://github.com/0xMiden/miden-base/pull/1851)).
- Removed `ProvenTransactionExt`([#1867](https://github.com/0xMiden/miden-base/pull/1867)).
- [BREAKING] Renamed the `is_onchain` method to `has_public_state` for `AccountId`, `AccountIdPrefix`, `Account`, `AccountInterface` and `AccountStorageMode` ([#1846](https://github.com/0xMiden/miden-base/pull/1846)).
- [BREAKING] Moved `miden::asset::{create_fungible_asset, create_non_fungible_asset}` procedures to `miden::faucet` ([#1850](https://github.com/0xMiden/miden-base/pull/1850)).
- [BREAKING] Moved `NetworkId` from account ID to address module ([#1851](https://github.com/0xMiden/miden-base/pull/1851)).
- [BREAKING] Moved `TransactionKernelError` to miden-tx ([#1859](https://github.com/0xMiden/miden-base/pull/1859)).
- [BREAKING] Changed `PartialStorageMap` to track the correct set of key+value pairings ([#1878](https://github.com/0xMiden/miden-base/pull/1878), [#1921](https://github.com/0xMiden/miden-base/pull/1921)).
- Change terminology of "current note" to "active note" ([#1863](https://github.com/0xMiden/miden-base/issues/1863)).
- [BREAKING] Moved and rename `miden::tx::{add_asset_to_note, create_note}` procedures to `miden::output_note::{add_asset, create}` ([#1874](https://github.com/0xMiden/miden-base/pull/1874)).
- Merge `bench-prover` into `bench-tx` crate ([#1894](https://github.com/0xMiden/miden-base/pull/1894)).
- Replace `eqw` usages with `exec.word::test_eq` and `exec.word::eq`, remove `is_key_greater` and `is_key_less` from `link_map` module ([#1897](https://github.com/0xMiden/miden-base/pull/1897)).
- [BREAKING] Make AssetVault and PartialVault APIs more type safe ([#1916](https://github.com/0xMiden/miden-base/pull/1916)).
- [BREAKING] Remove `MockChain::add_pending_note` to simplify mock chain internals ([#1903](https://github.com/0xMiden/miden-base/pull/1903)).
- [BREAKING] Moved active note procedures from `miden::note` to `miden::active_note` module ([#1901](https://github.com/0xMiden/miden-base/pull/1901)).
- [BREAKING] Removed account_seed from AccountFile ([#1917](https://github.com/0xMiden/miden-base/pull/1917)).
- [BREAKING] Renamed `TransactionInputs` to `TransactionExecutionInputs` and make a new `TransactionInputs` struct which does not contain `InputNotes<InputNote>` ([#1934](https://github.com/0xMiden/miden-base/pull/1934)).
- [BREAKING] Refactored `TransactionInputs` and remove `TransactionWitness` ([#1934](https://github.com/0xMiden/miden-base/pull/1934)).
- Simplify `MockChain` internals and rework its documentation ([#1942](https://github.com/0xMiden/miden-base/pull/1942)).
- [BREAKING] Changed the signature of TransactionAuthenticator to return the native signature ([#1945](https://github.com/0xMiden/miden-base/pull/1945)).
- [BREAKING] Renamed `MockChainBuilder::add_note` to `add_output_note` ([#1946](https://github.com/0xMiden/miden-base/pull/1946)).
- Dynamically lookup all masm `EventId`s from source ([#1954](https://github.com/0xMiden/miden-base/pull/1954)).
- [BREAKING] Return `ExecutionOutput` from `TransactionContext::execute_code` ([#1955](https://github.com/0xMiden/miden-base/pull/1955)).
- [BREAKING] Renamed `get_item_init` and `get_map_item_init` to `get_initial_item` and `get_initial_map_item` respectively ([#1959](https://github.com/0xMiden/miden-base/pull/1959)).
- Update the type signature syntax in the `account_components` module ([#1971](https://github.com/0xMiden/miden-base/pull/1971)).
- [BREAKING] Assert nonce is non-zero after the auth procedure ([#1982](https://github.com/0xMiden/miden-base/pull/1982)).
- [BREAKING] Removed `Rng` from `BasicAuthenticator` ([#1994](https://github.com/0xMiden/miden-base/pull/1994)).
- [BREAKING] Changed the outputs of the `output_note::add_asset` procedure: now the values that are the same as the passed parameters are dropped ([#2031](https://github.com/0xMiden/miden-base/pull/2031)).
- [BREAKING] Upgraded VM to 0.19 ([#2042](https://github.com/0xMiden/miden-base/pull/2042)).

## 0.11.5 (2025-10-02)

- Add new `can_consume` method to the `NoteConsumptionChecker` ([#1928](https://github.com/0xMiden/miden-base/pull/1928)).

## 0.11.4 (2025-09-17)

- Updated `miden-vm` dependencies to `0.17.2` patch version. ([#1905](https://github.com/0xMiden/miden-base/pull/1905))

## 0.11.3 (2025-09-15)

- Added Serialize and Deserialize Traits on `SigningInputs` ([#1858](https://github.com/0xMiden/miden-base/pull/1858)).

## 0.11.2 (2025-09-08)

- Fixed foreign account inputs not being loaded in `LocalTransactionProver` ([#1866](https://github.com/0xMiden/miden-base/pull/#1866)).

## 0.11.1 (2025-08-28)

- Added `AddressInterface::Unspecified` to represent default addresses ([#1801](https://github.com/0xMiden/miden-base/pull/#1801)).

## 0.11.0 (2025-08-26)

### Features

- Added arguments to the auth procedure ([#1501](https://github.com/0xMiden/miden-base/pull/1501)).
- [BREAKING] Refactored `SWAP` note & added option to select the visibility of the associated payback note ([#1539](https://github.com/0xMiden/miden-base/pull/1539)).
- Added multi-signature authentication component as standard authentication component ([#1599](https://github.com/0xMiden/miden-base/issues/1599)).
- Added `account_compute_delta_commitment`, `input_note_get_assets_info`, `tx_get_num_input_notes`, and `tx_get_num_output_notes` procedures to the transaction kernel ([#1609](https://github.com/0xMiden/miden-base/pull/1609)).
- [BREAKING] Refactor `TransactionAuthenticator` to support arbitrary data signing ([#1616](https://github.com/0xMiden/miden-base/pull/1616)).
- Implemented new `from_unauthenticated_notes` constructor for `InputNotes` ([#1629](https://github.com/0xMiden/miden-base/pull/1629)).
- Added `output_note_get_assets_info` procedure to the transaction kernel ([#1638](https://github.com/0xMiden/miden-base/pull/1638)).
- Pass the full `TransactionSummary` to `TransactionAuthenticator` ([#1618](https://github.com/0xMiden/miden-base/pull/1618)).
- Added `PartialBlockchain::num_tracked_blocks()` ([#1643](https://github.com/0xMiden/miden-base/pull/1643)).
- Removed `TransactionScript::compile` & `NoteScript::compile` methods in favor of `ScriptBuilder` ([#1665](https://github.com/0xMiden/miden-base/pull/1665)).
- Added `get_initial_code_commitment`, `get_initial_storage_commitment` and `get_initial_vault_root` procedures to `miden::account` module ([#1667](https://github.com/0xMiden/miden-base/pull/1667)).
- Added `input_note_get_recipient`, `output_note_get_recipient`, `input_note_get_metadata`, `output_note_get_metadata` procedures to the transaction kernel ([#1648](https://github.com/0xMiden/miden-base/pull/1648)).
- Added `input_notes::get_assets` and `output_notes::get_assets` procedures to `miden` library ([#1648](https://github.com/0xMiden/miden-base/pull/1648)).
- Added issuance accessor for fungible faucet accounts. ([#1660](https://github.com/0xMiden/miden-base/pull/1660)).
- Added multi-signature authentication component as standard authentication component ([#1599](https://github.com/0xMiden/miden-base/issues/1599)).
- Added `FeeParameters` to `BlockHeader` and automatically compute and remove fees from account in the transaction kernel epilogue ([#1652](https://github.com/0xMiden/miden-base/pull/1652), [#1654](https://github.com/0xMiden/miden-base/pull/1654), [#1659](https://github.com/0xMiden/miden-base/pull/1659), [#1664](https://github.com/0xMiden/miden-base/pull/1664), [#1775](https://github.com/0xMiden/miden-base/pull/1775)).
- Added `Address` type to represent account-id based addresses ([#1713](https://github.com/0xMiden/miden-base/pull/1713), [#1750](https://github.com/0xMiden/miden-base/pull/1750)).
- [BREAKING] Consolidated to a single async interface and drop `#[maybe_async]` usage ([#1666](https://github.com/0xMiden/miden-base/pull/#1666)).
- [BREAKING] Made transaction execution and transaction authentication asynchronous ([#1699](https://github.com/0xMiden/miden-base/pull/1699)).
- [BREAKING] Return dedicated insufficient fee error from transaction host if account balance is too low ([#1744](https://github.com/0xMiden/miden-base/pull/#1744)).
- Added `asset_vault::peek_balance` ([#1745](https://github.com/0xMiden/miden-base/pull/1745)).
- Added `get_auth_scheme` method to `AccountComponentInterface` and `AccountInterface` for better authentication scheme extraction ([#1759](https://github.com/0xMiden/miden-base/pull/1759)).
- Added `AddressInterface` type to represent the interface of the account to which an `Address` points ([#1761](https://github.com/0xMiden/miden-base/pull/#1761)).
- Document `miden` library procedures and the context from which they can be called ([#1799](https://github.com/0xMiden/miden-base/pull/#1799)).
- Add `Address` type to represent account-id based addresses ([#1713](https://github.com/0xMiden/miden-base/pull/1713)).
- Document `Address` in Miden book ([#1792](https://github.com/0xMiden/miden-base/pull/1792)).
- Add `asset_vault::peek_balance` ([#1745](https://github.com/0xMiden/miden-base/pull/1745)).
- Add `get_auth_scheme` method to `AccountComponentInterface` and `AccountInterface` for better authentication scheme extraction ([#1759](https://github.com/0xMiden/miden-base/pull/1759)).
- Add `CustomNetworkId` in `NetworkID` ([#1787](https://github.com/0xMiden/miden-base/pull/1787)).

### Changes

- [BREAKING] Incremented MSRV to 1.88.
- Refactored account documentation into multiple sections ([#1523](https://github.com/0xMiden/miden-base/pull/1523)).
- Implemented `WellKnownComponents` enum ([#1532](https://github.com/0xMiden/miden-base/pull/1532)).
- [BREAKING] Remove pending account APIs on `MockChain` and introduce `MockChainBuilder` to simplify mock chain creation ([#1557](https://github.com/0xMiden/miden-base/pull/1557)).
- Made `ExecutedTransaction` implement `Send` for easier consumption ([#1560](https://github.com/0xMiden/miden-base/pull/1560)).
- [BREAKING] `Digest` was removed in favor of `Word` ([#1564](https://github.com/0xMiden/miden-base/pull/1564)).
- [BREAKING] Upgraded Miden VM to `0.16`, `miden-crypto` to `0.15` and `winterfell` crates to `0.13` ([#1564](https://github.com/0xMiden/miden-base/pull/1564), [#1594](https://github.com/0xMiden/miden-base/pull/1594)).
- [BREAKING] Renamed `{NoteInclusionProof, AccountWitness}::inner_nodes` to `authenticated_nodes` ([#1564](https://github.com/0xMiden/miden-base/pull/1564)).
- [BREAKING] Renamed `{TransactionId, NoteId, Nullifier}::inner` -> `as_word` ([#1571](https://github.com/0xMiden/miden-base/pull/1571)).
- Replaced `MerklePath` with `SparseMerklePath` in `NoteInclusionProof` ([#1572](https://github.com/0xMiden/miden-base/pull/1572)) .
- [BREAKING] Renamed authentication components to include "auth" prefix for clarity ([#1575](https://github.com/0xMiden/miden-base/issues/1575)).
- [BREAKING] Split `TransactionHost` into `TransactionProverHost` and `TransactionExecutorHost` ([#1581](https://github.com/0xMiden/miden-base/pull/1581)).
- Added `TransactionEvent::Unauthorized` to enable aborting the transaction execution to get its transaction summary for signing purposes ([#1596](https://github.com/0xMiden/miden-base/pull/1596), [#1634](https://github.com/0xMiden/miden-base/pull/1634), [#1651](https://github.com/0xMiden/miden-base/pull/1651)).
- [BREAKING] Implemented `SequentialCommit` for `AccountDelta` and renamed `AccountDelta::commitment()` to `AccountDelta::to_commitment()` ([#1603](https://github.com/0xMiden/miden-base/pull/1603)).
- Added robustness check to `create_swap_note`: error if `requested_asset` != `offered_asset` ([#1604](https://github.com/0xMiden/miden-base/pull/1604)).
- [BREAKING] Changed `account::incr_nonce` to always increment the nonce by one, disallow incrementing more than once and return the new nonce after incrementing ([#1608](https://github.com/0xMiden/miden-base/pull/1608), [#1633](https://github.com/0xMiden/miden-base/pull/1633)).
- Added `AccountTree::contains_account_id_prefix()` and `AccountTree::id_prefix_to_smt_key()` ([#1610](https://github.com/0xMiden/miden-base/pull/1610)).
- Added functions for pruning `PartialBlockchain` (#[1619](https://github.com/0xMiden/miden-base/pull/1619)).
- [BREAKING] Disallowed calling the auth procedure explicitly (from outside the epilogue) ([#1622](https://github.com/0xMiden/miden-base/pull/1622)).
- [BREAKING] Included account delta commitment in signing message for the `RpoFalcon512` family of account components ([#1624](https://github.com/0xMiden/miden-base/pull/1624)).
- [BREAKING] Renamed `TransactionEvent::FalconSigToStack` to `TransactionEvent::AuthRequest` ([#1626](https://github.com/0xMiden/miden-base/pull/1626)).
- [BREAKING] Made the naming of the transaction script arguments consistent ([#1632](https://github.com/0xMiden/miden-base/pull/1632)).
- [BREAKING] Moved `TransactionProverHost` and `TransactionExecutorHost` from dynamic dispatch to generics ([#1037](https://github.com/0xMiden/miden-node/issues/1037))
- [BREAKING] Changed `PartialStorage` and `PartialVault` to use `PartialSmt` instead of separate merkle proofs ([#1590](https://github.com/0xMiden/miden-base/pull/1590)).
- [BREAKING] Moved transaction inputs insertion out of transaction hosts ([#1639](https://github.com/0xMiden/miden-node/issues/1639))
- Implemented serialization for `MockChain` ([#1642](https://github.com/0xMiden/miden-base/pull/1642)).
- [BREAKING] Reduced `FungibleAsset::MAX_AMOUNT` by a small fraction which allows using felt-based arithmetic in the fungible asset account delta ([#1681](https://github.com/0xMiden/miden-base/pull/1681)).
- Avoid modifying an asset vault when adding a fungible asset with amount zero and the asset does not already exist ([#1668](https://github.com/0xMiden/miden-base/pull/1668)).
- [BREAKING] Updated `NoteConsumptionChecker::check_notes_consumability` and `TransactionExecutor::try_execute_notes` to return `NoteConsumptionInfo` containing lists of `Note` rather than `NoteId` ([#1680](https://github.com/0xMiden/miden-base/pull/1680)).
- Refactored epilogue to run as much code as possible before fees are computed ([#1698](https://github.com/0xMiden/miden-base/pull/1698)).
- Refactored epilogue to run as much code as possible before fees are computed ([#1698](https://github.com/0xMiden/miden-base/pull/1698), [#1705](https://github.com/0xMiden/miden-base/pull/1705)).
- [BREAKING] Removed note script utils and rename `note::add_note_assets_to_account` to `note::add_assets_to_account` ([#1694](https://github.com/0xMiden/miden-base/pull/1694)).
- Refactor `contracts::auth::basic` into a reusable library procedure `auth::rpo_falcon512` ([#1712](https://github.com/0xMiden/miden-base/pull/1712)).
- [BREAKING] Refactored `FungibleAsset::sub` to be more similar to `FungibleAsset::add` ([#1720](https://github.com/0xMiden/miden-base/pull/1720)).
- Update `NoteConsumptionChecker::check_notes_consumability` to use iterative elimination strategy to find a set of executable notes ([#1721](https://github.com/0xMiden/miden-base/pull/1721)).
- [BREAKING] Moved `IncrNonceAuthComponent`, `ConditionalAuthComponent` and `AccountMockComponent` to `miden-lib` ([#1722](https://github.com/0xMiden/miden-base/pull/1722)).
- [BREAKING] Split `AccountCode::mock_library` into an account and faucet library ([#1732](https://github.com/0xMiden/miden-base/pull/1732), [#1733](https://github.com/0xMiden/miden-base/pull/1733)).
- [BREAKING] Refactored `AccountError::AssumptionViolated` into `AccountError::Other` ([#1743](https://github.com/0xMiden/miden-base/pull/1743)).
- [BREAKING] Removed `PartialVault::{new, add}` to guarantee the vault tracks valid assets ([#1747](https://github.com/0xMiden/miden-base/pull/1747)).
- [BREAKING] Changed owner of `Arc<dyn SourceManagerSync` and unify usage over manually `+Send` `+Sync` bounds ([#1749](https://github.com/0xMiden/miden-base/pull/1749)).
- [BREAKING] Removed account ID bech32 encoding. Use `Address::{from_bech32, to_bech32}` instead ([#1762](https://github.com/0xMiden/miden-base/pull/1762)).
- [BREAKING] Updated `account::get_storage_commitment` procedure to `account::compute_storage_commitment`([#1763](https://github.com/0xMiden/miden-base/pull/1763)).
- Implemented caching for the account storage commitment (([#1763](https://github.com/0xMiden/miden-base/pull/1763))).
- [BREAKING] Merge the current and initial account code commitment procedures into one ([#1776](https://github.com/0xMiden/miden-base/pull/1776)).
- Added `TransactionExecutorError::InsufficientFee` variant([#1786](https://github.com/0xMiden/miden-base/pull/1786)).
- [BREAKING] Made source manager an instance variable of the `TransactionExecutor` ([#1788](https://github.com/0xMiden/miden-base/pull/1788)).

## 0.10.1 (2025-08-02)

- Added `NoAuth` component to the set of standard components ([#1620](https://github.com/0xMiden/miden-base/pull/1620)).

## 0.10.0 (2025-07-08)

### Features

- Added `bench-prover` crate to benchmark proving times ([#1378](https://github.com/0xMiden/miden-base/pull/1378)).
- Allowed NOOP transactions and state-updating transactions against the same account in the same block ([#1393](https://github.com/0xMiden/miden-base/pull/1393)).
- Added P2IDE standard note ([#1421](https://github.com/0xMiden/miden-base/pull/1421)).
- [BREAKING] Implemented transaction script arguments for the `TransactionScript` ([#1406](https://github.com/0xMiden/miden-base/pull/1406)).
- [BREAKING] Implemented in-kernel account delta tracking ([#1471](https://github.com/0xMiden/miden-base/pull/1471), [#1404](https://github.com/0xMiden/miden-base/pull/1404), [#1460](https://github.com/0xMiden/miden-base/pull/1460), [#1481](https://github.com/0xMiden/miden-base/pull/1481), [#1491](https://github.com/0xMiden/miden-base/pull/1491)).
- Add `with_auth_component` to `AccountBuilder` ([#1480](https://github.com/0xMiden/miden-base/pull/1480)).
- Added `ScriptBuilder` to streamline building note & transaction scripts ([#1507](https://github.com/0xMiden/miden-base/pull/1507)).
- Added procedure `was_procedure_called` to `miden::account` library module ([#1521](https://github.com/0xMiden/miden-base/pull/1521)).
- Enabled loading MASM source files into `TransactionKernel::assembler` for better errors ([#1527](https://github.com/0xMiden/miden-base/pull/1527)).

### Changes

- [BREAKING] Refactored `NoteTag` to an enum ([#1322](https://github.com/0xMiden/miden-base/pull/1322)).
- [BREAKING] Removed `AccountIdAnchor` from account ID generation process ([#1391](https://github.com/0xMiden/miden-base/pull/1391)).
- Implemented map based on a sorted linked list in transaction kernel library ([#1396](https://github.com/0xMiden/miden-base/pull/1396), [#1428](https://github.com/0xMiden/miden-base/pull/1428), [#1478](https://github.com/0xMiden/miden-base/pull/1478)).
- Added shutdown configuration options to the `miden-proving-service` proxy ([#1405](https://github.com/0xMiden/miden-base/pull/1405)).
- Added support for workers configuration in the proxy with environment variables ([#1412](https://github.com/0xMiden/miden-base/pull/1412)).
- Implemented `Display` for `NoteType` ([#1420](https://github.com/0xMiden/miden-base/pull/1420)).
- [BREAKING] Removed `NoteExecutionMode` from `from_account_id` ([#1422](https://github.com/0xMiden/miden-base/pull/1422)).
- [BREAKING] Refactored transaction kernel advice inputs ([#1425](https://github.com/0xMiden/miden-base/pull/1425)).
- [BREAKING] Moved transaction script argument from `TransactionScript` to `TransactionArgs`. ([#1426](https://github.com/0xMiden/miden-base/pull/1426)).
- [BREAKING] Removed transaction inputs from `TransactionScript`. ([#1426](https://github.com/0xMiden/miden-base/pull/1426)).
- Removed miden-proving-service binary crate and miden-proving-service-client crate ([#1427](https://github.com/0xMiden/miden-base/pull/1427)).
- Removed doc update checks on CI ([#1435](https://github.com/0xMiden/miden-base/pull/1435)).
- [BREAKING] Introduced `ScriptMastForestStore` and refactor MAST forest provisioning in the `TransactionExecutor` ([#1438](https://github.com/0xMiden/miden-base/pull/1438)).
- [BREAKING] Allowed list of keys in `AccountFile` ([#1451](https://github.com/0xMiden/miden-base/pull/1451)).
- [BREAKING] `TransactionHost::new` now expects `&PartialAccount` instead `AccountHeader` ([#1452](https://github.com/0xMiden/miden-base/pull/1452)).
- Load account and input notes advice maps into the advice provider before executing them ([#1452](https://github.com/0xMiden/miden-base/pull/1452)).
- Added support for private accounts in `MockChain` ([#1453](https://github.com/0xMiden/miden-base/pull/1453)).
- Improved error message quality in `CodeExecutor::run` and `TransactionContext::execute_code` ([#1458](https://github.com/0xMiden/miden-base/pull/1458)).
- Temporarily bumped ACCOUNT_UPDATE_MAX_SIZE to 256 KiB for compiler testing ([#1464](https://github.com/0xMiden/miden-base/pull/1464)).
- [BREAKING] `TransactionExecutor` now holds plain references instead of `Arc` for its trait objects ([#1469](https://github.com/0xMiden/miden-base/pull/1469)).
- [BREAKING] Store account ID in account delta ([#1493](https://github.com/0xMiden/miden-base/pull/1493)).
- [BREAKING] Removed P2IDR and replace with P2IDE ([#1483](https://github.com/0xMiden/miden-base/pull/1483)).
- [BREAKING] Refactored nonce in delta from `Option<Felt>` to `Felt` ([#1492](https://github.com/0xMiden/miden-base/pull/1492)).
- Normalized account deltas to avoid including no-op updates ([#1496](https://github.com/0xMiden/miden-base/pull/1496)).
- Added `Note::is_network_note()` accessor ([#1485](https://github.com/0xMiden/miden-base/pull/1485)).
- [BREAKING] Refactored account authentication to require a procedure containing `auth__` in its name ([#1480](https://github.com/0xMiden/miden-base/pull/1480)).
- [BREAKING] Updated handling of the shared modules ([#1490](https://github.com/0xMiden/miden-base/pull/1490)).
- [BREAKING] Refactored transaction to output `ACCOUNT_UPDATE_COMMITMENT` ([#1500](https://github.com/0xMiden/miden-base/pull/1500)).
- Added a new constructor for `TransactionExecutor` that accepts `ExecutionOptions` ([#1502](https://github.com/0xMiden/miden-base/pull/1502)).
- [BREAKING] Introduced errors in `MockChain` API ([#1508](https://github.com/0xMiden/miden-base/pull/1508)).
- [BREAKING] `TransactionAdviceInputs` cannot return `Err` anymore ([#1517](https://github.com/0xMiden/miden-base/pull/1517)).
- Implemented serialization for `LexicographicWord` ([#1524](https://github.com/0xMiden/miden-base/pull/1524)).
- Made `Account:increment_nonce()` method public ([#1533](https://github.com/0xMiden/miden-base/pull/1533)).
- Defined the commitment to an empty account delta as `EMPTY_WORD` ([#1528](https://github.com/0xMiden/miden-base/pull/1528)).
- [BREAKING] Renamed `account_get_current_commitment` to `account_compute_current_commitment` and include the latest storage commitment in the returned commitment ([#1529](https://github.com/0xMiden/miden-base/pull/1529)).
- [BREAKING] Remove `create_note` from `BasicWallet`, expose it and `add_asset_to_note` in `miden::tx` ([#1525](https://github.com/0xMiden/miden-base/pull/1525)).
- Add a new auth component `RpoFalcon512Acl` ([#1531](https://github.com/0xMiden/miden-base/pull/1531)).
- [BREAKING] Change `BasicFungibleFaucet` to use `RpoFalcon512Acl` for authentication ([#1531](https://github.com/0xMiden/miden-base/pull/1531)).
- Introduce `MockChain` methods for executing at an older block (#1541).
- [BREAKING] Change authentication component procedure name prefix from `auth__*` to `auth_*` ([#1861](https://github.com/0xMiden/miden-base/issues/1861)).

### Fixes

- [BREAKING] Forbid the execution of the empty transactions ([#1459](https://github.com/0xMiden/miden-base/pull/1459)).

## 0.9.5 (2025-06-20) - `miden-lib` crate only

- Added `symbol()`, `decimals()`, and `max_supply()` accessors to the `TokenSymbol` struct.

## 0.9.4 (2025-06-12)

- Refactor proving service client errors ([#1448](https://github.com/0xMiden/miden-base/pull/1448))

## 0.9.3 (2025-06-12)

- Add TLS support to `miden-proving-service-client` ([#1447](https://github.com/0xMiden/miden-base/pull/1447))

## 0.9.2 (2025-06-10)

- Refreshed Cargo.lock file.

## 0.9.1 (2025-05-30)

### Fixes

- Expose types used in public APIs ([#1385](https://github.com/0xMiden/miden-base/pull/1385)).
- Version check always fails in proxy ([#1407](https://github.com/0xMiden/miden-base/pull/1407)).

## 0.9.0 (2025-05-20)

### Features

- Added pretty print for `AccountCode` ([#1273](https://github.com/0xMiden/miden-base/pull/1273)).
- Add iterators over concrete asset types in `NoteAssets` ([#1346](https://github.com/0xMiden/miden-base/pull/1346)).
- Add the ability to create `BasicFungibleFaucet` from `Account` ([#1376](https://github.com/0xMiden/miden-base/pull/1376)).

### Fixes

- [BREAKING] Hash keys in storage maps before insertion into the SMT ([#1250](https://github.com/0xMiden/miden-base/pull/1250)).
- Fix error when creating accounts with empty storage ([#1307](https://github.com/0xMiden/miden-base/pull/1307)).
- [BREAKING] Move the number of note inputs to the separate memory address ([#1327](https://github.com/0xMiden/miden-base/pull/1327)).
- [BREAKING] Change Token Symbol encoding ([#1334](https://github.com/0xMiden/miden-base/pull/1334)).

### Changes

- [BREAKING] Refactored how foreign account inputs are passed to `TransactionExecutor` ([#1229](https://github.com/0xMiden/miden-base/pull/1229)).
- [BREAKING] Add `TransactionHeader` and include it in batches and blocks ([#1247](https://github.com/0xMiden/miden-base/pull/1247)).
- Add `AccountTree` and `PartialAccountTree` wrappers and enforce ID prefix uniqueness ([#1254](https://github.com/0xMiden/miden-base/pull/1254), [#1301](https://github.com/0xMiden/miden-base/pull/1301)).
- Added getter for proof security level in `ProvenBatch` and `ProvenBlock` ([#1259](https://github.com/0xMiden/miden-base/pull/1259)).
- [BREAKING] Replaced the `ProvenBatch::new_unchecked` with the `ProvenBatch::new` method to initialize the struct with validations ([#1260](https://github.com/0xMiden/miden-base/pull/1260)).
- [BREAKING] Add `AccountStorageMode::Network` for network accounts ([#1275](https://github.com/0xMiden/miden-base/pull/1275), [#1349](https://github.com/0xMiden/miden-base/pull/1349)).
- Added support for environment variables to set up the `miden-proving-service` worker ([#1281](https://github.com/0xMiden/miden-base/pull/1281)).
- Added field identifier structs for component metadata ([#1292](https://github.com/0xMiden/miden-base/pull/1292)).
- Move `NullifierTree` and `BlockChain` from node to base ([#1304](https://github.com/0xMiden/miden-base/pull/1304)).
- Rename `ChainMmr` to `PartialBlockchain` ([#1305](https://github.com/0xMiden/miden-base/pull/1305)).
- Add safe `PartialBlockchain` constructor ([#1308](https://github.com/0xMiden/miden-base/pull/1308)).
- [BREAKING] Move `MockChain` and `TransactionContext` to new `miden-testing` crate ([#1309](https://github.com/0xMiden/miden-base/pull/1309)).
- [BREAKING] Add support for private notes in `MockChain` ([#1310](https://github.com/0xMiden/miden-base/pull/1310)).
- Generalized account-related inputs to the transaction kernel ([#1311](https://github.com/0xMiden/miden-base/pull/1311)).
- [BREAKING] Refactor `MockChain` to use batch and block provers ([#1315](https://github.com/0xMiden/miden-base/pull/1315)).
- [BREAKING] Upgrade VM to 0.14 and refactor transaction kernel error extraction ([#1353](https://github.com/0xMiden/miden-base/pull/1353)).
- [BREAKING] Update MSRV to 1.87.

## 0.8.3 (2025-04-22) - `miden-proving-service` crate only

### Fixes

- Version check always fails ([#1300](https://github.com/0xMiden/miden-base/pull/1300)).

## 0.8.2 (2025-04-18) - `miden-proving-service` crate only

### Changes

- Added a retry strategy for worker's health check ([#1255](https://github.com/0xMiden/miden-base/pull/1255)).
- Added a status endpoint for the `miden-proving-service` worker and proxy ([#1255](https://github.com/0xMiden/miden-base/pull/1255)).

## 0.8.1 (2025-03-26) - `miden-objects` and `miden-tx` crates only.

### Changes

- [BREAKING] Changed `TransactionArgs` API to accept `AsRef<NoteRecipient>` for extending the advice map in relation to output notes ([#1251](https://github.com/0xMiden/miden-base/pull/1251)).

## 0.8.0 (2025-03-21)

### Features

- Added an endpoint to the `miden-proving-service` to update the workers ([#1107](https://github.com/0xMiden/miden-base/pull/1107)).
- [BREAKING] Added the `get_block_timestamp` procedure to the `miden` library ([#1138](https://github.com/0xMiden/miden-base/pull/1138)).
- Implemented `AccountInterface` structure ([#1171](https://github.com/0xMiden/miden-base/pull/1171)).
- Implement user-facing bech32 encoding for `AccountId`s ([#1185](https://github.com/0xMiden/miden-base/pull/1185)).
- Implemented `execute_tx_view_script` procedure for the `TransactionExecutor` ([#1197](https://github.com/0xMiden/miden-base/pull/1197)).
- Enabled nested FPI calls ([#1227](https://github.com/0xMiden/miden-base/pull/1227)).
- Implement `check_notes_consumability` procedure for the `TransactionExecutor` ([#1269](https://github.com/0xMiden/miden-base/pull/1269)).

### Changes

- [BREAKING] Moved `generated` module from `miden-proving-service-client` crate to `tx_prover::generated` hierarchy ([#1102](https://github.com/0xMiden/miden-base/pull/1102)).
- Renamed the protobuf file of the transaction prover to `tx_prover.proto` ([#1110](https://github.com/0xMiden/miden-base/pull/1110)).
- [BREAKING] Renamed `AccountData` to `AccountFile` ([#1116](https://github.com/0xMiden/miden-base/pull/1116)).
- Implement transaction batch prover in Rust ([#1112](https://github.com/0xMiden/miden-base/pull/1112)).
- Added the `is_non_fungible_asset_issued` procedure to the `miden` library ([#1125](https://github.com/0xMiden/miden-base/pull/1125)).
- [BREAKING] Refactored config file for `miden-proving-service` to be based on environment variables ([#1120](https://github.com/0xMiden/miden-base/pull/1120)).
- Added block number as a public input to the transaction kernel. Updated prologue logic to validate the global input block number is consistent with the commitment block number ([#1126](https://github.com/0xMiden/miden-base/pull/1126)).
- Made NoteFile and AccountFile more consistent ([#1133](https://github.com/0xMiden/miden-base/pull/1133)).
- [BREAKING] Implement most block constraints in `ProposedBlock` ([#1123](https://github.com/0xMiden/miden-base/pull/1123), [#1141](https://github.com/0xMiden/miden-base/pull/1141)).
- Added serialization for `ProposedBatch`, `BatchId`, `BatchNoteTree` and `ProvenBatch` ([#1140](https://github.com/0xMiden/miden-base/pull/1140)).
- Added `prefix` to `Nullifier` ([#1153](https://github.com/0xMiden/miden-base/pull/1153)).
- [BREAKING] Implemented a `RemoteBatchProver`. `miden-proving-service` workers can prove batches ([#1142](https://github.com/0xMiden/miden-base/pull/1142)).
- [BREAKING] Implement `LocalBlockProver` and rename `Block` to `ProvenBlock` ([#1152](https://github.com/0xMiden/miden-base/pull/1152), [#1168](https://github.com/0xMiden/miden-base/pull/1168), [#1172](https://github.com/0xMiden/miden-base/pull/1172)).
- [BREAKING] Added native types to `AccountComponentTemplate` ([#1124](https://github.com/0xMiden/miden-base/pull/1124)).
- Implemented `RemoteBlockProver`. `miden-proving-service` workers can prove blocks ([#1169](https://github.com/0xMiden/miden-base/pull/1169)).
- Used `Smt::with_entries` to error on duplicates in `StorageMap::with_entries` ([#1167](https://github.com/0xMiden/miden-base/pull/1167)).
- [BREAKING] Added `InitStorageData::from_toml()`, improved storage entry validations in `AccountComponentMetadata` ([#1170](https://github.com/0xMiden/miden-base/pull/1170)).
- [BREAKING] Rework miden-lib error codes into categories ([#1196](https://github.com/0xMiden/miden-base/pull/1196)).
- [BREAKING] Moved the `TransactionScriptBuilder` from `miden-client` to `miden-base` ([#1206](https://github.com/0xMiden/miden-base/pull/1206)).
- [BREAKING] Enable timestamp customization on `MockChain::seal_block` ([#1208](https://github.com/0xMiden/miden-base/pull/1208)).
- [BREAKING] Renamed constants and comments: `OnChain` -> `Public` and `OffChain` -> `Private` ([#1218](https://github.com/0xMiden/miden-base/pull/1218)).
- [BREAKING] Replace "hash" with "commitment" in `BlockHeader::{prev_hash, chain_root, kernel_root, tx_hash, proof_hash, sub_hash, hash}` ([#1209](https://github.com/0xMiden/miden-base/pull/1209), [#1221](https://github.com/0xMiden/miden-base/pull/1221), [#1226](https://github.com/0xMiden/miden-base/pull/1226)).
- [BREAKING] Incremented minimum supported Rust version to 1.85.
- [BREAKING] Change advice for Falcon signature verification ([#1183](https://github.com/0xMiden/miden-base/pull/1183)).
- Added `info` log level by default in the proving service ([#1200](https://github.com/0xMiden/miden-base/pull/1200)).
- Made Prometheus metrics optional in the proving service proxy via the `enable_metrics` configuration option ([#1200](https://github.com/0xMiden/miden-base/pull/1200)).
- Improved logging in the proving service proxy for better diagnostics ([#1200](https://github.com/0xMiden/miden-base/pull/1200)).
- Fixed issues with the proving service proxy's signal handling and port binding ([#1200](https://github.com/0xMiden/miden-base/pull/1200)).
- [BREAKING] Simplified worker update configuration by using a single URL parameter instead of separate host and port ([#1249](https://github.com/0xMiden/miden-base/pull/1249)).

## 0.7.2 (2025-01-28) - `miden-objects` crate only

### Changes

- Added serialization for `ExecutedTransaction` ([#1113](https://github.com/0xMiden/miden-base/pull/1113)).

## 0.7.1 (2025-01-24) - `miden-objects` crate only

### Fixes

- Added missing doc comments ([#1100](https://github.com/0xMiden/miden-base/pull/1100)).
- Fixed setting of supporting types when instantiating `AccountComponent` from templates ([#1103](https://github.com/0xMiden/miden-base/pull/1103)).

## 0.7.0 (2025-01-22)

### Highlights

- [BREAKING] Extend `AccountId` to two `Felt`s and require block hash in derivation ([#982](https://github.com/0xMiden/miden-base/pull/982)).
- Introduced `AccountComponentTemplate` with TOML serialization and templating ([#1015](https://github.com/0xMiden/miden-base/pull/1015), [#1027](https://github.com/0xMiden/miden-base/pull/1027)).
- Introduce `AccountIdBuilder` to simplify `AccountId` generation in tests ([#1045](https://github.com/0xMiden/miden-base/pull/1045)).
- [BREAKING] Migrate to the element-addressable memory ([#1084](https://github.com/0xMiden/miden-base/pull/1084)).

### Changes

- Implemented serialization for `AccountHeader` ([#996](https://github.com/0xMiden/miden-base/pull/996)).
- Updated Pingora crates to 0.4 and added polling time to the configuration file ([#997](https://github.com/0xMiden/miden-base/pull/997)).
- Added support for `miden-tx-prover` proxy to update workers on a running proxy ([#989](https://github.com/0xMiden/miden-base/pull/989)).
- Refactored `miden-tx-prover` proxy load balancing strategy ([#976](https://github.com/0xMiden/miden-base/pull/976)).
- [BREAKING] Implemented better error display when queues are full in the prover service ([#967](https://github.com/0xMiden/miden-base/pull/967)).
- [BREAKING] Removed `AccountBuilder::build_testing` and make `Account::initialize_from_components` private ([#969](https://github.com/0xMiden/miden-base/pull/969)).
- [BREAKING] Added error messages to errors and implement `core::error::Error` ([#974](https://github.com/0xMiden/miden-base/pull/974)).
- Implemented new `digest!` macro ([#984](https://github.com/0xMiden/miden-base/pull/984)).
- Added Format Guidebook to the `miden-lib` crate ([#987](https://github.com/0xMiden/miden-base/pull/987)).
- Added conversion from `Account` to `AccountDelta` for initial account state representation as delta ([#983](https://github.com/0xMiden/miden-base/pull/983)).
- [BREAKING] Added `miden::note::get_script_hash` procedure ([#995](https://github.com/0xMiden/miden-base/pull/995)).
- [BREAKING] Refactor error messages in `miden-lib` and `miden-tx` and use `thiserror` 2.0 ([#1005](https://github.com/0xMiden/miden-base/pull/1005), [#1090](https://github.com/0xMiden/miden-base/pull/1090)).
- Added health check endpoints to the prover service ([#1006](https://github.com/0xMiden/miden-base/pull/1006)).
- Removed workers list from the proxy configuration file ([#1018](https://github.com/0xMiden/miden-base/pull/1018)).
- Added tracing to the `miden-tx-prover` CLI ([#1014](https://github.com/0xMiden/miden-base/pull/1014)).
- Added metrics to the `miden-tx-prover` proxy ([#1017](https://github.com/0xMiden/miden-base/pull/1017)).
- Implemented `to_hex` for `AccountIdPrefix` and `epoch_block_num` for `BlockHeader` ([#1039](https://github.com/0xMiden/miden-base/pull/1039)).
- [BREAKING] Updated the names and values of the kernel procedure offsets and corresponding kernel procedures ([#1037](https://github.com/0xMiden/miden-base/pull/1037)).
- Introduce `AccountIdError` and make account ID byte representations (`u128`, `[u8; 15]`) consistent ([#1055](https://github.com/0xMiden/miden-base/pull/1055)).
- Refactor `AccountId` and `AccountIdPrefix` into version wrappers ([#1058](https://github.com/0xMiden/miden-base/pull/1058)).
- Remove multi-threaded account seed generation due to single-threaded generation being faster ([#1061](https://github.com/0xMiden/miden-base/pull/1061)).
- Made `AccountIdError` public ([#1067](https://github.com/0xMiden/miden-base/pull/1067)).
- Made `BasicFungibleFaucet::MAX_DECIMALS` public ([#1063](https://github.com/0xMiden/miden-base/pull/1063)).
- [BREAKING] Removed `miden-tx-prover` crate and created `miden-proving-service` and `miden-proving-service-client` ([#1047](https://github.com/0xMiden/miden-base/pull/1047)).
- Removed deduplicate `masm` procedures across kernel and miden lib to a shared `util` module ([#1070](https://github.com/0xMiden/miden-base/pull/1070)).
- [BREAKING] Added `BlockNumber` struct ([#1043](https://github.com/0xMiden/miden-base/pull/1043), [#1080](https://github.com/0xMiden/miden-base/pull/1080), [#1082](https://github.com/0xMiden/miden-base/pull/1082)).
- [BREAKING] Removed `GENESIS_BLOCK` public constant ([#1088](https://github.com/0xMiden/miden-base/pull/1088)).
- Add CI check for unused dependencies ([#1075](https://github.com/0xMiden/miden-base/pull/1075)).
- Added storage placeholder types and support for templated map ([#1074](https://github.com/0xMiden/miden-base/pull/1074)).
- [BREAKING] Move crates into `crates/` and rename plural modules to singular ([#1091](https://github.com/0xMiden/miden-base/pull/1091)).

## 0.6.2 (2024-11-20)

- Avoid writing to the filesystem during docs.rs build ([#970](https://github.com/0xMiden/miden-base/pull/970)).

## 0.6.1 (2024-11-08)

### Features

- [BREAKING] Added CLI for the transaction prover services both the workers and the proxy ([#955](https://github.com/0xMiden/miden-base/pull/955)).

### Fixes

- Fixed `AccountId::new_with_type_and_mode()` ([#958](https://github.com/0xMiden/miden-base/pull/958)).
- Updated the ABI for the assembly procedures ([#971](https://github.com/0xMiden/miden-base/pull/971)).

## 0.6.0 (2024-11-05)

### Features

- Created a proving service that receives `TransactionWitness` and returns the proof using gRPC ([#881](https://github.com/0xMiden/miden-base/pull/881)).
- Implemented ability to invoke procedures against the foreign account ([#882](https://github.com/0xMiden/miden-base/pull/882), [#890](https://github.com/0xMiden/miden-base/pull/890), [#896](https://github.com/0xMiden/miden-base/pull/896)).
- Implemented kernel procedure to set transaction expiration block delta ([#897](https://github.com/0xMiden/miden-base/pull/897)).
- [BREAKING] Introduce a new way to build `Account`s from `AccountComponent`s ([#941](https://github.com/0xMiden/miden-base/pull/941)).
- [BREAKING] Introduce an `AccountBuilder` ([#952](https://github.com/0xMiden/miden-base/pull/952)).

### Changes

- [BREAKING] Changed `TransactionExecutor` and `TransactionHost` to use trait objects ([#897](https://github.com/0xMiden/miden-base/pull/897)).
- Made note scripts public ([#880](https://github.com/0xMiden/miden-base/pull/880)).
- Implemented serialization for `TransactionWitness`, `ChainMmr`, `TransactionInputs` and `TransactionArgs` ([#888](https://github.com/0xMiden/miden-base/pull/888)).
- [BREAKING] Renamed the `TransactionProver` struct to `LocalTransactionProver` and added the `TransactionProver` trait ([#865](https://github.com/0xMiden/miden-base/pull/865)).
- Implemented `Display`, `TryFrom<&str>` and `FromStr` for `AccountStorageMode` ([#861](https://github.com/0xMiden/miden-base/pull/861)).
- Implemented offset based storage access ([#843](https://github.com/0xMiden/miden-base/pull/843)).
- [BREAKING] `AccountStorageType` enum was renamed to `AccountStorageMode` along with its variants ([#854](https://github.com/0xMiden/miden-base/pull/854)).
- [BREAKING] `AccountStub` structure was renamed to `AccountHeader` ([#855](https://github.com/0xMiden/miden-base/pull/855)).
- [BREAKING] Kernel procedures now have to be invoked using `dynexec` instruction ([#803](https://github.com/0xMiden/miden-base/pull/803)).
- Refactored `AccountStorage` from `Smt` to sequential hash ([#846](https://github.com/0xMiden/miden-base/pull/846)).
- [BREAKING] Refactored batch/block note trees ([#834](https://github.com/0xMiden/miden-base/pull/834)).
- Set all procedures storage offsets of faucet accounts to `1` ([#875](https://github.com/0xMiden/miden-base/pull/875)).
- Added `AccountStorageHeader` ([#876](https://github.com/0xMiden/miden-base/pull/876)).
- Implemented generation of transaction kernel procedure hashes in build.rs ([#887](https://github.com/0xMiden/miden-base/pull/887)).
- [BREAKING] `send_asset` procedure was removed from the basic wallet ([#829](https://github.com/0xMiden/miden-base/pull/829)).
- [BREAKING] Updated limits, introduced additional limits ([#889](https://github.com/0xMiden/miden-base/pull/889)).
- Introduced `AccountDelta` maximum size limit of 32 KiB ([#889](https://github.com/0xMiden/miden-base/pull/889)).
- [BREAKING] Moved `MAX_NUM_FOREIGN_ACCOUNTS` into `miden-objects` ([#904](https://github.com/0xMiden/miden-base/pull/904)).
- Implemented `storage_size`, updated storage bounds ([#886](https://github.com/0xMiden/miden-base/pull/886)).
- [BREAKING] Auto-generate `KERNEL_ERRORS` list from the transaction kernel's MASM files and rework error constant names ([#906](https://github.com/0xMiden/miden-base/pull/906)).
- Implement `Serializable` for `FungibleAsset` ([#907](https://github.com/0xMiden/miden-base/pull/907)).
- [BREAKING] Changed `TransactionProver` trait to be `maybe_async_trait` based on the `async` feature ([#913](https://github.com/0xMiden/miden-base/pull/913)).
- [BREAKING] Changed type of `EMPTY_STORAGE_MAP_ROOT` constant to `RpoDigst`, which references constant from `miden-crypto` ([#916](https://github.com/0xMiden/miden-base/pull/916)).
- Added `RemoteTransactionProver` struct to `miden-tx-prover` ([#921](https://github.com/0xMiden/miden-base/pull/921)).
- [BREAKING] Migrated to v0.11 version of Miden VM ([#929](https://github.com/0xMiden/miden-base/pull/929)).
- Added `total_cycles` and `trace_length` to the `TransactionMeasurements` ([#953](https://github.com/0xMiden/miden-base/pull/953)).
- Added ability to load libraries into `TransactionExecutor` and `LocalTransactionProver` ([#954](https://github.com/0xMiden/miden-base/pull/954)).

## 0.5.1 (2024-08-28) - `miden-objects` crate only

- Implemented `PrettyPrint` and `Display` for `NoteScript`.

## 0.5.0 (2024-08-27)

### Features

- [BREAKING] Increase of nonce does not require changes in account state any more ([#796](https://github.com/0xMiden/miden-base/pull/796)).
- Changed `AccountCode` procedures from merkle tree to sequential hash + added storage_offset support ([#763](https://github.com/0xMiden/miden-base/pull/763)).
- Implemented merging of account deltas ([#797](https://github.com/0xMiden/miden-base/pull/797)).
- Implemented `create_note` and `move_asset_into_note` basic wallet procedures ([#808](https://github.com/0xMiden/miden-base/pull/808)).
- Made `miden_lib::notes::build_swap_tag()` function public ([#817](https://github.com/0xMiden/miden-base/pull/817)).
- [BREAKING] Changed the `NoteFile::NoteDetails` type to struct and added a `after_block_num` field ([#823](https://github.com/0xMiden/miden-base/pull/823)).

### Changes

- Renamed "consumed" and "created" notes into "input" and "output" respectively ([#791](https://github.com/0xMiden/miden-base/pull/791)).
- [BREAKING] Renamed `NoteType::OffChain` into `NoteType::Private`.
- [BREAKING] Renamed public accessors of the `Block` struct to match the updated fields ([#791](https://github.com/0xMiden/miden-base/pull/791)).
- [BREAKING] Changed the `TransactionArgs` to use `AdviceInputs` ([#793](https://github.com/0xMiden/miden-base/pull/793)).
- Setters in `memory` module don't drop the setting `Word` anymore ([#795](https://github.com/0xMiden/miden-base/pull/795)).
- Added `CHANGELOG.md` warning message on CI ([#799](https://github.com/0xMiden/miden-base/pull/799)).
- Added high-level methods for `MockChain` and related structures ([#807](https://github.com/0xMiden/miden-base/pull/807)).
- [BREAKING] Renamed `NoteExecutionHint` to `NoteExecutionMode` and added new `NoteExecutionHint` to `NoteMetadata` ([#812](https://github.com/0xMiden/miden-base/pull/812), [#816](https://github.com/0xMiden/miden-base/pull/816)).
- [BREAKING] Changed the interface of the `miden::tx::add_asset_to_note` ([#808](https://github.com/0xMiden/miden-base/pull/808)).
- [BREAKING] Refactored and simplified `NoteOrigin` and `NoteInclusionProof` structs ([#810](https://github.com/0xMiden/miden-base/pull/810), [#814](https://github.com/0xMiden/miden-base/pull/814)).
- [BREAKING] Refactored account storage and vault deltas ([#822](https://github.com/0xMiden/miden-base/pull/822)).
- Added serialization and equality comparison for `TransactionScript` ([#824](https://github.com/0xMiden/miden-base/pull/824)).
- [BREAKING] Migrated to Miden VM v0.10 ([#826](https://github.com/0xMiden/miden-base/pull/826)).
- Added conversions for `NoteExecutionHint` ([#827](https://github.com/0xMiden/miden-base/pull/827)).
- [BREAKING] Removed `serde`-based serialization from `miden-object` structs ([#838](https://github.com/0xMiden/miden-base/pull/838)).

## 0.4.0 (2024-07-03)

### Features

- [BREAKING] Introduce `OutputNote::Partial` variant ([#698](https://github.com/0xMiden/miden-base/pull/698)).
- [BREAKING] Added support for input notes with delayed verification of inclusion proofs ([#724](https://github.com/0xMiden/miden-base/pull/724), [#732](https://github.com/0xMiden/miden-base/pull/732), [#759](https://github.com/0xMiden/miden-base/pull/759), [#770](https://github.com/0xMiden/miden-base/pull/770), [#772](https://github.com/0xMiden/miden-base/pull/772)).
- Added new `NoteFile` object to represent serialized notes ([#721](https://github.com/0xMiden/miden-base/pull/721)).
- Added transaction IDs to the `Block` struct ([#734](https://github.com/0xMiden/miden-base/pull/734)).
- Added ability for users to set the aux field when creating a note ([#752](https://github.com/0xMiden/miden-base/pull/752)).

### Enhancements

- Replaced `cargo-make` with just `make` for running tasks ([#696](https://github.com/0xMiden/miden-base/pull/696)).
- [BREAKING] Split `Account` struct constructor into `new()` and `from_parts()` ([#699](https://github.com/0xMiden/miden-base/pull/699)).
- Generalized `build_recipient_hash` procedure to build recipient hash for custom notes ([#706](https://github.com/0xMiden/miden-base/pull/706)).
- [BREAKING] Changed the encoding of inputs notes in the advice map for consumed notes ([#707](https://github.com/0xMiden/miden-base/pull/707)).
- Created additional `emit` events for kernel related `.masm` procedures ([#708](https://github.com/0xMiden/miden-base/pull/708)).
- Implemented `build_recipient_hash` procedure to build recipient hash for custom notes ([#710](https://github.com/0xMiden/miden-base/pull/710)).
- Removed the `mock` crate in favor of having mock code behind the `testing` flag in remaining crates ([#711](https://github.com/0xMiden/miden-base/pull/711)).
- [BREAKING] Created `auth` module for `TransactionAuthenticator` and other related objects ([#714](https://github.com/0xMiden/miden-base/pull/714)).
- Added validation for the output stack to make sure it was properly cleaned ([#717](https://github.com/0xMiden/miden-base/pull/717)).
- Made `DataStore` conditionally async using `winter-maybe-async` ([#725](https://github.com/0xMiden/miden-base/pull/725)).
- Changed note pointer from Memory `note_ptr` to `note_index` ([#728](https://github.com/0xMiden/miden-base/pull/728)).
- [BREAKING] Changed rng to mutable reference in note creation functions ([#733](https://github.com/0xMiden/miden-base/pull/733)).
- [BREAKING] Replaced `ToNullifier` trait with `ToInputNoteCommitments`, which includes the `note_id` for delayed note authentication ([#732](https://github.com/0xMiden/miden-base/pull/732)).
- Added `Option<NoteTag>`to `NoteFile` ([#741](https://github.com/0xMiden/miden-base/pull/741)).
- Fixed documentation and added `make doc` CI job ([#746](https://github.com/0xMiden/miden-base/pull/746)).
- Updated and improved [.pre-commit-config.yaml](.pre-commit-config.yaml) file ([#748](https://github.com/0xMiden/miden-base/pull/748)).
- Created `get_serial_number` procedure to get the serial num of the currently processed note ([#760](https://github.com/0xMiden/miden-base/pull/760)).
- [BREAKING] Added support for conversion from `Nullifier` to `InputNoteCommitment`, commitment header return reference ([#774](https://github.com/0xMiden/miden-base/pull/774)).
- Added `compute_inputs_hash` procedure for hash computation of the arbitrary number of note inputs ([#750](https://github.com/0xMiden/miden-base/pull/750)).

## 0.3.1 (2024-06-12)

- Replaced `cargo-make` with just `make` for running tasks ([#696](https://github.com/0xMiden/miden-base/pull/696)).
- Made `DataStore` conditionally async using `winter-maybe-async` ([#725](https://github.com/0xMiden/miden-base/pull/725))
- Fixed `StorageMap`s implementation and included into apply_delta ([#745](https://github.com/0xMiden/miden-base/pull/745))

## 0.3.0 (2024-05-14)

- Introduce the `miden-bench-tx` crate used for transactions benchmarking ([#577](https://github.com/0xMiden/miden-base/pull/577)).
- [BREAKING] Removed the transaction script root output from the transaction kernel ([#608](https://github.com/0xMiden/miden-base/pull/608)).
- [BREAKING] Refactored account update details, moved `Block` to `miden-objects` ([#618](https://github.com/0xMiden/miden-base/pull/618), [#621](https://github.com/0xMiden/miden-base/pull/621)).
- [BREAKING] Made `TransactionExecutor` generic over `TransactionAuthenticator` ([#628](https://github.com/0xMiden/miden-base/pull/628)).
- [BREAKING] Changed type of `version` and `timestamp` fields to `u32`, moved `version` to the beginning of block header ([#639](https://github.com/0xMiden/miden-base/pull/639)).
- [BREAKING] Renamed `NoteEnvelope` into `NoteHeader` and introduced `NoteDetails` ([#664](https://github.com/0xMiden/miden-base/pull/664)).
- [BREAKING] Updated `create_swap_note()` procedure to return `NoteDetails` and defined SWAP note tag format ([#665](https://github.com/0xMiden/miden-base/pull/665)).
- Implemented `OutputNoteBuilder` ([#669](https://github.com/0xMiden/miden-base/pull/669)).
- [BREAKING] Added support for full details of private notes, renamed `OutputNote` variants and changed their meaning ([#673](https://github.com/0xMiden/miden-base/pull/673)).
- [BREAKING] Added `add_asset_to_note` procedure to the transaction kernel ([#674](https://github.com/0xMiden/miden-base/pull/674)).
- Made `TransactionArgs::add_expected_output_note()` more flexible ([#681](https://github.com/0xMiden/miden-base/pull/681)).
- [BREAKING] Enabled support for notes without assets and refactored `create_note` procedure in the transaction kernel ([#686](https://github.com/0xMiden/miden-base/pull/686)).

## 0.2.3 (2024-04-26) - `miden-tx` crate only

- Fixed handling of debug mode in `TransactionExecutor` ([#627](https://github.com/0xMiden/miden-base/pull/627))

## 0.2.2 (2024-04-23) - `miden-tx` crate only

- Added `with_debug_mode()` methods to `TransactionCompiler` and `TransactionExecutor` ([#562](https://github.com/0xMiden/miden-base/pull/562)).

## 0.2.1 (2024-04-12)

- [BREAKING] Return a reference to `NoteMetadata` from output notes ([#593](https://github.com/0xMiden/miden-base/pull/593)).
- Add more type conversions for `NoteType` ([#597](https://github.com/0xMiden/miden-base/pull/597)).
- Fix note input padding for expected output notes ([#598](https://github.com/0xMiden/miden-base/pull/598)).

## 0.2.0 (2024-04-11)

- [BREAKING] Implement support for public accounts ([#481](https://github.com/0xMiden/miden-base/pull/481), [#485](https://github.com/0xMiden/miden-base/pull/485), [#538](https://github.com/0xMiden/miden-base/pull/538)).
- [BREAKING] Implement support for public notes ([#515](https://github.com/0xMiden/miden-base/pull/515), [#540](https://github.com/0xMiden/miden-base/pull/540), [#572](https://github.com/0xMiden/miden-base/pull/572)).
- Improved `ProvenTransaction` validation ([#532](https://github.com/0xMiden/miden-base/pull/532)).
- [BREAKING] Updated `no-std` setup ([#533](https://github.com/0xMiden/miden-base/pull/533)).
- Improved `ProvenTransaction` serialization ([#543](https://github.com/0xMiden/miden-base/pull/543)).
- Implemented note tree wrapper structs ([#560](https://github.com/0xMiden/miden-base/pull/560)).
- [BREAKING] Migrated to v0.9 version of Miden VM ([#567](https://github.com/0xMiden/miden-base/pull/567)).
- [BREAKING] Added account storage type parameter to `create_basic_wallet` and `create_basic_fungible_faucet` (miden-lib
  crate only) ([#587](https://github.com/0xMiden/miden-base/pull/587)).
- Removed serialization of source locations from account code ([#590](https://github.com/0xMiden/miden-base/pull/590)).

## 0.1.1 (2024-03-07) - `miden-objects` crate only

- Added `BlockHeader::mock()` method ([#511](https://github.com/0xMiden/miden-base/pull/511))

## 0.1.0 (2024-03-05)

- Initial release.<|MERGE_RESOLUTION|>--- conflicted
+++ resolved
@@ -1,16 +1,12 @@
 # Changelog
 
-<<<<<<< HEAD
 ## 0.13.0 (TBD)
 
-- [BREAKING] Changed auth components to increment nonce if it is zero ([#2060](https://github.com/0xMiden/miden-base/pull/2060)).
-=======
 ## 0.12.1 (11-05-2025)
 
 - Made `InitStorageData::map_entries()` public ([#2055](https://github.com/0xMiden/miden-base/pull/2055)).
 - Enabled handling of empty maps in account component templates ([#2056](https://github.com/0xMiden/miden-base/pull/2056)).
 - Changed auth components to increment nonce if it is zero ([#2060](https://github.com/0xMiden/miden-base/pull/2060)).
->>>>>>> 02236cb2
 
 ## 0.12.0 (11-05-2025)
 

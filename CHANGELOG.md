--- conflicted
+++ resolved
@@ -8,12 +8,9 @@
 - [BREAKING] Replaced the `ProvenBatch::new_unchecked` with the `ProvenBatch::new` method to initialize the struct with validations (#1260).
 - Add `AccountTree` and `PartialAccountTree` wrappers and enforce ID prefix uniqueness (#1254).
 - Added a retry strategy for worker's health check (#1255).
-<<<<<<< HEAD
+- Added pretty print for `AccountCode` (#1273).
+
 - [BREAKING] Refactored how foreign account inputs are passed to `TransactionExecutor`, and upgraded Rust version to 1.86 (#1229).
-=======
-- Added pretty print for `AccountCode` (#1273).
-
->>>>>>> 0b0a2d8d
 
 ## 0.8.1 (2025-03-26) - `miden-objects` and `miden-tx` crates only.
 

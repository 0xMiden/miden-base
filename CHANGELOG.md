--- conflicted
+++ resolved
@@ -21,11 +21,8 @@
 - [BREAKING] Implemented a `RemoteBatchProver`. `miden-proving-service` workers can prove batches (#1142).
 - [BREAKING] Implement `LocalBlockProver` and rename `Block` to `ProvenBlock` (#1152, #1168).
 - [BREAKING] Added native types to `AccountComponentTemplate` (#1124).
-<<<<<<< HEAD
+- Implemented `RemoteBlockProver`. `miden-proving-service` workers can prove blocks (#1169).
 - Use `Smt::with_entries` to error on duplicates in `StorageMap::with_entries` (#1167)
-=======
-- Implemented `RemoteBlockProver`. `miden-proving-service` workers can prove blocks (#1169).
->>>>>>> 96220973
 
 ## 0.7.2 (2025-01-28) - `miden-objects` crate only
 

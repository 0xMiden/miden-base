# Changelog

## 0.7.0 (TBD)

### Changes

- Added health check endpoints to the prover service (#1006).
- Implemented serialization for `AccountHeader` (#996).
- Updated Pingora crates to 0.4 and added polling time to the configuration file (#997).
- Added support for `miden-tx-prover` proxy to update workers on a running proxy (#989).
- Refactored `miden-tx-prover` proxy load balancing strategy (#976).
- [BREAKING] Better error display when queues are full in the prover service (#967).
- [BREAKING] Remove `AccountBuilder::build_testing` and make `Account::initialize_from_components` private (#969).
- [BREAKING] Add error messages to errors and implement `core::error::Error` (#974).
- Implemented new `digest_from_hex!` macro (#984).
- Added Format Guidebook to the `miden-lib` crate (#987).
- Added conversion from `Account` to `AccountDelta` for initial account state representation as delta (#983).
- [BREAKING] Added `miden::note::get_script_hash` procedure (#995).
- [BREAKING] Refactor error messages in `miden-lib` and `miden-tx` and use `thiserror` 2.0 (#1005).
- [BREAKING] Extend `AccountId` to two `Felt`s and require block hash in derivation (#982).
- Removed workers list from the proxy configuration file (#1018).
- Added tracing to the `miden-tx-prover` CLI (#1014).
- Added metrics to the `miden-tx-prover` proxy (#1017).
- Implemented `to_hex` for `AccountIdPrefix` and `epoch_block_num` for `BlockHeader` (#1039).
- Introduce `AccountIdBuilder` to simplify `AccountId` generation in tests (#1045).
- Introduced `AccountComponentTemplate` with TOML serialization and templating (#1015, #1027).
- Introduce `AccountIdError` and make account ID byte representations (`u128`, `[u8; 15]`) consistent (#1055).
- Refactor `AccountId` and `AccountIdPrefix` into version wrappers (#1058).
<<<<<<< HEAD
- [BREAKING] Removed `miden-tx-prover` crate and created `miden-proving-service` and `miden-remote-provers` (#1047).
=======
- Remove multi-threaded account seed generation due to single-threaded generation being faster (#1061).
>>>>>>> bb96b1a9

## 0.6.2 (2024-11-20)

- Avoid writing to the filesystem during docs.rs build (#970).

## 0.6.1 (2024-11-08)

### Features

- [BREAKING] Added CLI for the transaction prover services both the workers and the proxy (#955).

### Fixes

- Fixed `AccountId::new_with_type_and_mode()` (#958).
- Updated the ABI for the assembly procedures (#971).

## 0.6.0 (2024-11-05)

### Features

- Created a proving service that receives `TransactionWitness` and returns the proof using gRPC (#881).
- Implemented ability to invoke procedures against the foreign account (#882, #890, #896).
- Implemented kernel procedure to set transaction expiration block delta (#897).
- [BREAKING] Introduce a new way to build `Account`s from `AccountComponent`s (#941).
- [BREAKING] Introduce an `AccountBuilder` (#952).

### Changes

- [BREAKING] Changed `TransactionExecutor` and `TransactionHost` to use trait objects (#897).
- Made note scripts public (#880).
- Implemented serialization for `TransactionWitness`, `ChainMmr`, `TransactionInputs` and `TransactionArgs` (#888).
- [BREAKING] Renamed the `TransactionProver` struct to `LocalTransactionProver` and added the `TransactionProver` trait (#865).
- Implemented `Display`, `TryFrom<&str>` and `FromStr` for `AccountStorageMode` (#861).
- Implemented offset based storage access (#843).
- [BREAKING] `AccountStorageType` enum was renamed to `AccountStorageMode` along with its variants (#854).
- [BREAKING] `AccountStub` structure was renamed to `AccountHeader` (#855).
- [BREAKING] Kernel procedures now have to be invoked using `dynexec` instruction (#803).
- Refactored `AccountStorage` from `Smt` to sequential hash (#846).
- [BREAKING] Refactored batch/block note trees (#834).
- Set all procedures storage offsets of faucet accounts to `1` (#875).
- Added `AccountStorageHeader` (#876).
- Implemented generation of transaction kernel procedure hashes in build.rs (#887).
- [BREAKING] `send_asset` procedure was removed from the basic wallet (#829).
- [BREAKING] Updated limits, introduced additional limits (#889).
- Introduced `AccountDelta` maximum size limit of 32 KiB (#889).
- [BREAKING] Moved `MAX_NUM_FOREIGN_ACCOUNTS` into `miden-objects` (#904).
- Implemented `storage_size`, updated storage bounds (#886).
- [BREAKING] Auto-generate `KERNEL_ERRORS` list from the transaction kernel's MASM files and rework error constant names (#906).
- Implement `Serializable` for `FungibleAsset` (#907).
- [BREAKING] Changed `TransactionProver` trait to be `maybe_async_trait` based on the `async` feature (#913).
- [BREAKING] Changed type of `EMPTY_STORAGE_MAP_ROOT` constant to `RpoDigst`, which references constant from `miden-crypto` (#916).
- Added `RemoteTransactionProver` struct to `miden-tx-prover` (#921).
- [BREAKING] Migrated to v0.11 version of Miden VM (#929).
- Added `total_cycles` and `trace_length` to the `TransactionMeasurements` (#953).
- Added ability to load libraries into `TransactionExecutor` and `LocalTransactionProver` (#954).

## 0.5.1 (2024-08-28) - `miden-objects` crate only

- Implemented `PrettyPrint` and `Display` for `NoteScript`.

## 0.5.0 (2024-08-27)

### Features

- [BREAKING] Increase of nonce does not require changes in account state any more (#796).
- Changed `AccountCode` procedures from merkle tree to sequential hash + added storage_offset support (#763).
- Implemented merging of account deltas (#797).
- Implemented `create_note` and `move_asset_into_note` basic wallet procedures (#808).
- Made `miden_lib::notes::build_swap_tag()` function public (#817).
- [BREAKING] Changed the `NoteFile::NoteDetails` type to struct and added a `after_block_num` field (#823).

### Changes

- Renamed "consumed" and "created" notes into "input" and "output" respectively (#791).
- [BREAKING] Renamed `NoteType::OffChain` into `NoteType::Private`.
- [BREAKING] Renamed public accessors of the `Block` struct to match the updated fields (#791).
- [BREAKING] Changed the `TransactionArgs` to use `AdviceInputs` (#793).
- Setters in `memory` module don't drop the setting `Word` anymore (#795).
- Added `CHANGELOG.md` warning message on CI (#799).
- Added high-level methods for `MockChain` and related structures (#807).
- [BREAKING] Renamed `NoteExecutionHint` to `NoteExecutionMode` and added new `NoteExecutionHint` to `NoteMetadata` (#812, #816).
- [BREAKING] Changed the interface of the `miden::tx::add_asset_to_note` (#808).
- [BREAKING] Refactored and simplified `NoteOrigin` and `NoteInclusionProof` structs (#810, #814).
- [BREAKING] Refactored account storage and vault deltas (#822).
- Added serialization and equality comparison for `TransactionScript` (#824).
- [BREAKING] Migrated to Miden VM v0.10 (#826).
- Added conversions for `NoteExecutionHint` (#827).
- [BREAKING] Removed `serde`-based serialization from `miden-object` structs (#838).

## 0.4.0 (2024-07-03)

### Features

- [BREAKING] Introduce `OutputNote::Partial` variant (#698).
- [BREAKING] Added support for input notes with delayed verification of inclusion proofs (#724, #732, #759, #770, #772).
- Added new `NoteFile` object to represent serialized notes (#721).
- Added transaction IDs to the `Block` struct (#734).
- Added ability for users to set the aux field when creating a note (#752).

### Enhancements

- Replaced `cargo-make` with just `make` for running tasks (#696).
- [BREAKING] Split `Account` struct constructor into `new()` and `from_parts()` (#699).
- Generalized `build_recipient_hash` procedure to build recipient hash for custom notes (#706).
- [BREAKING] Changed the encoding of inputs notes in the advice map for consumed notes (#707).
- Created additional `emit` events for kernel related `.masm` procedures (#708).
- Implemented `build_recipient_hash` procedure to build recipient hash for custom notes (#710).
- Removed the `mock` crate in favor of having mock code behind the `testing` flag in remaining crates (#711).
- [BREAKING] Created `auth` module for `TransactionAuthenticator` and other related objects (#714).
- Added validation for the output stack to make sure it was properly cleaned (#717).
- Made `DataStore` conditionally async using `winter-maybe-async` (#725).
- Changed note pointer from Memory `note_ptr` to `note_index` (#728).
- [BREAKING] Changed rng to mutable reference in note creation functions (#733).
- [BREAKING] Replaced `ToNullifier` trait with `ToInputNoteCommitments`, which includes the `note_id` for delayed note authentication (#732).
- Added `Option<NoteTag>`to `NoteFile` (#741).
- Fixed documentation and added `make doc` CI job (#746).
- Updated and improved [.pre-commit-config.yaml](.pre-commit-config.yaml) file (#748).
- Created `get_serial_number` procedure to get the serial num of the currently processed note (#760).
- [BREAKING] Added support for conversion from `Nullifier` to `InputNoteCommitment`, commitment header return reference (#774).
- Added `compute_inputs_hash` procedure for hash computation of the arbitrary number of note inputs (#750).

## 0.3.1 (2024-06-12)

- Replaced `cargo-make` with just `make` for running tasks (#696).
- Made `DataStore` conditionally async using `winter-maybe-async` (#725)
- Fixed `StorageMap`s implementation and included into apply_delta (#745)

## 0.3.0 (2024-05-14)

- Introduce the `miden-bench-tx` crate used for transactions benchmarking (#577).
- [BREAKING] Removed the transaction script root output from the transaction kernel (#608).
- [BREAKING] Refactored account update details, moved `Block` to `miden-objects` (#618, #621).
- [BREAKING] Made `TransactionExecutor` generic over `TransactionAuthenticator` (#628).
- [BREAKING] Changed type of `version` and `timestamp` fields to `u32`, moved `version` to the beginning of block header (#639).
- [BREAKING] Renamed `NoteEnvelope` into `NoteHeader` and introduced `NoteDetails` (#664).
- [BREAKING] Updated `create_swap_note()` procedure to return `NoteDetails` and defined SWAP note tag format (#665).
- Implemented `OutputNoteBuilder` (#669).
- [BREAKING] Added support for full details of private notes, renamed `OutputNote` variants and changed their meaning (#673).
- [BREAKING] Added `add_asset_to_note` procedure to the transaction kernel (#674).
- Made `TransactionArgs::add_expected_output_note()` more flexible (#681).
- [BREAKING] Enabled support for notes without assets and refactored `create_note` procedure in the transaction kernel (#686).

## 0.2.3 (2024-04-26) - `miden-tx` crate only

- Fixed handling of debug mode in `TransactionExecutor` (#627)

## 0.2.2 (2024-04-23) - `miden-tx` crate only

- Added `with_debug_mode()` methods to `TransactionCompiler` and `TransactionExecutor` (#562).

## 0.2.1 (2024-04-12)

- [BREAKING] Return a reference to `NoteMetadata` from output notes (#593).
- Add more type conversions for `NoteType` (#597).
- Fix note input padding for expected output notes (#598).

## 0.2.0 (2024-04-11)

- [BREAKING] Implement support for public accounts (#481, #485, #538).
- [BREAKING] Implement support for public notes (#515, #540, #572).
- Improved `ProvenTransaction` validation (#532).
- [BREAKING] Updated `no-std` setup (#533).
- Improved `ProvenTransaction` serialization (#543).
- Implemented note tree wrapper structs (#560).
- [BREAKING] Migrated to v0.9 version of Miden VM (#567).
- [BREAKING] Added account storage type parameter to `create_basic_wallet` and `create_basic_fungible_faucet` (miden-lib
  crate only) (#587).
- Removed serialization of source locations from account code (#590).

## 0.1.1 (2024-03-07) - `miden-objects` crate only

- Added `BlockHeader::mock()` method (#511)

## 0.1.0 (2024-03-05)

- Initial release.<|MERGE_RESOLUTION|>--- conflicted
+++ resolved
@@ -26,11 +26,8 @@
 - Introduced `AccountComponentTemplate` with TOML serialization and templating (#1015, #1027).
 - Introduce `AccountIdError` and make account ID byte representations (`u128`, `[u8; 15]`) consistent (#1055).
 - Refactor `AccountId` and `AccountIdPrefix` into version wrappers (#1058).
-<<<<<<< HEAD
+- Remove multi-threaded account seed generation due to single-threaded generation being faster (#1061).
 - [BREAKING] Removed `miden-tx-prover` crate and created `miden-proving-service` and `miden-remote-provers` (#1047).
-=======
-- Remove multi-threaded account seed generation due to single-threaded generation being faster (#1061).
->>>>>>> bb96b1a9
 
 ## 0.6.2 (2024-11-20)
 

# Changelog

## 0.9.0 (TBD)

- [BREAKING] Refactored how foreign account inputs are passed to `TransactionExecutor`, and upgraded Rust version to 1.86 (#1229).
- [BREAKING] Add `TransactionHeader` and include it in batches and blocks (#1247).
- [BREAKING] Hash keys in storage maps before insertion into the SMT (#1250).
- Add `AccountTree` and `PartialAccountTree` wrappers and enforce ID prefix uniqueness (#1254, #1301).
- Added getter for proof security level in `ProvenBatch` and `ProvenBlock` (#1259).
- [BREAKING] Replaced the `ProvenBatch::new_unchecked` with the `ProvenBatch::new` method to initialize the struct with validations (#1260).
- Added pretty print for `AccountCode` (#1273).
- [BREAKING] Add `NetworkAccount` configuration (#1275).
- Added support for environment variables to set up the `miden-proving-service` worker (#1281).
- Added field identifier structs for component metadata (#1292).
- Move `NullifierTree` and `BlockChain` from node to base (#1304).
<<<<<<< HEAD
- Rename `ChainMmr` to `PartialBlockChain` (#1305).
- Add safe `PartialBlockChain` constructor (#1308).
- [BREAKING] Move `MockChain` and `TransactionContext` to new `miden-test` crate (#1309).
- [BREAKING] Add support for private notes in `MockChain` (#1310).
=======
- Rename `ChainMmr` to `PartialBlockchain` (#1305).
- Add safe `PartialBlockchain` constructor (#1308).
- [BREAKING] Move `MockChain` and `TransactionContext` to new `miden-testing` crate (#1309).
>>>>>>> 90bb216e

## 0.8.2 (2025-04-18) - `miden-proving-service` crate only

### Changes

- Added a retry strategy for worker's health check (#1255).
- Added a status endpoint for the `miden-proving-service` worker and proxy (#1255).

## 0.8.1 (2025-03-26) - `miden-objects` and `miden-tx` crates only.

### Changes

- [BREAKING] Changed `TransactionArgs` API to accept `AsRef<NoteRecipient>` for extending the advice map in relation to output notes (#1251).

## 0.8.0 (2025-03-21)

### Features

- Added an endpoint to the `miden-proving-service` to update the workers (#1107).
- [BREAKING] Added the `get_block_timestamp` procedure to the `miden` library (#1138).
- Implemented `AccountInterface` structure (#1171).
- Implement user-facing bech32 encoding for `AccountId`s (#1185).
- Implemented `execute_tx_view_script` procedure for the `TransactionExecutor` (#1197).
- Enabled nested FPI calls (#1227).

### Changes

- [BREAKING] Moved `generated` module from `miden-proving-service-client` crate to `tx_prover::generated` hierarchy (#1102).
- Renamed the protobuf file of the transaction prover to `tx_prover.proto` (#1110).
- [BREAKING] Renamed `AccountData` to `AccountFile` (#1116).
- Implement transaction batch prover in Rust (#1112).
- Added the `is_non_fungible_asset_issued` procedure to the `miden` library (#1125).
- [BREAKING] Refactored config file for `miden-proving-service` to be based on environment variables (#1120).
- Added block number as a public input to the transaction kernel. Updated prologue logic to validate the global input block number is consistent with the commitment block number (#1126).
- Made NoteFile and AccountFile more consistent (#1133).
- [BREAKING] Implement most block constraints in `ProposedBlock` (#1123, #1141).
- Added serialization for `ProposedBatch`, `BatchId`, `BatchNoteTree` and `ProvenBatch` (#1140).
- Added `prefix` to `Nullifier` (#1153).
- [BREAKING] Implemented a `RemoteBatchProver`. `miden-proving-service` workers can prove batches (#1142).
- [BREAKING] Implement `LocalBlockProver` and rename `Block` to `ProvenBlock` (#1152, #1168, #1172).
- [BREAKING] Added native types to `AccountComponentTemplate` (#1124).
- Implemented `RemoteBlockProver`. `miden-proving-service` workers can prove blocks (#1169).
- Used `Smt::with_entries` to error on duplicates in `StorageMap::with_entries` (#1167).
- [BREAKING] Added `InitStorageData::from_toml()`, improved storage entry validations in `AccountComponentMetadata` (#1170).
- [BREAKING] Rework miden-lib error codes into categories (#1196).
- [BREAKING] Moved the `TransactionScriptBuilder` from `miden-client` to `miden-base` (#1206).
- [BREAKING] Enable timestamp customization on `MockChain::seal_block` (#1208).
- [BREAKING] Renamed constants and comments: `OnChain` -> `Public` and `OffChain` -> `Private` (#1218).
- [BREAKING] Replace "hash" with "commitment" in `BlockHeader::{prev_hash, chain_root, kernel_root, tx_hash, proof_hash, sub_hash, hash}` (#1209, #1221, #1226).
- [BREAKING] Incremented minimum supported Rust version to 1.85.
- [BREAKING] Change advice for Falcon signature verification (#1183).
- Added `info` log level by default in the proving service (#1200).
- Made Prometheus metrics optional in the proving service proxy via the `enable_metrics` configuration option (#1200).
- Improved logging in the proving service proxy for better diagnostics (#1200).
- Fixed issues with the proving service proxy's signal handling and port binding (#1200).
- [BREAKING] Simplified worker update configuration by using a single URL parameter instead of separate host and port (#1249).

## 0.7.2 (2025-01-28) - `miden-objects` crate only

### Changes

- Added serialization for `ExecutedTransaction` (#1113).

## 0.7.1 (2025-01-24) - `miden-objects` crate only

### Fixes

- Added missing doc comments (#1100).
- Fixed setting of supporting types when instantiating `AccountComponent` from templates (#1103).

## 0.7.0 (2025-01-22)

### Highlights

- [BREAKING] Extend `AccountId` to two `Felt`s and require block hash in derivation (#982).
- Introduced `AccountComponentTemplate` with TOML serialization and templating (#1015, #1027).
- Introduce `AccountIdBuilder` to simplify `AccountId` generation in tests (#1045).
- [BREAKING] Migrate to the element-addressable memory (#1084).

### Changes

- Implemented serialization for `AccountHeader` (#996).
- Updated Pingora crates to 0.4 and added polling time to the configuration file (#997).
- Added support for `miden-tx-prover` proxy to update workers on a running proxy (#989).
- Refactored `miden-tx-prover` proxy load balancing strategy (#976).
- [BREAKING] Implemented better error display when queues are full in the prover service (#967).
- [BREAKING] Removed `AccountBuilder::build_testing` and make `Account::initialize_from_components` private (#969).
- [BREAKING] Added error messages to errors and implement `core::error::Error` (#974).
- Implemented new `digest!` macro (#984).
- Added Format Guidebook to the `miden-lib` crate (#987).
- Added conversion from `Account` to `AccountDelta` for initial account state representation as delta (#983).
- [BREAKING] Added `miden::note::get_script_hash` procedure (#995).
- [BREAKING] Refactor error messages in `miden-lib` and `miden-tx` and use `thiserror` 2.0 (#1005, #1090).
- Added health check endpoints to the prover service (#1006).
- Removed workers list from the proxy configuration file (#1018).
- Added tracing to the `miden-tx-prover` CLI (#1014).
- Added metrics to the `miden-tx-prover` proxy (#1017).
- Implemented `to_hex` for `AccountIdPrefix` and `epoch_block_num` for `BlockHeader` (#1039).
- [BREAKING] Updated the names and values of the kernel procedure offsets and corresponding kernel procedures (#1037).
- Introduce `AccountIdError` and make account ID byte representations (`u128`, `[u8; 15]`) consistent (#1055).
- Refactor `AccountId` and `AccountIdPrefix` into version wrappers (#1058).
- Remove multi-threaded account seed generation due to single-threaded generation being faster (#1061).
- Made `AccountIdError` public (#1067).
- Made `BasicFungibleFaucet::MAX_DECIMALS` public (#1063).
- [BREAKING] Removed `miden-tx-prover` crate and created `miden-proving-service` and `miden-proving-service-client` (#1047).
- Removed deduplicate `masm` procedures across kernel and miden lib to a shared `util` module (#1070).
- [BREAKING] Added `BlockNumber` struct (#1043, #1080, #1082).
- [BREAKING] Removed `GENESIS_BLOCK` public constant (#1088).
- Add CI check for unused dependencies (#1075).
- Added storage placeholder types and support for templated map (#1074).
- [BREAKING] Move crates into `crates/` and rename plural modules to singular (#1091).

## 0.6.2 (2024-11-20)

- Avoid writing to the filesystem during docs.rs build (#970).

## 0.6.1 (2024-11-08)

### Features

- [BREAKING] Added CLI for the transaction prover services both the workers and the proxy (#955).

### Fixes

- Fixed `AccountId::new_with_type_and_mode()` (#958).
- Updated the ABI for the assembly procedures (#971).

## 0.6.0 (2024-11-05)

### Features

- Created a proving service that receives `TransactionWitness` and returns the proof using gRPC (#881).
- Implemented ability to invoke procedures against the foreign account (#882, #890, #896).
- Implemented kernel procedure to set transaction expiration block delta (#897).
- [BREAKING] Introduce a new way to build `Account`s from `AccountComponent`s (#941).
- [BREAKING] Introduce an `AccountBuilder` (#952).

### Changes

- [BREAKING] Changed `TransactionExecutor` and `TransactionHost` to use trait objects (#897).
- Made note scripts public (#880).
- Implemented serialization for `TransactionWitness`, `ChainMmr`, `TransactionInputs` and `TransactionArgs` (#888).
- [BREAKING] Renamed the `TransactionProver` struct to `LocalTransactionProver` and added the `TransactionProver` trait (#865).
- Implemented `Display`, `TryFrom<&str>` and `FromStr` for `AccountStorageMode` (#861).
- Implemented offset based storage access (#843).
- [BREAKING] `AccountStorageType` enum was renamed to `AccountStorageMode` along with its variants (#854).
- [BREAKING] `AccountStub` structure was renamed to `AccountHeader` (#855).
- [BREAKING] Kernel procedures now have to be invoked using `dynexec` instruction (#803).
- Refactored `AccountStorage` from `Smt` to sequential hash (#846).
- [BREAKING] Refactored batch/block note trees (#834).
- Set all procedures storage offsets of faucet accounts to `1` (#875).
- Added `AccountStorageHeader` (#876).
- Implemented generation of transaction kernel procedure hashes in build.rs (#887).
- [BREAKING] `send_asset` procedure was removed from the basic wallet (#829).
- [BREAKING] Updated limits, introduced additional limits (#889).
- Introduced `AccountDelta` maximum size limit of 32 KiB (#889).
- [BREAKING] Moved `MAX_NUM_FOREIGN_ACCOUNTS` into `miden-objects` (#904).
- Implemented `storage_size`, updated storage bounds (#886).
- [BREAKING] Auto-generate `KERNEL_ERRORS` list from the transaction kernel's MASM files and rework error constant names (#906).
- Implement `Serializable` for `FungibleAsset` (#907).
- [BREAKING] Changed `TransactionProver` trait to be `maybe_async_trait` based on the `async` feature (#913).
- [BREAKING] Changed type of `EMPTY_STORAGE_MAP_ROOT` constant to `RpoDigst`, which references constant from `miden-crypto` (#916).
- Added `RemoteTransactionProver` struct to `miden-tx-prover` (#921).
- [BREAKING] Migrated to v0.11 version of Miden VM (#929).
- Added `total_cycles` and `trace_length` to the `TransactionMeasurements` (#953).
- Added ability to load libraries into `TransactionExecutor` and `LocalTransactionProver` (#954).

## 0.5.1 (2024-08-28) - `miden-objects` crate only

- Implemented `PrettyPrint` and `Display` for `NoteScript`.

## 0.5.0 (2024-08-27)

### Features

- [BREAKING] Increase of nonce does not require changes in account state any more (#796).
- Changed `AccountCode` procedures from merkle tree to sequential hash + added storage_offset support (#763).
- Implemented merging of account deltas (#797).
- Implemented `create_note` and `move_asset_into_note` basic wallet procedures (#808).
- Made `miden_lib::notes::build_swap_tag()` function public (#817).
- [BREAKING] Changed the `NoteFile::NoteDetails` type to struct and added a `after_block_num` field (#823).

### Changes

- Renamed "consumed" and "created" notes into "input" and "output" respectively (#791).
- [BREAKING] Renamed `NoteType::OffChain` into `NoteType::Private`.
- [BREAKING] Renamed public accessors of the `Block` struct to match the updated fields (#791).
- [BREAKING] Changed the `TransactionArgs` to use `AdviceInputs` (#793).
- Setters in `memory` module don't drop the setting `Word` anymore (#795).
- Added `CHANGELOG.md` warning message on CI (#799).
- Added high-level methods for `MockChain` and related structures (#807).
- [BREAKING] Renamed `NoteExecutionHint` to `NoteExecutionMode` and added new `NoteExecutionHint` to `NoteMetadata` (#812, #816).
- [BREAKING] Changed the interface of the `miden::tx::add_asset_to_note` (#808).
- [BREAKING] Refactored and simplified `NoteOrigin` and `NoteInclusionProof` structs (#810, #814).
- [BREAKING] Refactored account storage and vault deltas (#822).
- Added serialization and equality comparison for `TransactionScript` (#824).
- [BREAKING] Migrated to Miden VM v0.10 (#826).
- Added conversions for `NoteExecutionHint` (#827).
- [BREAKING] Removed `serde`-based serialization from `miden-object` structs (#838).

## 0.4.0 (2024-07-03)

### Features

- [BREAKING] Introduce `OutputNote::Partial` variant (#698).
- [BREAKING] Added support for input notes with delayed verification of inclusion proofs (#724, #732, #759, #770, #772).
- Added new `NoteFile` object to represent serialized notes (#721).
- Added transaction IDs to the `Block` struct (#734).
- Added ability for users to set the aux field when creating a note (#752).

### Enhancements

- Replaced `cargo-make` with just `make` for running tasks (#696).
- [BREAKING] Split `Account` struct constructor into `new()` and `from_parts()` (#699).
- Generalized `build_recipient_hash` procedure to build recipient hash for custom notes (#706).
- [BREAKING] Changed the encoding of inputs notes in the advice map for consumed notes (#707).
- Created additional `emit` events for kernel related `.masm` procedures (#708).
- Implemented `build_recipient_hash` procedure to build recipient hash for custom notes (#710).
- Removed the `mock` crate in favor of having mock code behind the `testing` flag in remaining crates (#711).
- [BREAKING] Created `auth` module for `TransactionAuthenticator` and other related objects (#714).
- Added validation for the output stack to make sure it was properly cleaned (#717).
- Made `DataStore` conditionally async using `winter-maybe-async` (#725).
- Changed note pointer from Memory `note_ptr` to `note_index` (#728).
- [BREAKING] Changed rng to mutable reference in note creation functions (#733).
- [BREAKING] Replaced `ToNullifier` trait with `ToInputNoteCommitments`, which includes the `note_id` for delayed note authentication (#732).
- Added `Option<NoteTag>`to `NoteFile` (#741).
- Fixed documentation and added `make doc` CI job (#746).
- Updated and improved [.pre-commit-config.yaml](.pre-commit-config.yaml) file (#748).
- Created `get_serial_number` procedure to get the serial num of the currently processed note (#760).
- [BREAKING] Added support for conversion from `Nullifier` to `InputNoteCommitment`, commitment header return reference (#774).
- Added `compute_inputs_hash` procedure for hash computation of the arbitrary number of note inputs (#750).

## 0.3.1 (2024-06-12)

- Replaced `cargo-make` with just `make` for running tasks (#696).
- Made `DataStore` conditionally async using `winter-maybe-async` (#725)
- Fixed `StorageMap`s implementation and included into apply_delta (#745)

## 0.3.0 (2024-05-14)

- Introduce the `miden-bench-tx` crate used for transactions benchmarking (#577).
- [BREAKING] Removed the transaction script root output from the transaction kernel (#608).
- [BREAKING] Refactored account update details, moved `Block` to `miden-objects` (#618, #621).
- [BREAKING] Made `TransactionExecutor` generic over `TransactionAuthenticator` (#628).
- [BREAKING] Changed type of `version` and `timestamp` fields to `u32`, moved `version` to the beginning of block header (#639).
- [BREAKING] Renamed `NoteEnvelope` into `NoteHeader` and introduced `NoteDetails` (#664).
- [BREAKING] Updated `create_swap_note()` procedure to return `NoteDetails` and defined SWAP note tag format (#665).
- Implemented `OutputNoteBuilder` (#669).
- [BREAKING] Added support for full details of private notes, renamed `OutputNote` variants and changed their meaning (#673).
- [BREAKING] Added `add_asset_to_note` procedure to the transaction kernel (#674).
- Made `TransactionArgs::add_expected_output_note()` more flexible (#681).
- [BREAKING] Enabled support for notes without assets and refactored `create_note` procedure in the transaction kernel (#686).

## 0.2.3 (2024-04-26) - `miden-tx` crate only

- Fixed handling of debug mode in `TransactionExecutor` (#627)

## 0.2.2 (2024-04-23) - `miden-tx` crate only

- Added `with_debug_mode()` methods to `TransactionCompiler` and `TransactionExecutor` (#562).

## 0.2.1 (2024-04-12)

- [BREAKING] Return a reference to `NoteMetadata` from output notes (#593).
- Add more type conversions for `NoteType` (#597).
- Fix note input padding for expected output notes (#598).

## 0.2.0 (2024-04-11)

- [BREAKING] Implement support for public accounts (#481, #485, #538).
- [BREAKING] Implement support for public notes (#515, #540, #572).
- Improved `ProvenTransaction` validation (#532).
- [BREAKING] Updated `no-std` setup (#533).
- Improved `ProvenTransaction` serialization (#543).
- Implemented note tree wrapper structs (#560).
- [BREAKING] Migrated to v0.9 version of Miden VM (#567).
- [BREAKING] Added account storage type parameter to `create_basic_wallet` and `create_basic_fungible_faucet` (miden-lib
  crate only) (#587).
- Removed serialization of source locations from account code (#590).

## 0.1.1 (2024-03-07) - `miden-objects` crate only

- Added `BlockHeader::mock()` method (#511)

## 0.1.0 (2024-03-05)

- Initial release.<|MERGE_RESOLUTION|>--- conflicted
+++ resolved
@@ -13,16 +13,10 @@
 - Added support for environment variables to set up the `miden-proving-service` worker (#1281).
 - Added field identifier structs for component metadata (#1292).
 - Move `NullifierTree` and `BlockChain` from node to base (#1304).
-<<<<<<< HEAD
-- Rename `ChainMmr` to `PartialBlockChain` (#1305).
-- Add safe `PartialBlockChain` constructor (#1308).
-- [BREAKING] Move `MockChain` and `TransactionContext` to new `miden-test` crate (#1309).
-- [BREAKING] Add support for private notes in `MockChain` (#1310).
-=======
 - Rename `ChainMmr` to `PartialBlockchain` (#1305).
 - Add safe `PartialBlockchain` constructor (#1308).
 - [BREAKING] Move `MockChain` and `TransactionContext` to new `miden-testing` crate (#1309).
->>>>>>> 90bb216e
+- [BREAKING] Add support for private notes in `MockChain` (#1310).
 
 ## 0.8.2 (2025-04-18) - `miden-proving-service` crate only
 

--- conflicted
+++ resolved
@@ -37,10 +37,6 @@
 [dev-dependencies]
 anyhow         = { default-features = false, features = ["backtrace", "std"], version = "1.0" }
 assert_matches = { workspace = true }
-<<<<<<< HEAD
-miden-tx       = { features = ["testing"], path = "." }
-rstest         = { workspace = true }
-=======
 miden-assembly = { workspace = true }
 miden-tx       = { features = ["testing"], path = "." }
->>>>>>> d7dc8bc1
+rstest         = { workspace = true }
use alloc::boxed::Box;
use alloc::sync::Arc;
use alloc::vec::Vec;

<<<<<<< HEAD
use miden_lib::transaction::{TransactionEvent, TransactionEventHandling};
use miden_objects::{
    Word,
    account::{AccountDelta, PartialAccount},
    assembly::{
        SourceFile,
        debuginfo::{Location, SourceSpan},
    },
    transaction::{InputNote, InputNotes, OutputNote},
};
use vm_processor::{
    AdviceMutation, BaseHost, EventError, MastForest, MastForestStore, ProcessState, SyncHost,
=======
use miden_lib::transaction::TransactionEvent;
use miden_objects::Word;
use miden_objects::account::{AccountDelta, PartialAccount};
use miden_objects::transaction::{InputNote, InputNotes, OutputNote};
use vm_processor::{
    BaseHost,
    ErrorContext,
    ExecutionError,
    MastForest,
    MastForestStore,
    ProcessState,
    SyncHost,
>>>>>>> 72c43201
};

use crate::AccountProcedureIndexMap;
use crate::host::{ScriptMastForestStore, TransactionBaseHost, TransactionProgress};

/// The transaction prover host is responsible for handling [`SyncHost`] requests made by the
/// transaction kernel during proving.
pub struct TransactionProverHost<'store, STORE>
where
    STORE: MastForestStore,
{
    /// The underlying base transaction host.
    base_host: TransactionBaseHost<'store, STORE>,
}

impl<'store, STORE> TransactionProverHost<'store, STORE>
where
    STORE: MastForestStore,
{
    // CONSTRUCTORS
    // --------------------------------------------------------------------------------------------

    /// Creates a new [`TransactionProverHost`] instance from the provided inputs.
    pub fn new(
        account: &PartialAccount,
        input_notes: InputNotes<InputNote>,
        mast_store: &'store STORE,
        scripts_mast_store: ScriptMastForestStore,
        acct_procedure_index_map: AccountProcedureIndexMap,
    ) -> Self {
        let base_host = TransactionBaseHost::new(
            account,
            input_notes,
            mast_store,
            scripts_mast_store,
            acct_procedure_index_map,
        );

        Self { base_host }
    }

    // PUBLIC ACCESSORS
    // --------------------------------------------------------------------------------------------

    /// Returns a reference to the `tx_progress` field of this transaction host.
    pub fn tx_progress(&self) -> &TransactionProgress {
        self.base_host.tx_progress()
    }

    /// Consumes `self` and returns the account delta, output notes and transaction progress.
    pub fn into_parts(self) -> (AccountDelta, Vec<OutputNote>, TransactionProgress) {
        self.base_host.into_parts()
    }
}

// HOST IMPLEMENTATION
// ================================================================================================

impl<STORE> BaseHost for TransactionProverHost<'_, STORE>
where
    STORE: MastForestStore,
{
    fn get_label_and_source_file(
        &self,
        _location: &Location,
    ) -> (SourceSpan, Option<Arc<SourceFile>>) {
        // For the prover, we assume that the transaction witness is a successfully executed
        // transaction and so there should be no need to provide the actual source manager, as it
        // is only used to improve error message quality which we shouldn't run into here.
        (SourceSpan::UNKNOWN, None)
    }
}

impl<STORE> SyncHost for TransactionProverHost<'_, STORE>
where
    STORE: MastForestStore,
{
    fn get_mast_forest(&self, procedure_root: &Word) -> Option<Arc<MastForest>> {
        self.base_host.get_mast_forest(procedure_root)
    }

    fn on_event(
        &mut self,
        process: &ProcessState,
        event_id: u32,
    ) -> Result<Vec<AdviceMutation>, EventError> {
        let transaction_event = TransactionEvent::try_from(event_id).map_err(Box::new)?;

        match self.base_host.handle_event(process, transaction_event)? {
            TransactionEventHandling::Unhandled(_event_data) => {
                self.base_host.on_signature_requested(process).map_err(EventError::from)
            },
            TransactionEventHandling::Handled(mutations) => Ok(mutations),
        }
    }
}<|MERGE_RESOLUTION|>--- conflicted
+++ resolved
@@ -2,33 +2,22 @@
 use alloc::sync::Arc;
 use alloc::vec::Vec;
 
-<<<<<<< HEAD
 use miden_lib::transaction::{TransactionEvent, TransactionEventHandling};
-use miden_objects::{
-    Word,
-    account::{AccountDelta, PartialAccount},
-    assembly::{
-        SourceFile,
-        debuginfo::{Location, SourceSpan},
-    },
-    transaction::{InputNote, InputNotes, OutputNote},
-};
-use vm_processor::{
-    AdviceMutation, BaseHost, EventError, MastForest, MastForestStore, ProcessState, SyncHost,
-=======
-use miden_lib::transaction::TransactionEvent;
 use miden_objects::Word;
 use miden_objects::account::{AccountDelta, PartialAccount};
+use miden_objects::assembly::debuginfo::Location;
+use miden_objects::assembly::{SourceFile, SourceSpan};
 use miden_objects::transaction::{InputNote, InputNotes, OutputNote};
 use vm_processor::{
+    AdviceMutation,
     BaseHost,
     ErrorContext,
+    EventError,
     ExecutionError,
     MastForest,
     MastForestStore,
     ProcessState,
     SyncHost,
->>>>>>> 72c43201
 };
 
 use crate::AccountProcedureIndexMap;
@@ -119,7 +108,11 @@
 
         match self.base_host.handle_event(process, transaction_event)? {
             TransactionEventHandling::Unhandled(_event_data) => {
-                self.base_host.on_signature_requested(process).map_err(EventError::from)
+                let x = self.base_host.on_auth_requested(process).map_err(EventError::from)?;
+                match x {
+                    TransactionEventHandling::Handled(mutations) => Ok(mutations),
+                    TransactionEventHandling::Unhandled(_unhandled) => Ok(vec![]),
+                }
             },
             TransactionEventHandling::Handled(mutations) => Ok(mutations),
         }

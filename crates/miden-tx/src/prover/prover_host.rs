use alloc::{boxed::Box, sync::Arc, vec::Vec};

use miden_lib::transaction::{TransactionEvent, TransactionEventHandling};
use miden_objects::{
    Word,
    account::{AccountDelta, PartialAccount},
    assembly::{
        SourceFile,
        debuginfo::{Location, SourceSpan},
    },
    transaction::{InputNote, InputNotes, OutputNote},
};
use vm_processor::{
<<<<<<< HEAD
    AdviceInputs, AdviceMutation, BaseHost, EventError, MastForest, MastForestStore, ProcessState,
    SyncHost,
=======
    BaseHost, ErrorContext, ExecutionError, MastForest, MastForestStore, ProcessState, SyncHost,
>>>>>>> c72d83cd
};

use crate::{
    AccountProcedureIndexMap,
    host::{ScriptMastForestStore, TransactionBaseHost, TransactionProgress},
};

/// The transaction prover host is responsible for handling [`SyncHost`] requests made by the
/// transaction kernel during proving.
pub struct TransactionProverHost<'store, STORE>
where
    STORE: MastForestStore,
{
    /// The underlying base transaction host.
    base_host: TransactionBaseHost<'store, STORE>,
}

impl<'store, STORE> TransactionProverHost<'store, STORE>
where
    STORE: MastForestStore,
{
    // CONSTRUCTORS
    // --------------------------------------------------------------------------------------------

    /// Creates a new [`TransactionProverHost`] instance from the provided inputs.
    pub fn new(
        account: &PartialAccount,
        input_notes: InputNotes<InputNote>,
        mast_store: &'store STORE,
        scripts_mast_store: ScriptMastForestStore,
        acct_procedure_index_map: AccountProcedureIndexMap,
    ) -> Self {
        let base_host = TransactionBaseHost::new(
            account,
            input_notes,
            mast_store,
            scripts_mast_store,
            acct_procedure_index_map,
        );

        Self { base_host }
    }

    // PUBLIC ACCESSORS
    // --------------------------------------------------------------------------------------------

    /// Returns a reference to the `tx_progress` field of this transaction host.
    pub fn tx_progress(&self) -> &TransactionProgress {
        self.base_host.tx_progress()
    }

    /// Consumes `self` and returns the account delta, output notes and transaction progress.
    pub fn into_parts(self) -> (AccountDelta, Vec<OutputNote>, TransactionProgress) {
        self.base_host.into_parts()
    }
}

// HOST IMPLEMENTATION
// ================================================================================================

impl<STORE> BaseHost for TransactionProverHost<'_, STORE>
where
    STORE: MastForestStore,
{
    fn get_label_and_source_file(
        &self,
        _location: &Location,
    ) -> (SourceSpan, Option<Arc<SourceFile>>) {
        // For the prover, we assume that the transaction witness is a successfully executed
        // transaction and so there should be no need to provide the actual source manager, as it
        // is only used to improve error message quality which we shouldn't run into here.
        (SourceSpan::UNKNOWN, None)
    }
}

impl<STORE> SyncHost for TransactionProverHost<'_, STORE>
where
    STORE: MastForestStore,
{
    fn get_mast_forest(&self, procedure_root: &Word) -> Option<Arc<MastForest>> {
        self.base_host.get_mast_forest(procedure_root)
    }

    fn on_event(
        &mut self,
        process: &ProcessState,
        event_id: u32,
    ) -> Result<Vec<AdviceMutation>, EventError> {
        let transaction_event = TransactionEvent::try_from(event_id).map_err(Box::new)?;

        match self.base_host.handle_event(process, transaction_event)? {
            TransactionEventHandling::Unhandled(_event_data) => {
                self.base_host.on_signature_requested(process).map_err(EventError::from)
            },
            TransactionEventHandling::Handled(mutations) => Ok(mutations),
        }
    }
}<|MERGE_RESOLUTION|>--- conflicted
+++ resolved
@@ -11,12 +11,7 @@
     transaction::{InputNote, InputNotes, OutputNote},
 };
 use vm_processor::{
-<<<<<<< HEAD
-    AdviceInputs, AdviceMutation, BaseHost, EventError, MastForest, MastForestStore, ProcessState,
-    SyncHost,
-=======
-    BaseHost, ErrorContext, ExecutionError, MastForest, MastForestStore, ProcessState, SyncHost,
->>>>>>> c72d83cd
+    AdviceMutation, BaseHost, EventError, MastForest, MastForestStore, ProcessState, SyncHost,
 };
 
 use crate::{

use alloc::sync::Arc;
use alloc::vec::Vec;

use miden_lib::transaction::TransactionKernel;
use miden_objects::account::delta::AccountUpdateDetails;
use miden_objects::account::{
    Account,
    AccountDelta,
    AccountStorage,
    PartialAccount,
    PartialStorage,
    PartialStorageMap,
    StorageMap,
    StorageSlot,
    StorageSlotType,
};
use miden_objects::asset::{Asset, AssetVault};
use miden_objects::block::BlockNumber;
use miden_objects::crypto::merkle::SmtLeaf;
use miden_objects::transaction::{
    ExecutedTransaction,
    InputNote,
    InputNotes,
    OutputNote,
    ProvenTransaction,
    ProvenTransactionBuilder,
    TransactionOutputs,
    TransactionWitness,
};
pub use miden_prover::ProvingOptions;
use miden_prover::{ExecutionProof, Word, prove};

use super::TransactionProverError;
use crate::host::{AccountProcedureIndexMap, ScriptMastForestStore};

mod prover_host;
pub use prover_host::TransactionProverHost;

mod mast_store;
pub use mast_store::TransactionMastStore;

// LOCAL TRANSACTION PROVER
// ------------------------------------------------------------------------------------------------

/// Local Transaction prover is a stateless component which is responsible for proving transactions.
pub struct LocalTransactionProver {
    mast_store: Arc<TransactionMastStore>,
    proof_options: ProvingOptions,
}

impl LocalTransactionProver {
    /// Creates a new [LocalTransactionProver] instance.
    pub fn new(proof_options: ProvingOptions) -> Self {
        Self {
            mast_store: Arc::new(TransactionMastStore::new()),
            proof_options,
        }
    }

    fn build_proven_transaction(
        &self,
        input_notes: &InputNotes<InputNote>,
        tx_outputs: TransactionOutputs,
        pre_fee_account_delta: AccountDelta,
        account: PartialAccount,
        ref_block_num: BlockNumber,
        ref_block_commitment: Word,
        proof: ExecutionProof,
    ) -> Result<ProvenTransaction, TransactionProverError> {
        // erase private note information (convert private full notes to just headers)
        let output_notes: Vec<_> = tx_outputs.output_notes.iter().map(OutputNote::shrink).collect();

        // Compute the commitment of the pre-fee delta, which goes into the proven transaction,
        // since it is the output of the transaction and so is needed for proof verification.
        let pre_fee_delta_commitment: Word = pre_fee_account_delta.to_commitment();

        let builder = ProvenTransactionBuilder::new(
            account.id(),
            account.initial_commitment(),
            tx_outputs.account.commitment(),
            pre_fee_delta_commitment,
            ref_block_num,
            ref_block_commitment,
            tx_outputs.fee,
            tx_outputs.expiration_block_num,
            proof,
        )
        .add_input_notes(input_notes)
        .add_output_notes(output_notes);

        // The full transaction delta is the pre fee delta with the fee asset removed.
        let mut post_fee_account_delta = pre_fee_account_delta;
        post_fee_account_delta
            .vault_mut()
            .remove_asset(Asset::from(tx_outputs.fee))
            .map_err(TransactionProverError::RemoveFeeAssetFromDelta)?;

<<<<<<< HEAD
        // If the account is on-chain, add the update details.
        let builder = match account.id().is_onchain() {
=======
        // If the account's state is public, add the update details.
        let builder = match account.has_public_state() {
>>>>>>> 6aae3268
            true => {
                let account_update_details = if account.is_new() {
                    let mut account = partial_account_to_full(account);
                    account
                        .apply_delta(&post_fee_account_delta)
                        .map_err(TransactionProverError::AccountDeltaApplyFailed)?;

                    AccountUpdateDetails::New(account)
                } else {
                    AccountUpdateDetails::Delta(post_fee_account_delta)
                };

                builder.account_update_details(account_update_details)
            },
            false => builder,
        };

        builder.build().map_err(TransactionProverError::ProvenTransactionBuildFailed)
    }

    pub fn prove(
        &self,
        tx_witness: TransactionWitness,
    ) -> Result<ProvenTransaction, TransactionProverError> {
        let TransactionWitness { tx_inputs, tx_args, advice_witness } = tx_witness;

        let (stack_inputs, advice_inputs) =
            TransactionKernel::prepare_inputs(&tx_inputs, &tx_args, Some(advice_witness))
                .map_err(TransactionProverError::ConflictingAdviceMapEntry)?;

        self.mast_store.load_account_code(tx_inputs.account().code());

        let script_mast_store = ScriptMastForestStore::new(
            tx_args.tx_script(),
            tx_inputs.input_notes().iter().map(|n| n.note().script()),
        );

        let acct_procedure_index_map =
            AccountProcedureIndexMap::from_transaction_params(&tx_inputs, &tx_args, &advice_inputs)
                .map_err(TransactionProverError::TransactionHostCreationFailed)?;

        let (partial_account, _, ref_block, _, input_notes) = tx_inputs.into_parts();
        let mut host = TransactionProverHost::new(
            &partial_account,
            input_notes,
            self.mast_store.as_ref(),
            script_mast_store,
            acct_procedure_index_map,
        );

        let advice_inputs = advice_inputs.into_advice_inputs();

        let (stack_outputs, proof) = prove(
            &TransactionKernel::main(),
            stack_inputs,
            advice_inputs.clone(),
            &mut host,
            self.proof_options.clone(),
        )
        .map_err(TransactionProverError::TransactionProgramExecutionFailed)?;

        // Extract transaction outputs and process transaction data.
        // Note that the account delta does not contain the removed transaction fee, so it is the
        // "pre-fee" delta of the transaction.
        let (pre_fee_account_delta, input_notes, output_notes, _tx_progress) = host.into_parts();
        let tx_outputs =
            TransactionKernel::from_transaction_parts(&stack_outputs, &advice_inputs, output_notes)
                .map_err(TransactionProverError::TransactionOutputConstructionFailed)?;

        self.build_proven_transaction(
            &input_notes,
            tx_outputs,
            pre_fee_account_delta,
            partial_account,
            ref_block.block_num(),
            ref_block.commitment(),
            proof,
        )
    }
}

impl Default for LocalTransactionProver {
    fn default() -> Self {
        Self {
            mast_store: Arc::new(TransactionMastStore::new()),
            proof_options: Default::default(),
        }
    }
}

fn partial_account_to_full(partial_account: PartialAccount) -> Account {
    let (id, nonce, code, partial_storage, partial_vault) = partial_account.into_parts();

    // For new accounts, the partial storage must represent the full initial account
    // storage.
    let storage = partial_storage_to_full(partial_storage);

    // The vault of a new account should be empty.
    debug_assert_eq!(partial_vault.leaves().count(), 0);
    let vault = AssetVault::default();

    Account::from_parts(id, vault, storage, code, nonce)
}

fn partial_storage_to_full(partial_storage: PartialStorage) -> AccountStorage {
    let (_, header, mut maps) = partial_storage.into_parts();
    let mut storage_slots = Vec::new();
    for (slot_type, slot_value) in header.slots() {
        match slot_type {
            StorageSlotType::Value => {
                storage_slots.push(StorageSlot::Value(*slot_value));
            },
            StorageSlotType::Map => {
                let storage_map = maps
                    .remove(slot_value)
                    .map(partial_storage_map_to_storage_map)
                    .expect("partial storage map should be present in partial storage");
                storage_slots.push(StorageSlot::Map(storage_map));
            },
        }
    }

    AccountStorage::new(storage_slots)
        .expect("partial storage should not contain more than max allowed storage slots")
}

fn partial_storage_map_to_storage_map(partial_storage_map: PartialStorageMap) -> StorageMap {
    let mut storage_map = StorageMap::new();
    for (key, value) in
        partial_storage_map.leaves().map(|(_, leaf)| leaf).flat_map(SmtLeaf::entries)
    {
        storage_map.insert(*key, *value);
    }
    storage_map
}

#[cfg(any(feature = "testing", test))]
impl LocalTransactionProver {
    pub fn prove_dummy(
        &self,
        executed_tx: ExecutedTransaction,
    ) -> Result<ProvenTransaction, TransactionProverError> {
        let (account_delta, tx_outputs, tx_witness, _) = executed_tx.into_parts();

        let (partial_account, _, ref_block, _, input_notes) = tx_witness.tx_inputs.into_parts();

        self.build_proven_transaction(
            &input_notes,
            tx_outputs,
            account_delta,
            partial_account,
            ref_block.block_num(),
            ref_block.commitment(),
            ExecutionProof::new_dummy(),
        )
    }
}<|MERGE_RESOLUTION|>--- conflicted
+++ resolved
@@ -95,13 +95,7 @@
             .remove_asset(Asset::from(tx_outputs.fee))
             .map_err(TransactionProverError::RemoveFeeAssetFromDelta)?;
 
-<<<<<<< HEAD
-        // If the account is on-chain, add the update details.
-        let builder = match account.id().is_onchain() {
-=======
-        // If the account's state is public, add the update details.
         let builder = match account.has_public_state() {
->>>>>>> 6aae3268
             true => {
                 let account_update_details = if account.is_new() {
                     let mut account = partial_account_to_full(account);

use alloc::sync::Arc;
use alloc::vec::Vec;

use miden_lib::transaction::TransactionKernel;
use miden_objects::account::delta::AccountUpdateDetails;
<<<<<<< HEAD
use miden_objects::account::{Account, AccountDelta};
use miden_objects::assembly::DefaultSourceManager;
use miden_objects::block::BlockNumber;
=======
>>>>>>> 9347c776
use miden_objects::transaction::{
    InputNote,
    InputNotes,
    OutputNote,
    ProvenTransaction,
    ProvenTransactionBuilder,
    TransactionOutputs,
    TransactionWitness,
};
pub use miden_prover::ProvingOptions;
<<<<<<< HEAD
use miden_prover::{ExecutionProof, prove};
use vm_processor::Word;
use winter_maybe_async::*;
=======
use miden_prover::prove;
>>>>>>> 9347c776

use super::TransactionProverError;
use crate::host::{AccountProcedureIndexMap, ScriptMastForestStore};

mod prover_host;
pub use prover_host::TransactionProverHost;

mod mast_store;
pub use mast_store::TransactionMastStore;

// LOCAL TRANSACTION PROVER
// ------------------------------------------------------------------------------------------------

/// Local Transaction prover is a stateless component which is responsible for proving transactions.
pub struct LocalTransactionProver {
    mast_store: Arc<TransactionMastStore>,
    proof_options: ProvingOptions,
}

impl LocalTransactionProver {
    /// Creates a new [LocalTransactionProver] instance.
    pub fn new(proof_options: ProvingOptions) -> Self {
        Self {
            mast_store: Arc::new(TransactionMastStore::new()),
            proof_options,
        }
    }

    #[maybe_async]
    #[cfg(any(feature = "testing", test))]
    #[allow(dead_code)]
    fn prove_dummy(
        &self,
        tx_witness: TransactionWitness,
    ) -> Result<ProvenTransaction, TransactionProverError> {
        use miden_prover::Proof;

        let TransactionWitness { tx_inputs, account_delta, tx_outputs, .. } = tx_witness;

        self.build_proven_transaction(
            tx_inputs.input_notes(),
            tx_outputs,
            account_delta,
            tx_inputs.account(),
            tx_inputs.block_header().block_num(),
            tx_inputs.block_header().commitment(),
            ExecutionProof::new(Proof::new_dummy(), Default::default()),
        )
    }

    // #[maybe_async]
    fn build_proven_transaction(
        &self,
        input_notes: &InputNotes<InputNote>,
        tx_outputs: TransactionOutputs,
        account_delta: AccountDelta,
        account: &Account,
        ref_block_num: BlockNumber,
        ref_block_commitment: Word,
        proof: ExecutionProof,
    ) -> Result<ProvenTransaction, TransactionProverError> {
        let output_notes: Vec<_> = tx_outputs.output_notes.iter().map(OutputNote::shrink).collect();
        let account_delta_commitment: Word = account_delta.to_commitment();

        let builder = ProvenTransactionBuilder::new(
            account.id(),
            account.init_commitment(),
            tx_outputs.account.commitment(),
            account_delta_commitment,
            ref_block_num,
            ref_block_commitment,
            tx_outputs.fee,
            tx_outputs.expiration_block_num,
            proof,
        )
        .add_input_notes(input_notes)
        .add_output_notes(output_notes);

        let builder = if account.is_onchain() {
            let details = if account.is_new() {
                let mut account = account.clone();
                account
                    .apply_delta(&account_delta)
                    .map_err(TransactionProverError::AccountDeltaApplyFailed)?;
                AccountUpdateDetails::New(account)
            } else {
                AccountUpdateDetails::Delta(account_delta)
            };
            builder.account_update_details(details)
        } else {
            builder
        };

        builder.build().map_err(TransactionProverError::ProvenTransactionBuildFailed)
    }
}

impl Default for LocalTransactionProver {
    fn default() -> Self {
        Self {
            mast_store: Arc::new(TransactionMastStore::new()),
            proof_options: Default::default(),
        }
    }
}

impl LocalTransactionProver {
    pub fn prove(
        &self,
        tx_witness: TransactionWitness,
    ) -> Result<ProvenTransaction, TransactionProverError> {
<<<<<<< HEAD
        let TransactionWitness { tx_inputs, tx_args, advice_witness, .. } = tx_witness;
=======
        let mast_store = self.mast_store.clone();
        let proof_options = self.proof_options.clone();

        let TransactionWitness { tx_inputs, tx_args, advice_witness } = tx_witness;
>>>>>>> 9347c776

        let account = tx_inputs.account();
        let input_notes = tx_inputs.input_notes();
        let ref_block_num = tx_inputs.block_header().block_num();
        let ref_block_commitment = tx_inputs.block_header().commitment();

        let (stack_inputs, advice_inputs) =
            TransactionKernel::prepare_inputs(&tx_inputs, &tx_args, Some(advice_witness))
                .map_err(TransactionProverError::ConflictingAdviceMapEntry)?;

        self.mast_store.load_account_code(account.code());

        let script_mast_store = ScriptMastForestStore::new(
            tx_args.tx_script(),
            input_notes.iter().map(|n| n.note().script()),
        );

        let mut host = {
            let acct_procedure_index_map = AccountProcedureIndexMap::from_transaction_params(
                &tx_inputs,
                &tx_args,
                &advice_inputs,
            )
            .map_err(TransactionProverError::TransactionHostCreationFailed)?;

            TransactionProverHost::new(
                &account.into(),
                input_notes.clone(),
                mast_store.as_ref(),
                script_mast_store,
                acct_procedure_index_map,
            )
        };

        let advice_inputs = advice_inputs.into_advice_inputs();

<<<<<<< HEAD
        let source_manager = Arc::new(DefaultSourceManager::default());
        let (stack_outputs, proof) = maybe_await!(prove(
=======
        let (stack_outputs, proof) = prove(
>>>>>>> 9347c776
            &TransactionKernel::main(),
            stack_inputs,
            advice_inputs.clone(),
            &mut host,
<<<<<<< HEAD
            self.proof_options.clone(),
            source_manager,
        ))
=======
            proof_options,
        )
>>>>>>> 9347c776
        .map_err(TransactionProverError::TransactionProgramExecutionFailed)?;

        let (account_delta, output_notes, _tx_progress) = host.into_parts();
        let tx_outputs =
            TransactionKernel::from_transaction_parts(&stack_outputs, &advice_inputs, output_notes)
                .map_err(TransactionProverError::TransactionOutputConstructionFailed)?;

        self.build_proven_transaction(
            input_notes,
            tx_outputs,
            account_delta,
            account,
            ref_block_num,
            ref_block_commitment,
            proof,
        )
    }
}<|MERGE_RESOLUTION|>--- conflicted
+++ resolved
@@ -3,12 +3,8 @@
 
 use miden_lib::transaction::TransactionKernel;
 use miden_objects::account::delta::AccountUpdateDetails;
-<<<<<<< HEAD
 use miden_objects::account::{Account, AccountDelta};
-use miden_objects::assembly::DefaultSourceManager;
 use miden_objects::block::BlockNumber;
-=======
->>>>>>> 9347c776
 use miden_objects::transaction::{
     InputNote,
     InputNotes,
@@ -19,13 +15,8 @@
     TransactionWitness,
 };
 pub use miden_prover::ProvingOptions;
-<<<<<<< HEAD
 use miden_prover::{ExecutionProof, prove};
 use vm_processor::Word;
-use winter_maybe_async::*;
-=======
-use miden_prover::prove;
->>>>>>> 9347c776
 
 use super::TransactionProverError;
 use crate::host::{AccountProcedureIndexMap, ScriptMastForestStore};
@@ -54,10 +45,8 @@
         }
     }
 
-    #[maybe_async]
     #[cfg(any(feature = "testing", test))]
-    #[allow(dead_code)]
-    fn prove_dummy(
+    pub fn prove_dummy(
         &self,
         tx_witness: TransactionWitness,
     ) -> Result<ProvenTransaction, TransactionProverError> {
@@ -76,7 +65,6 @@
         )
     }
 
-    // #[maybe_async]
     fn build_proven_transaction(
         &self,
         input_notes: &InputNotes<InputNote>,
@@ -137,14 +125,7 @@
         &self,
         tx_witness: TransactionWitness,
     ) -> Result<ProvenTransaction, TransactionProverError> {
-<<<<<<< HEAD
         let TransactionWitness { tx_inputs, tx_args, advice_witness, .. } = tx_witness;
-=======
-        let mast_store = self.mast_store.clone();
-        let proof_options = self.proof_options.clone();
-
-        let TransactionWitness { tx_inputs, tx_args, advice_witness } = tx_witness;
->>>>>>> 9347c776
 
         let account = tx_inputs.account();
         let input_notes = tx_inputs.input_notes();
@@ -173,7 +154,7 @@
             TransactionProverHost::new(
                 &account.into(),
                 input_notes.clone(),
-                mast_store.as_ref(),
+                self.mast_store.as_ref(),
                 script_mast_store,
                 acct_procedure_index_map,
             )
@@ -181,24 +162,13 @@
 
         let advice_inputs = advice_inputs.into_advice_inputs();
 
-<<<<<<< HEAD
-        let source_manager = Arc::new(DefaultSourceManager::default());
-        let (stack_outputs, proof) = maybe_await!(prove(
-=======
         let (stack_outputs, proof) = prove(
->>>>>>> 9347c776
             &TransactionKernel::main(),
             stack_inputs,
             advice_inputs.clone(),
             &mut host,
-<<<<<<< HEAD
             self.proof_options.clone(),
-            source_manager,
-        ))
-=======
-            proof_options,
         )
->>>>>>> 9347c776
         .map_err(TransactionProverError::TransactionProgramExecutionFailed)?;
 
         let (account_delta, output_notes, _tx_progress) = host.into_parts();

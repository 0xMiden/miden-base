use alloc::sync::Arc;
use alloc::vec::Vec;

use miden_lib::transaction::TransactionKernel;
use miden_objects::account::delta::AccountUpdateDetails;
<<<<<<< HEAD
use miden_objects::account::{
    Account,
    AccountDelta,
    AccountStorage,
    NamedStorageSlot,
    PartialAccount,
    PartialStorage,
    PartialStorageMap,
    StorageMap,
    StorageSlotType,
};
use miden_objects::asset::{Asset, AssetVault};
=======
use miden_objects::account::{AccountDelta, PartialAccount};
use miden_objects::asset::Asset;
>>>>>>> 945d8bc4
use miden_objects::block::BlockNumber;
use miden_objects::transaction::{
    InputNote,
    InputNotes,
    OutputNote,
    ProvenTransaction,
    ProvenTransactionBuilder,
    TransactionInputs,
    TransactionOutputs,
};
pub use miden_prover::ProvingOptions;
use miden_prover::{ExecutionProof, Word, prove};

use super::TransactionProverError;
use crate::host::{AccountProcedureIndexMap, ScriptMastForestStore};

mod prover_host;
pub use prover_host::TransactionProverHost;

mod mast_store;
pub use mast_store::TransactionMastStore;

// LOCAL TRANSACTION PROVER
// ------------------------------------------------------------------------------------------------

/// Local Transaction prover is a stateless component which is responsible for proving transactions.
pub struct LocalTransactionProver {
    mast_store: Arc<TransactionMastStore>,
    proof_options: ProvingOptions,
}

impl LocalTransactionProver {
    /// Creates a new [LocalTransactionProver] instance.
    pub fn new(proof_options: ProvingOptions) -> Self {
        Self {
            mast_store: Arc::new(TransactionMastStore::new()),
            proof_options,
        }
    }

    fn build_proven_transaction(
        &self,
        input_notes: &InputNotes<InputNote>,
        tx_outputs: TransactionOutputs,
        pre_fee_account_delta: AccountDelta,
        account: PartialAccount,
        ref_block_num: BlockNumber,
        ref_block_commitment: Word,
        proof: ExecutionProof,
    ) -> Result<ProvenTransaction, TransactionProverError> {
        // erase private note information (convert private full notes to just headers)
        let output_notes: Vec<_> = tx_outputs.output_notes.iter().map(OutputNote::shrink).collect();

        // Compute the commitment of the pre-fee delta, which goes into the proven transaction,
        // since it is the output of the transaction and so is needed for proof verification.
        let pre_fee_delta_commitment: Word = pre_fee_account_delta.to_commitment();

        let builder = ProvenTransactionBuilder::new(
            account.id(),
            account.initial_commitment(),
            tx_outputs.account.commitment(),
            pre_fee_delta_commitment,
            ref_block_num,
            ref_block_commitment,
            tx_outputs.fee,
            tx_outputs.expiration_block_num,
            proof,
        )
        .add_input_notes(input_notes)
        .add_output_notes(output_notes);

        // The full transaction delta is the pre fee delta with the fee asset removed.
        let mut post_fee_account_delta = pre_fee_account_delta;
        post_fee_account_delta
            .vault_mut()
            .remove_asset(Asset::from(tx_outputs.fee))
            .map_err(TransactionProverError::RemoveFeeAssetFromDelta)?;

        let builder = match account.has_public_state() {
            true => {
                let account_update_details = AccountUpdateDetails::Delta(post_fee_account_delta);
                builder.account_update_details(account_update_details)
            },
            false => builder,
        };

        builder.build().map_err(TransactionProverError::ProvenTransactionBuildFailed)
    }

    pub fn prove(
        &self,
        tx_inputs: impl Into<TransactionInputs>,
    ) -> Result<ProvenTransaction, TransactionProverError> {
        let tx_inputs = tx_inputs.into();
        let (stack_inputs, advice_inputs) = TransactionKernel::prepare_inputs(&tx_inputs)
            .map_err(TransactionProverError::ConflictingAdviceMapEntry)?;

        self.mast_store.load_account_code(tx_inputs.account().code());
        for account_code in tx_inputs.foreign_account_code() {
            self.mast_store.load_account_code(account_code);
        }

        let script_mast_store = ScriptMastForestStore::new(
            tx_inputs.tx_script(),
            tx_inputs.input_notes().iter().map(|n| n.note().script()),
        );

        let account_procedure_index_map = AccountProcedureIndexMap::new(
            tx_inputs.foreign_account_code().iter().chain([tx_inputs.account().code()]),
        )
        .map_err(TransactionProverError::CreateAccountProcedureIndexMap)?;

        let (partial_account, ref_block, _, input_notes, _) = tx_inputs.into_parts();
        let mut host = TransactionProverHost::new(
            &partial_account,
            input_notes,
            self.mast_store.as_ref(),
            script_mast_store,
            account_procedure_index_map,
        );

        let advice_inputs = advice_inputs.into_advice_inputs();

        let (stack_outputs, proof) = prove(
            &TransactionKernel::main(),
            stack_inputs,
            advice_inputs.clone(),
            &mut host,
            self.proof_options.clone(),
        )
        .map_err(TransactionProverError::TransactionProgramExecutionFailed)?;

        // Extract transaction outputs and process transaction data.
        // Note that the account delta does not contain the removed transaction fee, so it is the
        // "pre-fee" delta of the transaction.
        let (pre_fee_account_delta, input_notes, output_notes, _tx_progress) = host.into_parts();
        let tx_outputs =
            TransactionKernel::from_transaction_parts(&stack_outputs, &advice_inputs, output_notes)
                .map_err(TransactionProverError::TransactionOutputConstructionFailed)?;

        self.build_proven_transaction(
            &input_notes,
            tx_outputs,
            pre_fee_account_delta,
            partial_account,
            ref_block.block_num(),
            ref_block.commitment(),
            proof,
        )
    }
}

impl Default for LocalTransactionProver {
    fn default() -> Self {
        Self {
            mast_store: Arc::new(TransactionMastStore::new()),
            proof_options: Default::default(),
        }
    }
}

<<<<<<< HEAD
fn partial_account_to_full(partial_account: PartialAccount) -> Account {
    let (id, partial_vault, partial_storage, code, nonce, seed) = partial_account.into_parts();

    // For new accounts, the partial storage must represent the full initial account
    // storage.
    let storage = partial_storage_to_full(partial_storage)
        .expect("partial account should ensure internal consistency for seed");

    // The vault of a new account should be empty.
    debug_assert_eq!(partial_vault.leaves().count(), 0);
    let vault = AssetVault::default();

    Account::new(id, vault, storage, code, nonce, seed)
        .expect("partial account should ensure internal consistency for seed")
}

fn partial_storage_to_full(
    partial_storage: PartialStorage,
) -> Result<AccountStorage, AccountError> {
    let (_, header, mut maps) = partial_storage.into_parts();
    let mut storage_slots = Vec::new();
    for (slot_name, slot_type, slot_value) in header.slots() {
        match slot_type {
            StorageSlotType::Value => {
                storage_slots.push(NamedStorageSlot::with_value(slot_name.clone(), *slot_value));
            },
            StorageSlotType::Map => {
                let storage_map =
                    maps.remove(slot_value)
                        .map(partial_storage_map_to_storage_map)
                        .expect("partial storage map should be present in partial storage")?;
                storage_slots.push(NamedStorageSlot::with_map(slot_name.clone(), storage_map));
            },
        }
    }

    AccountStorage::new(storage_slots)
}

fn partial_storage_map_to_storage_map(
    partial_storage_map: PartialStorageMap,
) -> Result<StorageMap, AccountError> {
    let mut storage_map = StorageMap::new();
    for (key, value) in partial_storage_map.entries() {
        storage_map.insert(*key, *value)?;
    }
    Ok(storage_map)
}

=======
>>>>>>> 945d8bc4
#[cfg(any(feature = "testing", test))]
impl LocalTransactionProver {
    pub fn prove_dummy(
        &self,
        executed_transaction: miden_objects::transaction::ExecutedTransaction,
    ) -> Result<ProvenTransaction, TransactionProverError> {
        let (tx_inputs, tx_outputs, account_delta, _) = executed_transaction.into_parts();

        let (partial_account, ref_block, _, input_notes, _) = tx_inputs.into_parts();

        self.build_proven_transaction(
            &input_notes,
            tx_outputs,
            account_delta,
            partial_account,
            ref_block.block_num(),
            ref_block.commitment(),
            ExecutionProof::new_dummy(),
        )
    }
}<|MERGE_RESOLUTION|>--- conflicted
+++ resolved
@@ -3,23 +3,8 @@
 
 use miden_lib::transaction::TransactionKernel;
 use miden_objects::account::delta::AccountUpdateDetails;
-<<<<<<< HEAD
-use miden_objects::account::{
-    Account,
-    AccountDelta,
-    AccountStorage,
-    NamedStorageSlot,
-    PartialAccount,
-    PartialStorage,
-    PartialStorageMap,
-    StorageMap,
-    StorageSlotType,
-};
-use miden_objects::asset::{Asset, AssetVault};
-=======
 use miden_objects::account::{AccountDelta, PartialAccount};
 use miden_objects::asset::Asset;
->>>>>>> 945d8bc4
 use miden_objects::block::BlockNumber;
 use miden_objects::transaction::{
     InputNote,
@@ -181,58 +166,6 @@
     }
 }
 
-<<<<<<< HEAD
-fn partial_account_to_full(partial_account: PartialAccount) -> Account {
-    let (id, partial_vault, partial_storage, code, nonce, seed) = partial_account.into_parts();
-
-    // For new accounts, the partial storage must represent the full initial account
-    // storage.
-    let storage = partial_storage_to_full(partial_storage)
-        .expect("partial account should ensure internal consistency for seed");
-
-    // The vault of a new account should be empty.
-    debug_assert_eq!(partial_vault.leaves().count(), 0);
-    let vault = AssetVault::default();
-
-    Account::new(id, vault, storage, code, nonce, seed)
-        .expect("partial account should ensure internal consistency for seed")
-}
-
-fn partial_storage_to_full(
-    partial_storage: PartialStorage,
-) -> Result<AccountStorage, AccountError> {
-    let (_, header, mut maps) = partial_storage.into_parts();
-    let mut storage_slots = Vec::new();
-    for (slot_name, slot_type, slot_value) in header.slots() {
-        match slot_type {
-            StorageSlotType::Value => {
-                storage_slots.push(NamedStorageSlot::with_value(slot_name.clone(), *slot_value));
-            },
-            StorageSlotType::Map => {
-                let storage_map =
-                    maps.remove(slot_value)
-                        .map(partial_storage_map_to_storage_map)
-                        .expect("partial storage map should be present in partial storage")?;
-                storage_slots.push(NamedStorageSlot::with_map(slot_name.clone(), storage_map));
-            },
-        }
-    }
-
-    AccountStorage::new(storage_slots)
-}
-
-fn partial_storage_map_to_storage_map(
-    partial_storage_map: PartialStorageMap,
-) -> Result<StorageMap, AccountError> {
-    let mut storage_map = StorageMap::new();
-    for (key, value) in partial_storage_map.entries() {
-        storage_map.insert(*key, *value)?;
-    }
-    Ok(storage_map)
-}
-
-=======
->>>>>>> 945d8bc4
 #[cfg(any(feature = "testing", test))]
 impl LocalTransactionProver {
     pub fn prove_dummy(

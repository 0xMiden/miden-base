use alloc::{
    collections::{BTreeMap, BTreeSet},
    string::String,
    sync::Arc,
    vec::Vec,
};

use ::assembly::{
    LibraryPath,
    ast::{Module, ModuleKind},
};
<<<<<<< HEAD
use assert_matches::assert_matches;
use miden_lib::{
    note::{create_p2id_note, create_p2idr_note},
    transaction::TransactionKernel,
};
use miden_objects::{
    Felt, MIN_PROOF_SECURITY_LEVEL, Word,
    account::{AccountBuilder, AccountComponent, AccountId, AccountStorage, StorageSlot},
=======
use miden_lib::{transaction::TransactionKernel, utils::word_to_masm_push_string};
use miden_objects::{
    Felt, FieldElement, MIN_PROOF_SECURITY_LEVEL, Word,
    account::{Account, AccountBuilder, AccountComponent, AccountStorage, StorageSlot},
>>>>>>> c9bcf372
    assembly::DefaultSourceManager,
    asset::{Asset, AssetVault, FungibleAsset, NonFungibleAsset},
    block::BlockNumber,
    note::{
        Note, NoteAssets, NoteExecutionHint, NoteExecutionMode, NoteHeader, NoteId, NoteInputs,
        NoteMetadata, NoteRecipient, NoteScript, NoteTag, NoteType,
    },
    testing::{
        account_component::AccountMockComponent,
        account_id::{
            ACCOUNT_ID_PUBLIC_FUNGIBLE_FAUCET, ACCOUNT_ID_PUBLIC_FUNGIBLE_FAUCET_2,
            ACCOUNT_ID_REGULAR_PUBLIC_ACCOUNT_IMMUTABLE_CODE,
<<<<<<< HEAD
            ACCOUNT_ID_REGULAR_PUBLIC_ACCOUNT_UPDATABLE_CODE, ACCOUNT_ID_SENDER,
=======
            ACCOUNT_ID_REGULAR_PUBLIC_ACCOUNT_UPDATABLE_CODE,
>>>>>>> c9bcf372
        },
        constants::{FUNGIBLE_ASSET_AMOUNT, NON_FUNGIBLE_ASSET_DATA},
        note::{DEFAULT_NOTE_CODE, NoteBuilder},
        storage::{STORAGE_INDEX_0, STORAGE_INDEX_2},
    },
    transaction::{OutputNote, ProvenTransaction, TransactionScript},
};
use miden_prover::ProvingOptions;
use rand::{Rng, SeedableRng};
use rand_chacha::ChaCha20Rng;
use vm_processor::{
    Digest, ExecutionError, MemAdviceProvider, ONE,
    crypto::RpoRandomCoin,
    utils::{Deserializable, Serializable},
};

use super::{
    LocalTransactionProver, TransactionExecutor, TransactionHost, TransactionProver,
    TransactionVerifier,
};
use crate::{
    TransactionExecutorError, TransactionMastStore,
    executor::{NoteAccountExecution, NoteConsumptionChecker},
    testing::TransactionContextBuilder,
};

mod kernel_tests;

// TESTS
// ================================================================================================

#[test]
fn transaction_executor_witness() {
    let tx_context = TransactionContextBuilder::with_standard_account(ONE)
        .with_mock_notes_preserved()
        .build();

    let executed_transaction = tx_context.execute().unwrap();

    let tx_inputs = executed_transaction.tx_inputs();
    let tx_args = executed_transaction.tx_args();

    // use the witness to execute the transaction again
    let (stack_inputs, advice_inputs) = TransactionKernel::prepare_inputs(
        tx_inputs,
        tx_args,
        Some(executed_transaction.advice_witness().clone()),
    )
    .unwrap();
    let mem_advice_provider: MemAdviceProvider = advice_inputs.into();

    // load account/note/tx_script MAST to the mast_store
    let mast_store = Arc::new(TransactionMastStore::new());
    mast_store.load_transaction_code(tx_inputs.account().code(), tx_inputs.input_notes(), tx_args);

    let mut host: TransactionHost<MemAdviceProvider> = TransactionHost::new(
        tx_inputs.account().into(),
        mem_advice_provider,
        mast_store,
        None,
        BTreeSet::new(),
    )
    .unwrap();
    let result = vm_processor::execute(
        &TransactionKernel::main(),
        stack_inputs,
        &mut host,
        Default::default(),
    )
    .unwrap();

    let (advice_provider, _, output_notes, _signatures, _tx_progress) = host.into_parts();
    let (_, map, _) = advice_provider.into_parts();
    let tx_outputs = TransactionKernel::from_transaction_parts(
        result.stack_outputs(),
        &map.into(),
        output_notes,
    )
    .unwrap();

    assert_eq!(
        executed_transaction.final_account().commitment(),
        tx_outputs.account.commitment()
    );
    assert_eq!(executed_transaction.output_notes(), &tx_outputs.output_notes);
}

#[test]
fn executed_transaction_account_delta_new() {
    let account_assets = AssetVault::mock().assets().collect::<Vec<Asset>>();
    let account = AccountBuilder::new(ChaCha20Rng::from_os_rng().random())
        .with_component(
            AccountMockComponent::new_with_slots(
                TransactionKernel::testing_assembler(),
                AccountStorage::mock_storage_slots(),
            )
            .unwrap(),
        )
        .with_assets(account_assets)
        .build_existing()
        .unwrap();

    // updated storage
    let updated_slot_value = [Felt::new(7), Felt::new(9), Felt::new(11), Felt::new(13)];

    // updated storage map
    let updated_map_key = [Felt::new(14), Felt::new(15), Felt::new(16), Felt::new(17)];
    let updated_map_value = [Felt::new(18), Felt::new(19), Felt::new(20), Felt::new(21)];

    // removed assets
    let removed_asset_1 = FungibleAsset::mock(FUNGIBLE_ASSET_AMOUNT / 2);
    let removed_asset_2 = Asset::Fungible(
        FungibleAsset::new(
            ACCOUNT_ID_PUBLIC_FUNGIBLE_FAUCET_2.try_into().expect("id is valid"),
            FUNGIBLE_ASSET_AMOUNT,
        )
        .expect("asset is valid"),
    );
    let removed_asset_3 = NonFungibleAsset::mock(&NON_FUNGIBLE_ASSET_DATA);
    let removed_assets = [removed_asset_1, removed_asset_2, removed_asset_3];

    let tag1 = NoteTag::from_account_id(
        ACCOUNT_ID_REGULAR_PUBLIC_ACCOUNT_IMMUTABLE_CODE.try_into().unwrap(),
        NoteExecutionMode::Local,
    )
    .unwrap();
    let tag2 = NoteTag::for_local_use_case(0, 0).unwrap();
    let tag3 = NoteTag::for_local_use_case(0, 0).unwrap();
    let tags = [tag1, tag2, tag3];

    let aux_array = [Felt::new(27), Felt::new(28), Felt::new(29)];

    let note_types = [NoteType::Private; 3];

    tag1.validate(NoteType::Private)
        .expect("note tag 1 should support private notes");
    tag2.validate(NoteType::Private)
        .expect("note tag 2 should support private notes");
    tag3.validate(NoteType::Private)
        .expect("note tag 3 should support private notes");

    let execution_hint_1 = Felt::from(NoteExecutionHint::always());
    let execution_hint_2 = Felt::from(NoteExecutionHint::none());
    let execution_hint_3 = Felt::from(NoteExecutionHint::on_block_slot(1, 1, 1));
    let hints = [execution_hint_1, execution_hint_2, execution_hint_3];

    let mut send_asset_script = String::new();
    for i in 0..3 {
        send_asset_script.push_str(&format!(
            "
            ### note {i}
            # prepare the stack for a new note creation
            push.0.1.2.3           # recipient
            push.{EXECUTION_HINT}  # note_execution_hint
            push.{NOTETYPE}        # note_type
            push.{aux}             # aux
            push.{tag}             # tag
            # => [tag, aux, note_type, execution_hint, RECIPIENT]

            # pad the stack before calling the `create_note`
            padw padw swapdw
            # => [tag, aux, note_type, execution_hint, RECIPIENT, pad(8)]

            # create the note
            call.::miden::contracts::wallets::basic::create_note
            # => [note_idx, pad(15)]

            # move an asset to the created note to partially deplete fungible asset balance
            swapw dropw push.{REMOVED_ASSET}
            call.::miden::contracts::wallets::basic::move_asset_to_note
            # => [ASSET, note_idx, pad(11)]

            # clear the stack
            dropw dropw dropw dropw
        ",
            EXECUTION_HINT = hints[i],
            NOTETYPE = note_types[i] as u8,
            aux = aux_array[i],
            tag = tags[i],
            REMOVED_ASSET = word_to_masm_push_string(&Word::from(removed_assets[i]))
        ));
    }

    let tx_script_src = format!(
        "\
        use.test::account

        ## TRANSACTION SCRIPT
        ## ========================================================================================
        begin
            ## Update account storage item
            ## ------------------------------------------------------------------------------------
            # push a new value for the storage slot onto the stack             
            push.{UPDATED_SLOT_VALUE}
            # => [13, 11, 9, 7]

            # get the index of account storage slot
            push.{STORAGE_INDEX_0}
            # => [idx, 13, 11, 9, 7]
            # update the storage value
            call.account::set_item dropw dropw
            # => []

            ## Update account storage map
            ## ------------------------------------------------------------------------------------
            # push a new VALUE for the storage map onto the stack             
            push.{UPDATED_MAP_VALUE}
            # => [18, 19, 20, 21]

            # push a new KEY for the storage map onto the stack
            push.{UPDATED_MAP_KEY}
            # => [14, 15, 16, 17, 18, 19, 20, 21]

            # get the index of account storage slot
            push.{STORAGE_INDEX_2}
            # => [idx, 14, 15, 16, 17, 18, 19, 20, 21]

            # update the storage value
            call.account::set_map_item dropw dropw dropw
            # => []

            ## Send some assets from the account vault
            ## ------------------------------------------------------------------------------------
            {send_asset_script}

            ## Update the account nonce
            ## ------------------------------------------------------------------------------------
            push.1 call.account::incr_nonce drop             
            # => []
        end
    ",
        UPDATED_SLOT_VALUE = word_to_masm_push_string(&Word::from(updated_slot_value)),
        UPDATED_MAP_VALUE = word_to_masm_push_string(&Word::from(updated_map_value)),
        UPDATED_MAP_KEY = word_to_masm_push_string(&Word::from(updated_map_key)),
    );

    let tx_script = TransactionScript::compile(
        tx_script_src,
        [],
        TransactionKernel::testing_assembler_with_mock_account(),
    )
    .unwrap();

    let tx_context = TransactionContextBuilder::new(account)
        .with_mock_notes_preserved_with_account_vault_delta()
        .tx_script(tx_script)
        .build();

    // Storing assets that will be added to assert correctness later
    let added_assets = tx_context
        .tx_inputs()
        .input_notes()
        .iter()
        .find_map(|n| {
            let assets = n.note().assets();
            (assets.num_assets() == 3).then(|| assets.iter().cloned().collect::<Vec<_>>())
        })
        .unwrap();

    // expected delta
    // --------------------------------------------------------------------------------------------
    // execute the transaction and get the witness
    let executed_transaction = tx_context.execute().unwrap();

    // nonce delta
    // --------------------------------------------------------------------------------------------
    assert_eq!(executed_transaction.account_delta().nonce(), Some(Felt::new(2)));

    // storage delta
    // --------------------------------------------------------------------------------------------
    // We expect one updated item and one updated map
    assert_eq!(executed_transaction.account_delta().storage().values().len(), 1);
    assert_eq!(
        executed_transaction.account_delta().storage().values().get(&STORAGE_INDEX_0),
        Some(&updated_slot_value)
    );

    assert_eq!(executed_transaction.account_delta().storage().maps().len(), 1);
    assert_eq!(
        executed_transaction
            .account_delta()
            .storage()
            .maps()
            .get(&STORAGE_INDEX_2)
            .unwrap()
            .leaves(),
        &Some((updated_map_key.into(), updated_map_value))
            .into_iter()
            .collect::<BTreeMap<Digest, _>>()
    );

    // vault delta
    // --------------------------------------------------------------------------------------------
    // assert that added assets are tracked
    assert!(
        executed_transaction
            .account_delta()
            .vault()
            .added_assets()
            .all(|x| added_assets.contains(&x))
    );
    assert_eq!(
        added_assets.len(),
        executed_transaction.account_delta().vault().added_assets().count()
    );

    // assert that removed assets are tracked
    assert!(
        executed_transaction
            .account_delta()
            .vault()
            .removed_assets()
            .all(|x| removed_assets.contains(&x))
    );
    assert_eq!(
        removed_assets.len(),
        executed_transaction.account_delta().vault().removed_assets().count()
    );
}

#[test]
fn test_empty_delta_nonce_update() {
    let tx_script_src = "
        use.test::account
        begin
            push.1

            call.account::incr_nonce
            # => [0, 1]

            drop drop
            # => []
        end
    ";

    let tx_script = TransactionScript::compile(
        tx_script_src,
        [],
        TransactionKernel::testing_assembler_with_mock_account(),
    )
    .unwrap();

    let tx_context = TransactionContextBuilder::with_standard_account(ONE)
        .tx_script(tx_script)
        .build();

    // expected delta
    // --------------------------------------------------------------------------------------------
    // execute the transaction and get the witness
    let executed_transaction = tx_context.execute().unwrap();

    // nonce delta
    // --------------------------------------------------------------------------------------------
    assert_eq!(executed_transaction.account_delta().nonce(), Some(Felt::new(2)));

    // storage delta
    // --------------------------------------------------------------------------------------------
    // We expect one updated item and one updated map
    assert_eq!(executed_transaction.account_delta().storage().values().len(), 0);

    assert_eq!(executed_transaction.account_delta().storage().maps().len(), 0);
}

#[test]
fn test_send_note_proc() {
    // removed assets
    let removed_asset_1 = FungibleAsset::mock(FUNGIBLE_ASSET_AMOUNT / 2);
    let removed_asset_2 = Asset::Fungible(
        FungibleAsset::new(
            ACCOUNT_ID_PUBLIC_FUNGIBLE_FAUCET_2.try_into().expect("id is valid"),
            FUNGIBLE_ASSET_AMOUNT,
        )
        .expect("asset is valid"),
    );
    let removed_asset_3 = NonFungibleAsset::mock(&NON_FUNGIBLE_ASSET_DATA);

    let tag = NoteTag::from_account_id(
        ACCOUNT_ID_REGULAR_PUBLIC_ACCOUNT_IMMUTABLE_CODE.try_into().unwrap(),
        NoteExecutionMode::Local,
    )
    .unwrap();
    let aux = Felt::new(27);
    let note_type = NoteType::Private;

    tag.validate(note_type).expect("note tag should support private notes");

    // prepare the asset vector to be removed for each test variant
    let assets_matrix = vec![
        vec![],
        vec![removed_asset_1],
        vec![removed_asset_1, removed_asset_2],
        vec![removed_asset_1, removed_asset_2, removed_asset_3],
    ];

    for (idx, removed_assets) in assets_matrix.into_iter().enumerate() {
        // Prepare the string containing the procedures required for adding assets to the note.
        // Depending on the number of the assets to remove, the resulting string will be extended
        // with the corresponding number of procedure "blocks"
        let mut assets_to_remove = String::new();
        for asset in removed_assets.iter() {
            assets_to_remove.push_str(&format!(
                "\n
            # prepare the stack for the next call
            dropw

            # push the asset to be removed
            push.{ASSET}
            # => [ASSET, note_idx, GARBAGE(11)]

            call.wallet::move_asset_to_note
            # => [ASSET, note_idx, GARBAGE(11)]\n",
                ASSET = word_to_masm_push_string(&asset.into())
            ))
        }

        let tx_script_src = format!(
            "\
            use.miden::contracts::wallets::basic->wallet
            use.test::account

            ## TRANSACTION SCRIPT
            ## ========================================================================================
            begin
                # prepare the values for note creation
                push.1.2.3.4      # recipient
                push.1            # note_execution_hint (NoteExecutionHint::Always)
                push.{note_type}  # note_type
                push.{aux}        # aux
                push.{tag}        # tag
                # => [tag, aux, note_type, RECIPIENT, ...]

                # pad the stack with zeros before calling the `create_note`.
                padw padw swapdw
                # => [tag, aux, execution_hint, note_type, RECIPIENT, pad(8) ...]

                call.wallet::create_note
                # => [note_idx, GARBAGE(15)]

                movdn.4
                # => [GARBAGE(4), note_idx, GARBAGE(11)]

                {assets_to_remove}

                dropw dropw dropw dropw

                ## Update the account nonce
                ## ------------------------------------------------------------------------------------
                push.1 call.account::incr_nonce drop
                # => []
            end
        ",
            note_type = note_type as u8,
        );

        let tx_script = TransactionScript::compile(
            tx_script_src,
            [],
            TransactionKernel::testing_assembler_with_mock_account(),
        )
        .unwrap();

        let tx_context = TransactionContextBuilder::with_standard_account(ONE)
            .tx_script(tx_script)
            .with_mock_notes_preserved_with_account_vault_delta()
            .build();

        // expected delta
        // --------------------------------------------------------------------------------------------
        // execute the transaction and get the witness
        let executed_transaction = tx_context
            .execute()
            .unwrap_or_else(|_| panic!("test failed in iteration {idx}"));

        // nonce delta
        // --------------------------------------------------------------------------------------------
        assert_eq!(executed_transaction.account_delta().nonce(), Some(Felt::new(2)));

        // vault delta
        // --------------------------------------------------------------------------------------------
        // assert that removed assets are tracked
        assert!(
            executed_transaction
                .account_delta()
                .vault()
                .removed_assets()
                .all(|x| removed_assets.contains(&x))
        );
        assert_eq!(
            removed_assets.len(),
            executed_transaction.account_delta().vault().removed_assets().count()
        );
    }
}

#[test]
fn executed_transaction_output_notes() {
    let executor_account = Account::mock(
        ACCOUNT_ID_REGULAR_PUBLIC_ACCOUNT_UPDATABLE_CODE,
        Felt::ONE,
        TransactionKernel::testing_assembler(),
    );
    let account_id = executor_account.id();

    // removed assets
    let removed_asset_1 = FungibleAsset::mock(FUNGIBLE_ASSET_AMOUNT / 2);
    let removed_asset_2 = FungibleAsset::mock(FUNGIBLE_ASSET_AMOUNT / 2);

    let combined_asset = Asset::Fungible(
        FungibleAsset::new(
            ACCOUNT_ID_PUBLIC_FUNGIBLE_FAUCET.try_into().expect("id is valid"),
            FUNGIBLE_ASSET_AMOUNT,
        )
        .expect("asset is valid"),
    );
    let removed_asset_3 = NonFungibleAsset::mock(&NON_FUNGIBLE_ASSET_DATA);
    let removed_asset_4 = Asset::Fungible(
        FungibleAsset::new(
            ACCOUNT_ID_PUBLIC_FUNGIBLE_FAUCET_2.try_into().expect("id is valid"),
            FUNGIBLE_ASSET_AMOUNT / 2,
        )
        .expect("asset is valid"),
    );

    let tag1 = NoteTag::from_account_id(
        ACCOUNT_ID_REGULAR_PUBLIC_ACCOUNT_IMMUTABLE_CODE.try_into().unwrap(),
        NoteExecutionMode::Local,
    )
    .unwrap();
    let tag2 = NoteTag::for_public_use_case(0, 0, NoteExecutionMode::Local).unwrap();
    let tag3 = NoteTag::for_public_use_case(0, 0, NoteExecutionMode::Local).unwrap();
    let aux1 = Felt::new(27);
    let aux2 = Felt::new(28);
    let aux3 = Felt::new(29);

    let note_type1 = NoteType::Private;
    let note_type2 = NoteType::Public;
    let note_type3 = NoteType::Public;

    tag1.validate(note_type1).expect("note tag 1 should support private notes");
    tag2.validate(note_type2).expect("note tag 2 should support public notes");
    tag3.validate(note_type3).expect("note tag 3 should support public notes");

    // In this test we create 3 notes. Note 1 is private, Note 2 is public and Note 3 is public
    // without assets.

    // Create the expected output note for Note 2 which is public
    let serial_num_2 = Word::from([Felt::new(1), Felt::new(2), Felt::new(3), Felt::new(4)]);
    let note_script_2 =
        NoteScript::compile(DEFAULT_NOTE_CODE, TransactionKernel::testing_assembler()).unwrap();
    let inputs_2 = NoteInputs::new(vec![]).unwrap();
    let metadata_2 =
        NoteMetadata::new(account_id, note_type2, tag2, NoteExecutionHint::none(), aux2).unwrap();
    let vault_2 = NoteAssets::new(vec![removed_asset_3, removed_asset_4]).unwrap();
    let recipient_2 = NoteRecipient::new(serial_num_2, note_script_2, inputs_2);
    let expected_output_note_2 = Note::new(vault_2, metadata_2, recipient_2);

    // Create the expected output note for Note 3 which is public
    let serial_num_3 = Word::from([Felt::new(5), Felt::new(6), Felt::new(7), Felt::new(8)]);
    let note_script_3 =
        NoteScript::compile(DEFAULT_NOTE_CODE, TransactionKernel::testing_assembler()).unwrap();
    let inputs_3 = NoteInputs::new(vec![]).unwrap();
    let metadata_3 = NoteMetadata::new(
        account_id,
        note_type3,
        tag3,
        NoteExecutionHint::on_block_slot(1, 2, 3),
        aux3,
    )
    .unwrap();
    let vault_3 = NoteAssets::new(vec![]).unwrap();
    let recipient_3 = NoteRecipient::new(serial_num_3, note_script_3, inputs_3);
    let expected_output_note_3 = Note::new(vault_3, metadata_3, recipient_3);

    let tx_script_src = format!(
        "\
        use.miden::contracts::wallets::basic->wallet
        use.test::account

        # Inputs:  [tag, aux, note_type, execution_hint, RECIPIENT]
        # Outputs: [note_idx]
        proc.create_note
            # pad the stack before the call to prevent accidental modification of the deeper stack
            # elements
            padw padw swapdw
            # => [tag, aux, execution_hint, note_type, RECIPIENT, pad(8)]

            call.wallet::create_note
            # => [note_idx, pad(15)]

            # remove excess PADs from the stack
            swapdw dropw dropw movdn.7 dropw drop drop drop
            # => [note_idx]
        end

        # Inputs:  [ASSET, note_idx]
        # Outputs: [ASSET, note_idx]
        proc.move_asset_to_note
            # pad the stack before call
            push.0.0.0 movdn.7 movdn.7 movdn.7 padw padw swapdw
            # => [ASSET, note_idx, pad(11)]

            call.wallet::move_asset_to_note
            # => [ASSET, note_idx, pad(11)]

            # remove excess PADs from the stack
            swapdw dropw dropw swapw movdn.7 drop drop drop
            # => [ASSET, note_idx]
        end

        ## TRANSACTION SCRIPT
        ## ========================================================================================
        begin
            ## Send some assets from the account vault
            ## ------------------------------------------------------------------------------------
            # partially deplete fungible asset balance
            push.0.1.2.3                        # recipient
            push.{EXECUTION_HINT_1}             # note execution hint
            push.{NOTETYPE1}                    # note_type
            push.{aux1}                         # aux
            push.{tag1}                         # tag
            exec.create_note
            # => [note_idx]
            
            push.{REMOVED_ASSET_1}              # asset_1
            # => [ASSET, note_idx]

            exec.move_asset_to_note dropw
            # => [note_idx]

            push.{REMOVED_ASSET_2}              # asset_2
            exec.move_asset_to_note dropw drop
            # => []

            # send non-fungible asset
            push.{RECIPIENT2}                   # recipient
            push.{EXECUTION_HINT_2}             # note execution hint
            push.{NOTETYPE2}                    # note_type
            push.{aux2}                         # aux
            push.{tag2}                         # tag
            exec.create_note
            # => [note_idx]

            push.{REMOVED_ASSET_3}              # asset_3
            exec.move_asset_to_note dropw
            # => [note_idx]

            push.{REMOVED_ASSET_4}              # asset_4
            exec.move_asset_to_note dropw drop
            # => []

            # create a public note without assets
            push.{RECIPIENT3}                   # recipient
            push.{EXECUTION_HINT_3}             # note execution hint
            push.{NOTETYPE3}                    # note_type
            push.{aux3}                         # aux
            push.{tag3}                         # tag
            exec.create_note drop
            # => []

            ## Update the account nonce
            ## ------------------------------------------------------------------------------------
            push.1 call.account::incr_nonce drop
            # => []
        end
    ",
        REMOVED_ASSET_1 = word_to_masm_push_string(&Word::from(removed_asset_1)),
        REMOVED_ASSET_2 = word_to_masm_push_string(&Word::from(removed_asset_2)),
        REMOVED_ASSET_3 = word_to_masm_push_string(&Word::from(removed_asset_3)),
        REMOVED_ASSET_4 = word_to_masm_push_string(&Word::from(removed_asset_4)),
        RECIPIENT2 =
            word_to_masm_push_string(&Word::from(expected_output_note_2.recipient().digest())),
        RECIPIENT3 =
            word_to_masm_push_string(&Word::from(expected_output_note_3.recipient().digest())),
        NOTETYPE1 = note_type1 as u8,
        NOTETYPE2 = note_type2 as u8,
        NOTETYPE3 = note_type3 as u8,
        EXECUTION_HINT_1 = Felt::from(NoteExecutionHint::always()),
        EXECUTION_HINT_2 = Felt::from(NoteExecutionHint::none()),
        EXECUTION_HINT_3 = Felt::from(NoteExecutionHint::on_block_slot(11, 22, 33)),
    );

    let tx_script = TransactionScript::compile(
        tx_script_src,
        [],
        TransactionKernel::testing_assembler_with_mock_account().with_debug_mode(true),
    )
    .unwrap();

    // expected delta
    // --------------------------------------------------------------------------------------------
    // execute the transaction and get the witness

    let tx_context = TransactionContextBuilder::new(executor_account)
        .with_mock_notes_preserved_with_account_vault_delta()
        .tx_script(tx_script)
        .expected_notes(vec![
            OutputNote::Full(expected_output_note_2.clone()),
            OutputNote::Full(expected_output_note_3.clone()),
        ])
        .build();

    let executed_transaction = tx_context.execute().unwrap();

    // output notes
    // --------------------------------------------------------------------------------------------
    let output_notes = executed_transaction.output_notes();

    // assert that the expected output note is present
    // NOTE: the mock state already contains 3 output notes
    assert_eq!(output_notes.num_notes(), 6);

    let output_note_id_3 = executed_transaction.output_notes().get_note(3).id();
    let recipient_3 = Digest::from([Felt::new(0), Felt::new(1), Felt::new(2), Felt::new(3)]);
    let note_assets_3 = NoteAssets::new(vec![combined_asset]).unwrap();
    let expected_note_id_3 = NoteId::new(recipient_3, note_assets_3.commitment());
    assert_eq!(output_note_id_3, expected_note_id_3);

    // assert that the expected output note 2 is present
    let output_note = executed_transaction.output_notes().get_note(4);
    let note_id = expected_output_note_2.id();
    let note_metadata = expected_output_note_2.metadata();
    assert_eq!(NoteHeader::from(output_note), NoteHeader::new(note_id, *note_metadata));

    // assert that the expected output note 3 is present and has no assets
    let output_note_3 = executed_transaction.output_notes().get_note(5);
    assert_eq!(expected_output_note_3.id(), output_note_3.id());
    assert_eq!(expected_output_note_3.assets(), output_note_3.assets().unwrap());
}

#[test]
fn prove_witness_and_verify() {
    let tx_context = TransactionContextBuilder::with_standard_account(ONE)
        .with_mock_notes_preserved()
        .build();

    let account_id = tx_context.tx_inputs().account().id();

    let block_ref = tx_context.tx_inputs().block_header().block_num();
    let notes = tx_context.tx_inputs().input_notes().clone();
    let tx_args = tx_context.tx_args().clone();
    let executor = TransactionExecutor::new(Arc::new(tx_context), None);
    let executed_transaction =
        executor.execute_transaction(account_id, block_ref, notes, tx_args).unwrap();
    let executed_transaction_id = executed_transaction.id();

    let proof_options = ProvingOptions::default();
    let prover = LocalTransactionProver::new(proof_options);
    let proven_transaction = prover.prove(executed_transaction.into()).unwrap();

    assert_eq!(proven_transaction.id(), executed_transaction_id);

    let serialized_transaction = proven_transaction.to_bytes();
    let proven_transaction = ProvenTransaction::read_from_bytes(&serialized_transaction).unwrap();
    let verifier = TransactionVerifier::new(MIN_PROOF_SECURITY_LEVEL);
    assert!(verifier.verify(&proven_transaction).is_ok());
}

// TEST TRANSACTION SCRIPT
// ================================================================================================

#[test]
fn test_tx_script() {
    let tx_script_input_key = [Felt::new(9999), Felt::new(8888), Felt::new(9999), Felt::new(8888)];
    let tx_script_input_value = [Felt::new(9), Felt::new(8), Felt::new(7), Felt::new(6)];
    let tx_script_src = format!(
        "
    begin
        # push the tx script input key onto the stack
        push.{key}

        # load the tx script input value from the map and read it onto the stack
        adv.push_mapval adv_loadw

        # assert that the value is correct
        push.{value} assert_eqw
    end
",
        key = word_to_masm_push_string(&tx_script_input_key),
        value = word_to_masm_push_string(&tx_script_input_value)
    );

    let tx_script = TransactionScript::compile(
        tx_script_src,
        [(tx_script_input_key, tx_script_input_value.into())],
        TransactionKernel::testing_assembler(),
    )
    .unwrap();

    let tx_context = TransactionContextBuilder::with_standard_account(ONE)
        .with_mock_notes_preserved()
        .tx_script(tx_script)
        .build();

    let executed_transaction = tx_context.execute();

    assert!(
        executed_transaction.is_ok(),
        "Transaction execution failed {:?}",
        executed_transaction,
    );
}

/// Tests that an account can call code in a custom library when loading that library into the
/// executor.
///
/// The call chain and dependency graph in this test is:
/// `tx script -> account code -> external library`
#[test]
fn transaction_executor_account_code_using_custom_library() {
    const EXTERNAL_LIBRARY_CODE: &str = "
      use.miden::account

      export.incr_nonce_by_four
        dup eq.4 assert.err=42 exec.account::incr_nonce
      end";

    const ACCOUNT_COMPONENT_CODE: &str = "
      use.external_library::external_module

      export.custom_nonce_incr
        push.4 exec.external_module::incr_nonce_by_four
      end";

    let source_manager = Arc::new(DefaultSourceManager::default());
    let external_library_module = Module::parser(ModuleKind::Library)
        .parse_str(
            LibraryPath::new("external_library::external_module").unwrap(),
            EXTERNAL_LIBRARY_CODE,
            &source_manager,
        )
        .unwrap();
    let external_library = TransactionKernel::assembler()
        .assemble_library([external_library_module])
        .unwrap();

    let mut assembler = TransactionKernel::assembler();
    assembler.add_library(&external_library).unwrap();

    let account_component_module = Module::parser(ModuleKind::Library)
        .parse_str(
            LibraryPath::new("account_component::account_module").unwrap(),
            ACCOUNT_COMPONENT_CODE,
            &source_manager,
        )
        .unwrap();

    let account_component_lib =
        assembler.clone().assemble_library([account_component_module]).unwrap();

    let tx_script_src = "\
          use.account_component::account_module

          begin
            call.account_module::custom_nonce_incr
          end";

    let account_component =
        AccountComponent::new(account_component_lib.clone(), vec![StorageSlot::empty_value()])
            .unwrap()
            .with_supports_all_types();

    // Build an existing account with nonce 1.
    let native_account = AccountBuilder::new(ChaCha20Rng::from_os_rng().random())
        .with_component(account_component)
        .build_existing()
        .unwrap();

    let tx_script = TransactionScript::compile(
        tx_script_src,
        [],
        // Add the account component library since the transaction script is calling the account's
        // procedure.
        assembler.with_library(&account_component_lib).unwrap(),
    )
    .unwrap();

    let tx_context = TransactionContextBuilder::new(native_account.clone())
        .libraries(vec![external_library])
        .tx_script(tx_script)
        .build();

    let executed_tx = tx_context.execute().unwrap();

    // Account's initial nonce of 1 should have been incremented by 4.
    assert_eq!(executed_tx.account_delta().nonce().unwrap(), Felt::new(5));
}

#[test]
fn test_execute_program() {
    let test_module_source = "
        export.foo
            push.3.4
            add
            swapw dropw
        end
    ";

    let assembler = TransactionKernel::assembler();
    let test_module = Module::parser(assembly::ast::ModuleKind::Library)
        .parse_str(
            LibraryPath::new("test::module_1").unwrap(),
            test_module_source,
            &assembler.source_manager(),
        )
        .unwrap();
    let assembler = assembler.with_module(test_module).unwrap();

    let source = "
    use.test::module_1
    use.std::sys
    
    begin
        push.1.2
        call.module_1::foo
        exec.sys::truncate_stack
    end
    ";

    let tx_script = TransactionScript::compile(source, [], assembler)
        .expect("failed to compile the source script");

    let tx_context = TransactionContextBuilder::with_standard_account(ONE)
        .tx_script(tx_script.clone())
        .build();
    let account_id = tx_context.account().id();
    let block_ref = tx_context.tx_inputs().block_header().block_num();
    let advice_inputs = tx_context.tx_args().advice_inputs().clone();

    let executor = TransactionExecutor::new(Arc::new(tx_context), None);

    let stack_outputs = executor
        .execute_tx_view_script(account_id, block_ref, tx_script, advice_inputs, Vec::default())
        .unwrap();

    assert_eq!(stack_outputs[..3], [Felt::new(7), Felt::new(2), ONE]);
}

#[test]
fn test_check_note_consumability() {
    // Success (well known notes)
    // --------------------------------------------------------------------------------------------
    let p2id_note = create_p2id_note(
        ACCOUNT_ID_REGULAR_PUBLIC_ACCOUNT_IMMUTABLE_CODE.try_into().unwrap(),
        ACCOUNT_ID_REGULAR_PUBLIC_ACCOUNT_UPDATABLE_CODE.try_into().unwrap(),
        vec![FungibleAsset::mock(10)],
        NoteType::Public,
        Default::default(),
        &mut RpoRandomCoin::new([ONE, Felt::new(2), Felt::new(3), Felt::new(4)]),
    )
    .unwrap();

    let p2idr_note = create_p2idr_note(
        ACCOUNT_ID_REGULAR_PUBLIC_ACCOUNT_IMMUTABLE_CODE.try_into().unwrap(),
        ACCOUNT_ID_REGULAR_PUBLIC_ACCOUNT_UPDATABLE_CODE.try_into().unwrap(),
        vec![FungibleAsset::mock(10)],
        NoteType::Public,
        Default::default(),
        BlockNumber::default(),
        &mut RpoRandomCoin::new([ONE, Felt::new(2), Felt::new(3), Felt::new(4)]),
    )
    .unwrap();

    let tx_context = TransactionContextBuilder::with_standard_account(ONE)
        .input_notes(vec![p2id_note, p2idr_note])
        .build();

    let input_notes = tx_context.input_notes();
    let target_account_id = tx_context.account().id();
    let block_ref = tx_context.tx_inputs().block_header().block_num();
 
    let executor: TransactionExecutor =
        TransactionExecutor::new(tx_context.get_data_store(), None).with_tracing();
    let notes_checker = NoteConsumptionChecker(&executor);

    let execution_check_result = notes_checker
        .check_notes_consumability(
            target_account_id,
            block_ref,
            input_notes.clone().into_vec(),
            tx_context.tx_args().clone(),
        )
        .unwrap();
    assert_matches!(execution_check_result, NoteAccountExecution::Success);

    // Success (custom notes)
    // --------------------------------------------------------------------------------------------
    let tx_context = TransactionContextBuilder::with_standard_account(ONE)
        .with_mock_notes_preserved()
        .build();

    let input_notes = tx_context.input_notes();
    let account_id = tx_context.account().id();
    let block_ref = tx_context.tx_inputs().block_header().block_num();

    let executor: TransactionExecutor =
        TransactionExecutor::new(tx_context.get_data_store(), None).with_tracing();
    let notes_checker = NoteConsumptionChecker(&executor);

    let execution_check_result = notes_checker
        .check_notes_consumability(
            account_id,
            block_ref,
            input_notes.clone().into_vec(),
            tx_context.tx_args().clone(),
        )
        .unwrap();
    assert_matches!(execution_check_result, NoteAccountExecution::Success);

    // Failure
    // --------------------------------------------------------------------------------------------
    let sender = AccountId::try_from(ACCOUNT_ID_SENDER).unwrap();

    let failing_note_1 = NoteBuilder::new(
        sender,
        ChaCha20Rng::from_seed(ChaCha20Rng::from_seed([0_u8; 32]).random()),
    )
    .code("begin push.1 drop push.0 div end")
    .build(&TransactionKernel::testing_assembler())
    .unwrap();

    let failing_note_2 = NoteBuilder::new(
        sender,
        ChaCha20Rng::from_seed(ChaCha20Rng::from_seed([0_u8; 32]).random()),
    )
    .code("begin push.2 drop push.0 div end")
    .build(&TransactionKernel::testing_assembler())
    .unwrap();

    let tx_context = TransactionContextBuilder::with_standard_account(ONE)
        .with_mock_notes_preserved()
        .input_notes(vec![failing_note_1, failing_note_2.clone()])
        .build();

    let input_notes = tx_context.input_notes();
    let input_note_ids =
        input_notes.iter().map(|input_note| input_note.id()).collect::<Vec<NoteId>>();
    let account_id = tx_context.account().id();
    let block_ref = tx_context.tx_inputs().block_header().block_num();

    let executor: TransactionExecutor =
        TransactionExecutor::new(tx_context.get_data_store(), None).with_tracing();
    let notes_checker = NoteConsumptionChecker(&executor);

    // let notes_checker = NoteConsumptionChecker::new(account_id, input_notes.clone().into_vec());
    let execution_check_result = notes_checker
        .check_notes_consumability(
            account_id,
            block_ref,
            input_notes.clone().into_vec(),
            tx_context.tx_args().clone(),
        )
        .unwrap();

    assert_matches!(execution_check_result, NoteAccountExecution::Failure {
        failed_note_id,
        successful_notes,
        error: Some(e)} => {
            assert_eq!(failed_note_id, failing_note_2.id());
            assert_eq!(successful_notes, vec![input_note_ids[0]]);
            assert_matches!(e, TransactionExecutorError::TransactionProgramExecutionFailed(ExecutionError::DivideByZero(_)));
        }
    );
}<|MERGE_RESOLUTION|>--- conflicted
+++ resolved
@@ -9,21 +9,15 @@
     LibraryPath,
     ast::{Module, ModuleKind},
 };
-<<<<<<< HEAD
 use assert_matches::assert_matches;
 use miden_lib::{
     note::{create_p2id_note, create_p2idr_note},
     transaction::TransactionKernel,
+    utils::word_to_masm_push_string,
 };
 use miden_objects::{
-    Felt, MIN_PROOF_SECURITY_LEVEL, Word,
-    account::{AccountBuilder, AccountComponent, AccountId, AccountStorage, StorageSlot},
-=======
-use miden_lib::{transaction::TransactionKernel, utils::word_to_masm_push_string};
-use miden_objects::{
     Felt, FieldElement, MIN_PROOF_SECURITY_LEVEL, Word,
-    account::{Account, AccountBuilder, AccountComponent, AccountStorage, StorageSlot},
->>>>>>> c9bcf372
+    account::{Account, AccountBuilder, AccountComponent, AccountId, AccountStorage, StorageSlot},
     assembly::DefaultSourceManager,
     asset::{Asset, AssetVault, FungibleAsset, NonFungibleAsset},
     block::BlockNumber,
@@ -36,11 +30,7 @@
         account_id::{
             ACCOUNT_ID_PUBLIC_FUNGIBLE_FAUCET, ACCOUNT_ID_PUBLIC_FUNGIBLE_FAUCET_2,
             ACCOUNT_ID_REGULAR_PUBLIC_ACCOUNT_IMMUTABLE_CODE,
-<<<<<<< HEAD
             ACCOUNT_ID_REGULAR_PUBLIC_ACCOUNT_UPDATABLE_CODE, ACCOUNT_ID_SENDER,
-=======
-            ACCOUNT_ID_REGULAR_PUBLIC_ACCOUNT_UPDATABLE_CODE,
->>>>>>> c9bcf372
         },
         constants::{FUNGIBLE_ASSET_AMOUNT, NON_FUNGIBLE_ASSET_DATA},
         note::{DEFAULT_NOTE_CODE, NoteBuilder},
@@ -1007,21 +997,17 @@
         .input_notes(vec![p2id_note, p2idr_note])
         .build();
 
-    let input_notes = tx_context.input_notes();
+    let input_notes = tx_context.input_notes().clone();
     let target_account_id = tx_context.account().id();
     let block_ref = tx_context.tx_inputs().block_header().block_num();
- 
+    let tx_args = tx_context.tx_args().clone();
+
     let executor: TransactionExecutor =
-        TransactionExecutor::new(tx_context.get_data_store(), None).with_tracing();
+        TransactionExecutor::new(Arc::new(tx_context), None).with_tracing();
     let notes_checker = NoteConsumptionChecker(&executor);
 
     let execution_check_result = notes_checker
-        .check_notes_consumability(
-            target_account_id,
-            block_ref,
-            input_notes.clone().into_vec(),
-            tx_context.tx_args().clone(),
-        )
+        .check_notes_consumability(target_account_id, block_ref, input_notes, tx_args)
         .unwrap();
     assert_matches!(execution_check_result, NoteAccountExecution::Success);
 
@@ -1031,21 +1017,17 @@
         .with_mock_notes_preserved()
         .build();
 
-    let input_notes = tx_context.input_notes();
+    let input_notes = tx_context.input_notes().clone();
     let account_id = tx_context.account().id();
     let block_ref = tx_context.tx_inputs().block_header().block_num();
+    let tx_args = tx_context.tx_args().clone();
 
     let executor: TransactionExecutor =
-        TransactionExecutor::new(tx_context.get_data_store(), None).with_tracing();
+        TransactionExecutor::new(Arc::new(tx_context), None).with_tracing();
     let notes_checker = NoteConsumptionChecker(&executor);
 
     let execution_check_result = notes_checker
-        .check_notes_consumability(
-            account_id,
-            block_ref,
-            input_notes.clone().into_vec(),
-            tx_context.tx_args().clone(),
-        )
+        .check_notes_consumability(account_id, block_ref, input_notes, tx_args)
         .unwrap();
     assert_matches!(execution_check_result, NoteAccountExecution::Success);
 
@@ -1074,24 +1056,20 @@
         .input_notes(vec![failing_note_1, failing_note_2.clone()])
         .build();
 
-    let input_notes = tx_context.input_notes();
+    let input_notes = tx_context.input_notes().clone();
     let input_note_ids =
         input_notes.iter().map(|input_note| input_note.id()).collect::<Vec<NoteId>>();
     let account_id = tx_context.account().id();
     let block_ref = tx_context.tx_inputs().block_header().block_num();
+    let tx_args = tx_context.tx_args().clone();
 
     let executor: TransactionExecutor =
-        TransactionExecutor::new(tx_context.get_data_store(), None).with_tracing();
+        TransactionExecutor::new(Arc::new(tx_context), None).with_tracing();
     let notes_checker = NoteConsumptionChecker(&executor);
 
     // let notes_checker = NoteConsumptionChecker::new(account_id, input_notes.clone().into_vec());
     let execution_check_result = notes_checker
-        .check_notes_consumability(
-            account_id,
-            block_ref,
-            input_notes.clone().into_vec(),
-            tx_context.tx_args().clone(),
-        )
+        .check_notes_consumability(account_id, block_ref, input_notes, tx_args)
         .unwrap();
 
     assert_matches!(execution_check_result, NoteAccountExecution::Failure {
@@ -1099,7 +1077,7 @@
         successful_notes,
         error: Some(e)} => {
             assert_eq!(failed_note_id, failing_note_2.id());
-            assert_eq!(successful_notes, vec![input_note_ids[0]]);
+            assert_eq!(successful_notes, input_note_ids[..2].to_vec());
             assert_matches!(e, TransactionExecutorError::TransactionProgramExecutionFailed(ExecutionError::DivideByZero(_)));
         }
     );

--- conflicted
+++ resolved
@@ -11,11 +11,7 @@
 };
 use vm_processor::ProcessState;
 
-<<<<<<< HEAD
-use super::{Felt, Hasher, Word, ONE};
-=======
-use super::{Felt, Hasher, ONE, Word, word_to_masm_push_string};
->>>>>>> 83f866f7
+use super::{Felt, Hasher, ONE, Word};
 use crate::testing::TransactionContextBuilder;
 
 #[test]

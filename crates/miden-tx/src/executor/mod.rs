use alloc::collections::BTreeSet;
use alloc::sync::Arc;
use alloc::vec::Vec;

use miden_lib::errors::TransactionKernelError;
use miden_lib::transaction::TransactionKernel;
use miden_objects::account::AccountId;
use miden_objects::assembly::SourceManager;
use miden_objects::block::{BlockHeader, BlockNumber};
use miden_objects::note::{Note, NoteScript};
use miden_objects::transaction::{
    AccountInputs,
    ExecutedTransaction,
    InputNote,
    InputNotes,
    TransactionArgs,
    TransactionInputs,
    TransactionScript,
};
use miden_objects::vm::StackOutputs;
use miden_objects::{Felt, MAX_TX_EXECUTION_CYCLES, MIN_TX_EXECUTION_CYCLES};
use vm_processor::fast::FastProcessor;
use vm_processor::{AdviceInputs, ExecutionError, StackInputs};
pub use vm_processor::{ExecutionOptions, MastForestStore};

use super::TransactionExecutorError;
use crate::auth::TransactionAuthenticator;
use crate::host::{AccountProcedureIndexMap, ScriptMastForestStore};

mod exec_host;
pub use exec_host::TransactionExecutorHost;

mod data_store;
pub use data_store::DataStore;

mod notes_checker;
pub use notes_checker::NoteConsumptionChecker;

// NOTE CONSUMPTION INFO
// ================================================================================================

/// Represents a failed note consumption.
#[derive(Debug)]
#[non_exhaustive]
pub struct FailedNote {
    pub note: Note,
    pub error: TransactionExecutorError,
}

/// Contains information about the successful and failed consumption of notes.
#[derive(Default, Debug)]
#[non_exhaustive]
pub struct NoteConsumptionInfo {
    pub successful: Vec<Note>,
    pub failed: Vec<FailedNote>,
}

impl NoteConsumptionInfo {
    /// Creates a new [`NoteConsumptionInfo`] instance with the given successful notes.
    pub fn new_successful(successful: Vec<Note>) -> Self {
        Self { successful, ..Default::default() }
    }

    /// Creates a new [`NoteConsumptionInfo`] instance with the given successful and failed notes.
    pub fn new(successful: Vec<Note>, failed: Vec<FailedNote>) -> Self {
        Self { successful, failed }
    }
}

// TRANSACTION EXECUTOR
// ================================================================================================

/// The transaction executor is responsible for executing Miden blockchain transactions.
///
/// Transaction execution consists of the following steps:
/// - Fetch the data required to execute a transaction from the [DataStore].
/// - Execute the transaction program and create an [ExecutedTransaction].
///
/// The transaction executor uses dynamic dispatch with trait objects for the [DataStore] and
/// [TransactionAuthenticator], allowing it to be used with different backend implementations.
/// At the moment of execution, the [DataStore] is expected to provide all required MAST nodes.
pub struct TransactionExecutor<'store, 'auth, STORE: 'store, AUTH: 'auth> {
    data_store: &'store STORE,
    authenticator: Option<&'auth AUTH>,
    exec_options: ExecutionOptions,
}

impl<'store, 'auth, STORE, AUTH> TransactionExecutor<'store, 'auth, STORE, AUTH>
where
    STORE: DataStore + 'store + Sync,
    AUTH: TransactionAuthenticator + 'auth + Sync,
{
    // CONSTRUCTOR
    // --------------------------------------------------------------------------------------------

    /// Creates a new [TransactionExecutor] instance with the specified [DataStore] and
    /// [TransactionAuthenticator].
    pub fn new(data_store: &'store STORE, authenticator: Option<&'auth AUTH>) -> Self {
        const _: () = assert!(MIN_TX_EXECUTION_CYCLES <= MAX_TX_EXECUTION_CYCLES);

        Self {
            data_store,
            authenticator,
            exec_options: ExecutionOptions::new(
                Some(MAX_TX_EXECUTION_CYCLES),
                MIN_TX_EXECUTION_CYCLES,
                false,
                false,
            )
            .expect("Must not fail while max cycles is more than min trace length"),
        }
    }

    /// Creates a new [TransactionExecutor] instance with the specified [DataStore],
    /// [TransactionAuthenticator] and [ExecutionOptions].
    ///
    /// The specified cycle values (`max_cycles` and `expected_cycles`) in the [ExecutionOptions]
    /// must be within the range [`MIN_TX_EXECUTION_CYCLES`] and [`MAX_TX_EXECUTION_CYCLES`].
    pub fn with_options(
        data_store: &'store STORE,
        authenticator: Option<&'auth AUTH>,
        exec_options: ExecutionOptions,
    ) -> Result<Self, TransactionExecutorError> {
        validate_num_cycles(exec_options.max_cycles())?;
        validate_num_cycles(exec_options.expected_cycles())?;

        Ok(Self { data_store, authenticator, exec_options })
    }

    /// Puts the [TransactionExecutor] into debug mode.
    ///
    /// When transaction executor is in debug mode, all transaction-related code (note scripts,
    /// account code) will be compiled and executed in debug mode. This will ensure that all debug
    /// instructions present in the original source code are executed.
    pub fn with_debug_mode(mut self) -> Self {
        self.exec_options = self.exec_options.with_debugging(true);
        self
    }

    /// Enables tracing for the created instance of [TransactionExecutor].
    ///
    /// When tracing is enabled, the executor will receive tracing events as various stages of the
    /// transaction kernel complete. This enables collecting basic stats about how long different
    /// stages of transaction execution take.
    pub fn with_tracing(mut self) -> Self {
        self.exec_options = self.exec_options.with_tracing();
        self
    }

    // TRANSACTION EXECUTION
    // --------------------------------------------------------------------------------------------

    /// Prepares and executes a transaction specified by the provided arguments and returns an
    /// [`ExecutedTransaction`].
    ///
    /// The method first fetches the data required to execute the transaction from the [`DataStore`]
    /// and compile the transaction into an executable program. In particular, it fetches the
    /// account identified by the account ID from the store as well as `block_ref`, the header of
    /// the reference block of the transaction and the set of headers from the blocks in which the
    /// provided `notes` were created. Then, it executes the transaction program and creates an
    /// [`ExecutedTransaction`].
    ///
    /// The `source_manager` is used to map potential errors back to their source code. To get the
    /// most value out of it, use the source manager from the
    /// [`Assembler`](miden_objects::assembly::Assembler) that assembled the Miden Assembly code
    /// that should be debugged, e.g. account components, note scripts or transaction scripts. If
    /// no error-to-source mapping is desired, a default source manager can be passed, e.g.
    /// [`DefaultSourceManager::default`](miden_objects::assembly::DefaultSourceManager::default).
    ///
    /// # Errors:
    ///
    /// Returns an error if:
    /// - If required data can not be fetched from the [`DataStore`].
    /// - If the transaction arguments contain foreign account data not anchored in the reference
    ///   block.
    /// - If any input notes were created in block numbers higher than the reference block.
    pub async fn execute_transaction(
        &self,
        account_id: AccountId,
        block_ref: BlockNumber,
        notes: InputNotes<InputNote>,
        tx_args: TransactionArgs,
        // TODO: SourceManager: Pass source manager to host once refactored.
        _source_manager: Arc<dyn SourceManager + Send + Sync>,
    ) -> Result<ExecutedTransaction, TransactionExecutorError> {
        let mut ref_blocks = validate_input_notes(&notes, block_ref)?;
        ref_blocks.insert(block_ref);

        let (account, seed, ref_block, mmr) = self
            .data_store
            .get_transaction_inputs(account_id, ref_blocks)
            .await
            .map_err(TransactionExecutorError::FetchTransactionInputsFailed)?;

        validate_account_inputs(&tx_args, &ref_block)?;

        let tx_inputs = TransactionInputs::new(account, seed, ref_block, mmr, notes)
            .map_err(TransactionExecutorError::InvalidTransactionInputs)?;

        let (stack_inputs, advice_inputs) =
            TransactionKernel::prepare_inputs(&tx_inputs, &tx_args, None)
                .map_err(TransactionExecutorError::ConflictingAdviceMapEntry)?;
        // This reverses the stack inputs (even though it doesn't look like it does) because the
        // fast processor expects the reverse order.
        //
        // Once we use the FastProcessor for execution and proving, we can change the way these
        // inputs are constructed in TransactionKernel::prepare_inputs.
        let stack_inputs = StackInputs::new(stack_inputs.iter().copied().collect()).unwrap();

        let input_notes = tx_inputs.input_notes();

        let script_mast_store = ScriptMastForestStore::new(
            tx_args.tx_script(),
            input_notes.iter().map(|n| n.note().script()),
        );

        let acct_procedure_index_map =
            AccountProcedureIndexMap::from_transaction_params(&tx_inputs, &tx_args, &advice_inputs)
                .map_err(TransactionExecutorError::TransactionHostCreationFailed)?;

        let mut host = TransactionExecutorHost::new(
            &tx_inputs.account().into(),
            input_notes.clone(),
            self.data_store,
            script_mast_store,
            acct_procedure_index_map,
            self.authenticator,
        );

        let advice_inputs = advice_inputs.into_advice_inputs();

        let processor = FastProcessor::new_debug(stack_inputs.as_slice(), advice_inputs);
        let (stack_outputs, advice_provider) = processor
            .execute(&TransactionKernel::main(), &mut host)
            .await
            .map_err(map_execution_error)?;

        // The stack is not necessary since it is being reconstructed when re-executing.
        let (_stack, advice_map, merkle_store) = advice_provider.into_parts();
        let advice_inputs = AdviceInputs::default()
            .with_map(advice_map.iter().map(|(key, value)| (*key, value.to_vec())))
            .with_merkle_store(merkle_store);

        build_executed_transaction(advice_inputs, tx_args, tx_inputs, stack_outputs, host)
    }

    // SCRIPT EXECUTION
    // --------------------------------------------------------------------------------------------

    /// Executes an arbitrary script against the given account and returns the stack state at the
    /// end of execution.
    ///
    /// The `source_manager` is used to map potential errors back to their source code. To get the
    /// most value out of it, use the source manager from the
    /// [`Assembler`](miden_objects::assembly::Assembler) that assembled the Miden Assembly code
    /// that should be debugged, e.g. account components, note scripts or transaction scripts. If
    /// no error-to-source mapping is desired, a default source manager can be passed, e.g.
    /// [`DefaultSourceManager::default`](miden_objects::assembly::DefaultSourceManager::default).
    ///
    /// # Errors:
    /// Returns an error if:
    /// - If required data can not be fetched from the [DataStore].
    /// - If the transaction host can not be created from the provided values.
    /// - If the execution of the provided program fails.
    pub async fn execute_tx_view_script(
        &self,
        account_id: AccountId,
        block_ref: BlockNumber,
        tx_script: TransactionScript,
        advice_inputs: AdviceInputs,
        foreign_account_inputs: Vec<AccountInputs>,
        // TODO: SourceManager: Pass source manager to host once refactored.
        _source_manager: Arc<dyn SourceManager + Send + Sync>,
    ) -> Result<[Felt; 16], TransactionExecutorError> {
        let ref_blocks = [block_ref].into_iter().collect();
        let (account, seed, ref_block, mmr) = self
            .data_store
            .get_transaction_inputs(account_id, ref_blocks)
            .await
            .map_err(TransactionExecutorError::FetchTransactionInputsFailed)?;
        let tx_args = TransactionArgs::new(Default::default(), foreign_account_inputs)
            .with_tx_script(tx_script);

        validate_account_inputs(&tx_args, &ref_block)?;

        let tx_inputs = TransactionInputs::new(account, seed, ref_block, mmr, Default::default())
            .map_err(TransactionExecutorError::InvalidTransactionInputs)?;

        let (stack_inputs, advice_inputs) =
            TransactionKernel::prepare_inputs(&tx_inputs, &tx_args, Some(advice_inputs))
                .map_err(TransactionExecutorError::ConflictingAdviceMapEntry)?;
        // This reverses the stack inputs (even though it doesn't look like it does) because the
        // fast processor expects the reverse order.
        let stack_inputs = StackInputs::new(stack_inputs.iter().copied().collect()).unwrap();

        let scripts_mast_store =
            ScriptMastForestStore::new(tx_args.tx_script(), core::iter::empty::<&NoteScript>());

        let acct_procedure_index_map =
            AccountProcedureIndexMap::from_transaction_params(&tx_inputs, &tx_args, &advice_inputs)
                .map_err(TransactionExecutorError::TransactionHostCreationFailed)?;

        let mut host = TransactionExecutorHost::new(
            &tx_inputs.account().into(),
            tx_inputs.input_notes().clone(),
            self.data_store,
            scripts_mast_store,
            acct_procedure_index_map,
            self.authenticator,
        );

        let advice_inputs = advice_inputs.into_advice_inputs();

        let processor =
            FastProcessor::new_with_advice_inputs(stack_inputs.as_slice(), advice_inputs);
        let (stack_outputs, _advice_provider) = processor
            .execute(&TransactionKernel::tx_script_main(), &mut host)
            .await
            .map_err(TransactionExecutorError::TransactionProgramExecutionFailed)?;

        Ok(*stack_outputs)
    }

    // CHECK CONSUMABILITY
    // ============================================================================================

    /// Validates input notes, transaction inputs, and account inputs before executing the
    /// transaction with specified notes. Keeps track and returns both successfully consumed notes
    /// as well as notes that failed to be consumed.
    ///
    /// The `source_manager` is used to map potential errors back to their source code. To get the
    /// most value out of it, use the source manager from the
    /// [`Assembler`](miden_objects::assembly::Assembler) that assembled the Miden Assembly code
    /// that should be debugged, e.g. account components, note scripts or transaction scripts. If
    /// no error-to-source mapping is desired, a default source manager can be passed, e.g.
    /// [`DefaultSourceManager::default`](miden_objects::assembly::DefaultSourceManager::default).
    ///
    /// # Errors:
    /// Returns an error if:
    /// - If required data can not be fetched from the [`DataStore`].
    /// - If the transaction host can not be created from the provided values.
    /// - If the execution of the provided program fails on the stage other than note execution.
    pub(crate) async fn try_execute_notes(
        &self,
        account_id: AccountId,
        block_ref: BlockNumber,
        notes: InputNotes<InputNote>,
        tx_args: TransactionArgs,
<<<<<<< HEAD
        // TODO: SourceManager: Pass source manager to host once refactored.
        _source_manager: Arc<dyn SourceManager + Sync + Send>,
    ) -> Result<NoteAccountExecution, TransactionExecutorError> {
        let mut ref_blocks = validate_input_notes(&notes, block_ref)?;
        ref_blocks.insert(block_ref);

        let (account, seed, ref_block, mmr) = self
            .data_store
            .get_transaction_inputs(account_id, ref_blocks)
            .await
            .map_err(TransactionExecutorError::FetchTransactionInputsFailed)?;

=======
        source_manager: Arc<dyn SourceManager>,
    ) -> Result<NoteConsumptionInfo, TransactionExecutorError> {
        if notes.is_empty() {
            return Ok(NoteConsumptionInfo::default());
        }
        // Validate input notes.
        let mut ref_blocks = validate_input_notes(&notes, block_ref)?;
        ref_blocks.insert(block_ref);

        // Validate account inputs.
        let (account, seed, ref_block, mmr) =
            maybe_await!(self.data_store.get_transaction_inputs(account_id, ref_blocks))
                .map_err(TransactionExecutorError::FetchTransactionInputsFailed)?;
>>>>>>> e126c45f
        validate_account_inputs(&tx_args, &ref_block)?;

        // Prepare transaction inputs.
        let tx_inputs = TransactionInputs::new(account, seed, ref_block, mmr, notes)
            .map_err(TransactionExecutorError::InvalidTransactionInputs)?;
        let (stack_inputs, advice_inputs) =
            TransactionKernel::prepare_inputs(&tx_inputs, &tx_args, None)
                .map_err(TransactionExecutorError::ConflictingAdviceMapEntry)?;
        // This reverses the stack inputs (even though it doesn't look like it does) because the
        // fast processor expects the reverse order.
        let stack_inputs = StackInputs::new(stack_inputs.iter().copied().collect()).unwrap();

        // Prepare host for transaction execution.
        let input_notes = tx_inputs.input_notes();
        let scripts_mast_store = ScriptMastForestStore::new(
            tx_args.tx_script(),
            input_notes.iter().map(|n| n.note().script()),
        );
        let acct_procedure_index_map =
            AccountProcedureIndexMap::from_transaction_params(&tx_inputs, &tx_args, &advice_inputs)
                .map_err(TransactionExecutorError::TransactionHostCreationFailed)?;
        let mut host = TransactionExecutorHost::new(
            &tx_inputs.account().into(),
            input_notes.clone(),
            self.data_store,
            scripts_mast_store,
            acct_procedure_index_map,
            self.authenticator,
        );
        let advice_inputs = advice_inputs.into_advice_inputs();

<<<<<<< HEAD
        let processor =
            FastProcessor::new_with_advice_inputs(stack_inputs.as_slice(), advice_inputs);
        let result = processor
            .execute(&TransactionKernel::main(), &mut host)
            .await
            .map_err(TransactionExecutorError::TransactionProgramExecutionFailed);
=======
        // Execute the transaction kernel.
        let result = vm_processor::execute(
            &TransactionKernel::main(),
            stack_inputs,
            advice_inputs,
            &mut host,
            self.exec_options,
            source_manager,
        )
        .map_err(TransactionExecutorError::TransactionProgramExecutionFailed);
>>>>>>> e126c45f

        let (_, _, _, _, input_notes) = tx_inputs.into_parts();
        match result {
            Ok(_) => {
                // Return all the input notes as successful.
                Ok(NoteConsumptionInfo::new_successful(
                    input_notes.into_iter().map(|note| note.into_note()).collect::<Vec<_>>(),
                ))
            },
            Err(error) => {
                let notes = host.tx_progress().note_execution();

                // Empty notes vector means that we didn't process the notes, so an error
                // occurred.
                if notes.is_empty() {
                    return Err(error);
                }

                let ((last_note, last_note_interval), success_notes) = notes
                    .split_last()
                    .expect("notes vector should not be empty because we just checked");

                // If the interval end of the last note is specified, then an error occurred after
                // notes processing.
                if last_note_interval.end().is_some() {
                    return Err(error);
                }

                // Partition the input notes into successful and failed results.
                let mut successful = Vec::with_capacity(success_notes.len());
                let mut failed = Vec::with_capacity(1);
                for (i, note) in input_notes.into_iter().enumerate() {
                    if i < success_notes.len() {
                        debug_assert_eq!(
                            success_notes[i].0,
                            note.id(),
                            "notes should be processed in the same order as they appear in the input notes"
                        );
                        successful.push(note.into_note());
                    } else {
                        // This is the last (failed) note.
                        debug_assert_eq!(
                            *last_note,
                            note.id(),
                            "notes should be processed in the same order as they appear in the input notes"
                        );
                        failed.push(FailedNote { note: note.into_note(), error });
                        break;
                    }
                }

                // Return information about all the consumed notes.
                Ok(NoteConsumptionInfo::new(successful, failed))
            },
        }
    }
}

// HELPER FUNCTIONS
// ================================================================================================

/// Creates a new [ExecutedTransaction] from the provided data.
fn build_executed_transaction<STORE: DataStore + Sync, AUTH: TransactionAuthenticator + Sync>(
    mut advice_inputs: AdviceInputs,
    tx_args: TransactionArgs,
    tx_inputs: TransactionInputs,
    stack_outputs: StackOutputs,
    host: TransactionExecutorHost<STORE, AUTH>,
) -> Result<ExecutedTransaction, TransactionExecutorError> {
    let (account_delta, output_notes, generated_signatures, tx_progress) = host.into_parts();

    let tx_outputs =
        TransactionKernel::from_transaction_parts(&stack_outputs, &advice_inputs, output_notes)
            .map_err(TransactionExecutorError::TransactionOutputConstructionFailed)?;

    let initial_account = tx_inputs.account();
    let final_account = &tx_outputs.account;

    let host_delta_commitment = account_delta.to_commitment();
    if tx_outputs.account_delta_commitment != host_delta_commitment {
        return Err(TransactionExecutorError::InconsistentAccountDeltaCommitment {
            in_kernel_commitment: tx_outputs.account_delta_commitment,
            host_commitment: host_delta_commitment,
        });
    }

    if initial_account.id() != final_account.id() {
        return Err(TransactionExecutorError::InconsistentAccountId {
            input_id: initial_account.id(),
            output_id: final_account.id(),
        });
    }

    // make sure nonce delta was computed correctly
    let nonce_delta = final_account.nonce() - initial_account.nonce();
    if nonce_delta != account_delta.nonce_delta() {
        return Err(TransactionExecutorError::InconsistentAccountNonceDelta {
            expected: nonce_delta,
            actual: account_delta.nonce_delta(),
        });
    }

    // introduce generated signatures into the witness inputs
    advice_inputs.map.extend(generated_signatures);

    Ok(ExecutedTransaction::new(
        tx_inputs,
        tx_outputs,
        account_delta,
        tx_args,
        advice_inputs,
        tx_progress.into(),
    ))
}

/// Validates the account inputs against the reference block header.
fn validate_account_inputs(
    tx_args: &TransactionArgs,
    ref_block: &BlockHeader,
) -> Result<(), TransactionExecutorError> {
    // Validate that foreign account inputs are anchored in the reference block
    for foreign_account in tx_args.foreign_account_inputs() {
        let computed_account_root = foreign_account.compute_account_root().map_err(|err| {
            TransactionExecutorError::InvalidAccountWitness(foreign_account.id(), err)
        })?;
        if computed_account_root != ref_block.account_root() {
            return Err(TransactionExecutorError::ForeignAccountNotAnchoredInReference(
                foreign_account.id(),
            ));
        }
    }
    Ok(())
}

/// Validates that input notes were not created after the reference block.
///
/// Returns the set of block numbers required to execute the provided notes.
fn validate_input_notes(
    notes: &InputNotes<InputNote>,
    block_ref: BlockNumber,
) -> Result<BTreeSet<BlockNumber>, TransactionExecutorError> {
    // Validate that notes were not created after the reference, and build the set of required
    // block numbers
    let mut ref_blocks: BTreeSet<BlockNumber> = BTreeSet::new();
    for note in notes.iter() {
        if let Some(location) = note.location() {
            if location.block_num() > block_ref {
                return Err(TransactionExecutorError::NoteBlockPastReferenceBlock(
                    note.id(),
                    block_ref,
                ));
            }
            ref_blocks.insert(location.block_num());
        }
    }

    Ok(ref_blocks)
}

/// Validates that the number of cycles specified is within the allowed range.
fn validate_num_cycles(num_cycles: u32) -> Result<(), TransactionExecutorError> {
    if !(MIN_TX_EXECUTION_CYCLES..=MAX_TX_EXECUTION_CYCLES).contains(&num_cycles) {
        Err(TransactionExecutorError::InvalidExecutionOptionsCycles {
            min_cycles: MIN_TX_EXECUTION_CYCLES,
            max_cycles: MAX_TX_EXECUTION_CYCLES,
            actual: num_cycles,
        })
    } else {
        Ok(())
    }
}

/// Remaps an execution error to a transaction executor error.
///
/// - If the inner error is [`TransactionKernelError::Unauthorized`], it is remapped to
///   [`TransactionExecutorError::Unauthorized`].
/// - Otherwise, the execution error is wrapped in
///   [`TransactionExecutorError::TransactionProgramExecutionFailed`].
fn map_execution_error(exec_err: ExecutionError) -> TransactionExecutorError {
    match exec_err {
        ExecutionError::EventError { ref error, .. } => {
            match error.downcast_ref::<TransactionKernelError>() {
                Some(TransactionKernelError::Unauthorized(summary)) => {
                    TransactionExecutorError::Unauthorized(summary.clone())
                },
                _ => TransactionExecutorError::TransactionProgramExecutionFailed(exec_err),
            }
        },
        _ => TransactionExecutorError::TransactionProgramExecutionFailed(exec_err),
    }
}<|MERGE_RESOLUTION|>--- conflicted
+++ resolved
@@ -346,21 +346,7 @@
         block_ref: BlockNumber,
         notes: InputNotes<InputNote>,
         tx_args: TransactionArgs,
-<<<<<<< HEAD
-        // TODO: SourceManager: Pass source manager to host once refactored.
         _source_manager: Arc<dyn SourceManager + Sync + Send>,
-    ) -> Result<NoteAccountExecution, TransactionExecutorError> {
-        let mut ref_blocks = validate_input_notes(&notes, block_ref)?;
-        ref_blocks.insert(block_ref);
-
-        let (account, seed, ref_block, mmr) = self
-            .data_store
-            .get_transaction_inputs(account_id, ref_blocks)
-            .await
-            .map_err(TransactionExecutorError::FetchTransactionInputsFailed)?;
-
-=======
-        source_manager: Arc<dyn SourceManager>,
     ) -> Result<NoteConsumptionInfo, TransactionExecutorError> {
         if notes.is_empty() {
             return Ok(NoteConsumptionInfo::default());
@@ -371,9 +357,8 @@
 
         // Validate account inputs.
         let (account, seed, ref_block, mmr) =
-            maybe_await!(self.data_store.get_transaction_inputs(account_id, ref_blocks))
+            self.data_store.get_transaction_inputs(account_id, ref_blocks).await
                 .map_err(TransactionExecutorError::FetchTransactionInputsFailed)?;
->>>>>>> e126c45f
         validate_account_inputs(&tx_args, &ref_block)?;
 
         // Prepare transaction inputs.
@@ -405,25 +390,12 @@
         );
         let advice_inputs = advice_inputs.into_advice_inputs();
 
-<<<<<<< HEAD
         let processor =
             FastProcessor::new_with_advice_inputs(stack_inputs.as_slice(), advice_inputs);
         let result = processor
             .execute(&TransactionKernel::main(), &mut host)
             .await
             .map_err(TransactionExecutorError::TransactionProgramExecutionFailed);
-=======
-        // Execute the transaction kernel.
-        let result = vm_processor::execute(
-            &TransactionKernel::main(),
-            stack_inputs,
-            advice_inputs,
-            &mut host,
-            self.exec_options,
-            source_manager,
-        )
-        .map_err(TransactionExecutorError::TransactionProgramExecutionFailed);
->>>>>>> e126c45f
 
         let (_, _, _, _, input_notes) = tx_inputs.into_parts();
         match result {

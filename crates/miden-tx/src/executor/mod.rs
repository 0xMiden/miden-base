use alloc::collections::BTreeSet;
use alloc::sync::Arc;
use alloc::vec::Vec;

use miden_lib::errors::TransactionKernelError;
use miden_lib::transaction::TransactionKernel;
use miden_objects::account::AccountId;
<<<<<<< HEAD
use miden_objects::assembly::debuginfo::SourceManagerSync;
use miden_objects::assembly::default_source_manager_arc_dyn;
=======
use miden_objects::assembly::{DefaultSourceManager, SourceManagerSync};
>>>>>>> 79963bd9
use miden_objects::block::{BlockHeader, BlockNumber};
use miden_objects::note::{Note, NoteScript};
use miden_objects::transaction::{
    AccountInputs,
    ExecutedTransaction,
    InputNote,
    InputNotes,
    TransactionArgs,
    TransactionInputs,
    TransactionScript,
};
use miden_objects::vm::StackOutputs;
use miden_objects::{Felt, MAX_TX_EXECUTION_CYCLES, MIN_TX_EXECUTION_CYCLES};
use miden_processor::fast::FastProcessor;
use miden_processor::{AdviceInputs, ExecutionError, StackInputs};
pub use miden_processor::{ExecutionOptions, MastForestStore};

use super::TransactionExecutorError;
use crate::auth::TransactionAuthenticator;
use crate::host::{AccountProcedureIndexMap, ScriptMastForestStore};

mod exec_host;
pub use exec_host::TransactionExecutorHost;

mod data_store;
pub use data_store::DataStore;

mod notes_checker;
pub use notes_checker::NoteConsumptionChecker;

// NOTE CONSUMPTION INFO
// ================================================================================================

/// Represents a failed note consumption.
#[derive(Debug)]
#[non_exhaustive]
pub struct FailedNote {
    pub note: Note,
    pub error: TransactionExecutorError,
}

/// Contains information about the successful and failed consumption of notes.
#[derive(Default, Debug)]
#[non_exhaustive]
pub struct NoteConsumptionInfo {
    pub successful: Vec<Note>,
    pub failed: Vec<FailedNote>,
}

impl NoteConsumptionInfo {
    /// Creates a new [`NoteConsumptionInfo`] instance with the given successful notes.
    pub fn new_successful(successful: Vec<Note>) -> Self {
        Self { successful, ..Default::default() }
    }

    /// Creates a new [`NoteConsumptionInfo`] instance with the given successful and failed notes.
    pub fn new(successful: Vec<Note>, failed: Vec<FailedNote>) -> Self {
        Self { successful, failed }
    }
}

// TRANSACTION EXECUTOR
// ================================================================================================

/// The transaction executor is responsible for executing Miden blockchain transactions.
///
/// Transaction execution consists of the following steps:
/// - Fetch the data required to execute a transaction from the [DataStore].
/// - Execute the transaction program and create an [ExecutedTransaction].
///
/// The transaction executor uses dynamic dispatch with trait objects for the [DataStore] and
/// [TransactionAuthenticator], allowing it to be used with different backend implementations.
/// At the moment of execution, the [DataStore] is expected to provide all required MAST nodes.
pub struct TransactionExecutor<'store, 'auth, STORE: 'store, AUTH: 'auth> {
    data_store: &'store STORE,
    authenticator: Option<&'auth AUTH>,
    source_manager: Arc<dyn SourceManagerSync>,
    exec_options: ExecutionOptions,
}

impl<'store, 'auth, STORE, AUTH> TransactionExecutor<'store, 'auth, STORE, AUTH>
where
    STORE: DataStore + 'store + Sync,
    AUTH: TransactionAuthenticator + 'auth + Sync,
{
    // CONSTRUCTORS
    // --------------------------------------------------------------------------------------------

    /// Creates a new [TransactionExecutor] instance with the specified [DataStore].
    ///
    /// The created executor will not have the authenticator or source manager set, and tracing and
    /// debug mode will be turned off.
    pub fn new(data_store: &'store STORE) -> Self {
        const _: () = assert!(MIN_TX_EXECUTION_CYCLES <= MAX_TX_EXECUTION_CYCLES);
        TransactionExecutor {
            data_store,
            authenticator: None,
<<<<<<< HEAD
            source_manager: default_source_manager_arc_dyn(),
=======
            source_manager: Arc::new(DefaultSourceManager::default()),
>>>>>>> 79963bd9
            exec_options: ExecutionOptions::new(
                Some(MAX_TX_EXECUTION_CYCLES),
                MIN_TX_EXECUTION_CYCLES,
                false,
                false,
            )
            .expect("Must not fail while max cycles is more than min trace length"),
        }
    }

    /// Adds the specified [TransactionAuthenticator] to the executor.
<<<<<<< HEAD
    ///
    /// This will overwrite any previously set authenticator.
    pub fn with_authenticator(mut self, authenticator: &'auth AUTH) -> Self {
        self.authenticator = Some(authenticator);
        self
    }

    /// Adds the specified source manager to the executor.
    ///
    /// The `source_manager` is used to map potential errors back to their source code. To get the
    /// most value out of it, use the same source manager as was used with the
    /// [`Assembler`](miden_objects::assembly::Assembler) that assembled the Miden Assembly code
    /// that should be debugged, e.g. account components, note scripts or transaction scripts.
    ///
    /// This will overwrite any previously set source manager.
    pub fn with_source_manager(mut self, source_manager: Arc<dyn SourceManagerSync>) -> Self {
        self.source_manager = source_manager;
        self
    }

    /// Sets the [ExecutionOptions] for the executor to the provided options.
    ///
=======
    ///
    /// This will overwrite any previously set authenticator.
    pub fn with_authenticator(mut self, authenticator: &'auth AUTH) -> Self {
        self.authenticator = Some(authenticator);
        self
    }

    /// Adds the specified source manager to the executor.
    ///
    /// The `source_manager` is used to map potential errors back to their source code. To get the
    /// most value out of it, use the same source manager as was used with the
    /// [`Assembler`](miden_objects::assembly::Assembler) that assembled the Miden Assembly code
    /// that should be debugged, e.g. account components, note scripts or transaction scripts.
    ///
    /// This will overwrite any previously set source manager.
    pub fn with_source_manager(mut self, source_manager: Arc<dyn SourceManagerSync>) -> Self {
        self.source_manager = source_manager;
        self
    }

    /// Sets the [ExecutionOptions] for the executor to the provided options.
    ///
>>>>>>> 79963bd9
    /// # Errors
    /// Returns an error if the specified cycle values (`max_cycles` and `expected_cycles`) in
    /// the [ExecutionOptions] are not within the range [`MIN_TX_EXECUTION_CYCLES`] and
    /// [`MAX_TX_EXECUTION_CYCLES`].
    pub fn with_options(
        mut self,
        exec_options: ExecutionOptions,
    ) -> Result<Self, TransactionExecutorError> {
        validate_num_cycles(exec_options.max_cycles())?;
        validate_num_cycles(exec_options.expected_cycles())?;

        self.exec_options = exec_options;
        Ok(self)
    }

    /// Puts the [TransactionExecutor] into debug mode.
    ///
    /// When transaction executor is in debug mode, all transaction-related code (note scripts,
    /// account code) will be compiled and executed in debug mode. This will ensure that all debug
    /// instructions present in the original source code are executed.
    pub fn with_debug_mode(mut self) -> Self {
        self.exec_options = self.exec_options.with_debugging(true);
        self
    }

    /// Enables tracing for the created instance of [TransactionExecutor].
    ///
    /// When tracing is enabled, the executor will receive tracing events as various stages of the
    /// transaction kernel complete. This enables collecting basic stats about how long different
    /// stages of transaction execution take.
    pub fn with_tracing(mut self) -> Self {
        self.exec_options = self.exec_options.with_tracing();
        self
    }

    // TRANSACTION EXECUTION
    // --------------------------------------------------------------------------------------------

    /// Prepares and executes a transaction specified by the provided arguments and returns an
    /// [`ExecutedTransaction`].
    ///
    /// The method first fetches the data required to execute the transaction from the [`DataStore`]
    /// and compile the transaction into an executable program. In particular, it fetches the
    /// account identified by the account ID from the store as well as `block_ref`, the header of
    /// the reference block of the transaction and the set of headers from the blocks in which the
    /// provided `notes` were created. Then, it executes the transaction program and creates an
    /// [`ExecutedTransaction`].
    ///
    /// # Errors:
    ///
    /// Returns an error if:
    /// - If required data can not be fetched from the [`DataStore`].
    /// - If the transaction arguments contain foreign account data not anchored in the reference
    ///   block.
    /// - If any input notes were created in block numbers higher than the reference block.
    pub async fn execute_transaction(
        &self,
        account_id: AccountId,
        block_ref: BlockNumber,
        notes: InputNotes<InputNote>,
        tx_args: TransactionArgs,
    ) -> Result<ExecutedTransaction, TransactionExecutorError> {
        let mut ref_blocks = validate_input_notes(&notes, block_ref)?;
        ref_blocks.insert(block_ref);

        let (account, seed, ref_block, mmr) = self
            .data_store
            .get_transaction_inputs(account_id, ref_blocks)
            .await
            .map_err(TransactionExecutorError::FetchTransactionInputsFailed)?;

        validate_account_inputs(&tx_args, &ref_block)?;

        let tx_inputs = TransactionInputs::new(account, seed, ref_block, mmr, notes)
            .map_err(TransactionExecutorError::InvalidTransactionInputs)?;

        let (stack_inputs, advice_inputs) =
            TransactionKernel::prepare_inputs(&tx_inputs, &tx_args, None)
                .map_err(TransactionExecutorError::ConflictingAdviceMapEntry)?;
        // This reverses the stack inputs (even though it doesn't look like it does) because the
        // fast processor expects the reverse order.
        //
        // Once we use the FastProcessor for execution and proving, we can change the way these
        // inputs are constructed in TransactionKernel::prepare_inputs.
        let stack_inputs = StackInputs::new(stack_inputs.iter().copied().collect()).unwrap();

        let input_notes = tx_inputs.input_notes();

        let script_mast_store = ScriptMastForestStore::new(
            tx_args.tx_script(),
            input_notes.iter().map(|n| n.note().script()),
        );

        let acct_procedure_index_map =
            AccountProcedureIndexMap::from_transaction_params(&tx_inputs, &tx_args, &advice_inputs)
                .map_err(TransactionExecutorError::TransactionHostCreationFailed)?;

        let mut host = TransactionExecutorHost::new(
            &tx_inputs.account().into(),
            input_notes.clone(),
            self.data_store,
            script_mast_store,
            acct_procedure_index_map,
            self.authenticator,
            tx_inputs.block_header().fee_parameters(),
            self.source_manager.clone(),
        );

        let advice_inputs = advice_inputs.into_advice_inputs();

        let processor = FastProcessor::new_debug(stack_inputs.as_slice(), advice_inputs);
        let (stack_outputs, advice_provider) = processor
            .execute(&TransactionKernel::main(), &mut host)
            .await
            .map_err(map_execution_error)?;

        // The stack is not necessary since it is being reconstructed when re-executing.
        let (_stack, advice_map, merkle_store) = advice_provider.into_parts();
        let advice_inputs = AdviceInputs {
            map: advice_map,
            store: merkle_store,
            ..Default::default()
        };

        build_executed_transaction(advice_inputs, tx_args, tx_inputs, stack_outputs, host)
    }

    // SCRIPT EXECUTION
    // --------------------------------------------------------------------------------------------

    /// Executes an arbitrary script against the given account and returns the stack state at the
    /// end of execution.
    ///
    /// # Errors:
    /// Returns an error if:
    /// - If required data can not be fetched from the [DataStore].
    /// - If the transaction host can not be created from the provided values.
    /// - If the execution of the provided program fails.
    pub async fn execute_tx_view_script(
        &self,
        account_id: AccountId,
        block_ref: BlockNumber,
        tx_script: TransactionScript,
        advice_inputs: AdviceInputs,
        foreign_account_inputs: Vec<AccountInputs>,
    ) -> Result<[Felt; 16], TransactionExecutorError> {
        let ref_blocks = [block_ref].into_iter().collect();
        let (account, seed, ref_block, mmr) = self
            .data_store
            .get_transaction_inputs(account_id, ref_blocks)
            .await
            .map_err(TransactionExecutorError::FetchTransactionInputsFailed)?;
        let tx_args = TransactionArgs::new(Default::default(), foreign_account_inputs)
            .with_tx_script(tx_script);

        validate_account_inputs(&tx_args, &ref_block)?;

        let tx_inputs = TransactionInputs::new(account, seed, ref_block, mmr, Default::default())
            .map_err(TransactionExecutorError::InvalidTransactionInputs)?;

        let (stack_inputs, advice_inputs) =
            TransactionKernel::prepare_inputs(&tx_inputs, &tx_args, Some(advice_inputs))
                .map_err(TransactionExecutorError::ConflictingAdviceMapEntry)?;
        // This reverses the stack inputs (even though it doesn't look like it does) because the
        // fast processor expects the reverse order.
        let stack_inputs = StackInputs::new(stack_inputs.iter().copied().collect()).unwrap();

        let scripts_mast_store =
            ScriptMastForestStore::new(tx_args.tx_script(), core::iter::empty::<&NoteScript>());

        let acct_procedure_index_map =
            AccountProcedureIndexMap::from_transaction_params(&tx_inputs, &tx_args, &advice_inputs)
                .map_err(TransactionExecutorError::TransactionHostCreationFailed)?;

        let mut host = TransactionExecutorHost::new(
            &tx_inputs.account().into(),
            tx_inputs.input_notes().clone(),
            self.data_store,
            scripts_mast_store,
            acct_procedure_index_map,
            self.authenticator,
            tx_inputs.block_header().fee_parameters(),
            self.source_manager.clone(),
        );

        let advice_inputs = advice_inputs.into_advice_inputs();

        let processor =
            FastProcessor::new_with_advice_inputs(stack_inputs.as_slice(), advice_inputs);
        let (stack_outputs, _advice_provider) = processor
            .execute(&TransactionKernel::tx_script_main(), &mut host)
            .await
            .map_err(TransactionExecutorError::TransactionProgramExecutionFailed)?;

        Ok(*stack_outputs)
    }

    // CHECK CONSUMABILITY
    // ============================================================================================

    /// Validates input notes, transaction inputs, and account inputs before executing the
    /// transaction with specified notes. Keeps track and returns both successfully consumed notes
    /// as well as notes that failed to be consumed.
    ///
    /// # Errors:
    /// Returns an error if:
    /// - If required data can not be fetched from the [`DataStore`].
    /// - If the transaction host can not be created from the provided values.
    /// - If the execution of the provided program fails on the stage other than note execution.
    pub(crate) async fn try_execute_notes(
        &self,
        account_id: AccountId,
        block_ref: BlockNumber,
        notes: InputNotes<InputNote>,
        tx_args: TransactionArgs,
    ) -> Result<NoteConsumptionInfo, TransactionExecutorError> {
        if notes.is_empty() {
            return Ok(NoteConsumptionInfo::default());
        }
        // Validate input notes.
        let mut ref_blocks = validate_input_notes(&notes, block_ref)?;
        ref_blocks.insert(block_ref);

        // Validate account inputs.
        let (account, seed, ref_block, mmr) = self
            .data_store
            .get_transaction_inputs(account_id, ref_blocks)
            .await
            .map_err(TransactionExecutorError::FetchTransactionInputsFailed)?;
        validate_account_inputs(&tx_args, &ref_block)?;

        // Prepare transaction inputs.
        let tx_inputs = TransactionInputs::new(account, seed, ref_block, mmr, notes)
            .map_err(TransactionExecutorError::InvalidTransactionInputs)?;
        let (stack_inputs, advice_inputs) =
            TransactionKernel::prepare_inputs(&tx_inputs, &tx_args, None)
                .map_err(TransactionExecutorError::ConflictingAdviceMapEntry)?;
        // This reverses the stack inputs (even though it doesn't look like it does) because the
        // fast processor expects the reverse order.
        let stack_inputs = StackInputs::new(stack_inputs.iter().copied().collect()).unwrap();

        // Prepare host for transaction execution.
        let input_notes = tx_inputs.input_notes();
        let scripts_mast_store = ScriptMastForestStore::new(
            tx_args.tx_script(),
            input_notes.iter().map(|n| n.note().script()),
        );
        let acct_procedure_index_map =
            AccountProcedureIndexMap::from_transaction_params(&tx_inputs, &tx_args, &advice_inputs)
                .map_err(TransactionExecutorError::TransactionHostCreationFailed)?;
        let mut host = TransactionExecutorHost::new(
            &tx_inputs.account().into(),
            input_notes.clone(),
            self.data_store,
            scripts_mast_store,
            acct_procedure_index_map,
            self.authenticator,
            tx_inputs.block_header().fee_parameters(),
            self.source_manager.clone(),
        );
        let advice_inputs = advice_inputs.into_advice_inputs();

        let processor =
            FastProcessor::new_with_advice_inputs(stack_inputs.as_slice(), advice_inputs);
        let result = processor
            .execute(&TransactionKernel::main(), &mut host)
            .await
            .map_err(TransactionExecutorError::TransactionProgramExecutionFailed);

        let (_, _, _, _, input_notes) = tx_inputs.into_parts();
        match result {
            Ok(_) => {
                // Return all the input notes as successful.
                Ok(NoteConsumptionInfo::new_successful(
                    input_notes.into_iter().map(|note| note.into_note()).collect::<Vec<_>>(),
                ))
            },
            Err(error) => {
                let notes = host.tx_progress().note_execution();

                // Empty notes vector means that we didn't process the notes, so an error
                // occurred.
                if notes.is_empty() {
                    return Err(error);
                }

                let ((last_note, last_note_interval), success_notes) = notes
                    .split_last()
                    .expect("notes vector should not be empty because we just checked");

                // If the interval end of the last note is specified, then an error occurred after
                // notes processing.
                if last_note_interval.end().is_some() {
                    return Err(error);
                }

                // Partition the input notes into successful and failed results.
                let mut successful = Vec::with_capacity(success_notes.len());
                let mut failed = Vec::with_capacity(1);
                for (i, note) in input_notes.into_iter().enumerate() {
                    if i < success_notes.len() {
                        debug_assert_eq!(
                            success_notes[i].0,
                            note.id(),
                            "notes should be processed in the same order as they appear in the input notes"
                        );
                        successful.push(note.into_note());
                    } else {
                        // This is the last (failed) note.
                        debug_assert_eq!(
                            *last_note,
                            note.id(),
                            "notes should be processed in the same order as they appear in the input notes"
                        );
                        failed.push(FailedNote { note: note.into_note(), error });
                        break;
                    }
                }

                // Return information about all the consumed notes.
                Ok(NoteConsumptionInfo::new(successful, failed))
            },
        }
    }
}

// HELPER FUNCTIONS
// ================================================================================================

/// Creates a new [ExecutedTransaction] from the provided data.
fn build_executed_transaction<STORE: DataStore + Sync, AUTH: TransactionAuthenticator + Sync>(
    mut advice_inputs: AdviceInputs,
    tx_args: TransactionArgs,
    tx_inputs: TransactionInputs,
    stack_outputs: StackOutputs,
    host: TransactionExecutorHost<STORE, AUTH>,
) -> Result<ExecutedTransaction, TransactionExecutorError> {
    let (account_delta, output_notes, generated_signatures, tx_progress) = host.into_parts();

    let tx_outputs =
        TransactionKernel::from_transaction_parts(&stack_outputs, &advice_inputs, output_notes)
            .map_err(TransactionExecutorError::TransactionOutputConstructionFailed)?;

    let initial_account = tx_inputs.account();
    let final_account = &tx_outputs.account;

    let host_delta_commitment = account_delta.to_commitment();
    if tx_outputs.account_delta_commitment != host_delta_commitment {
        return Err(TransactionExecutorError::InconsistentAccountDeltaCommitment {
            in_kernel_commitment: tx_outputs.account_delta_commitment,
            host_commitment: host_delta_commitment,
        });
    }

    if initial_account.id() != final_account.id() {
        return Err(TransactionExecutorError::InconsistentAccountId {
            input_id: initial_account.id(),
            output_id: final_account.id(),
        });
    }

    // make sure nonce delta was computed correctly
    let nonce_delta = final_account.nonce() - initial_account.nonce();
    if nonce_delta != account_delta.nonce_delta() {
        return Err(TransactionExecutorError::InconsistentAccountNonceDelta {
            expected: nonce_delta,
            actual: account_delta.nonce_delta(),
        });
    }

    // introduce generated signatures into the witness inputs
    advice_inputs.map.extend(generated_signatures);

    Ok(ExecutedTransaction::new(
        tx_inputs,
        tx_outputs,
        account_delta,
        tx_args,
        advice_inputs,
        tx_progress.into(),
    ))
}

/// Validates the account inputs against the reference block header.
fn validate_account_inputs(
    tx_args: &TransactionArgs,
    ref_block: &BlockHeader,
) -> Result<(), TransactionExecutorError> {
    // Validate that foreign account inputs are anchored in the reference block
    for foreign_account in tx_args.foreign_account_inputs() {
        let computed_account_root = foreign_account.compute_account_root().map_err(|err| {
            TransactionExecutorError::InvalidAccountWitness(foreign_account.id(), err)
        })?;
        if computed_account_root != ref_block.account_root() {
            return Err(TransactionExecutorError::ForeignAccountNotAnchoredInReference(
                foreign_account.id(),
            ));
        }
    }
    Ok(())
}

/// Validates that input notes were not created after the reference block.
///
/// Returns the set of block numbers required to execute the provided notes.
fn validate_input_notes(
    notes: &InputNotes<InputNote>,
    block_ref: BlockNumber,
) -> Result<BTreeSet<BlockNumber>, TransactionExecutorError> {
    // Validate that notes were not created after the reference, and build the set of required
    // block numbers
    let mut ref_blocks: BTreeSet<BlockNumber> = BTreeSet::new();
    for note in notes.iter() {
        if let Some(location) = note.location() {
            if location.block_num() > block_ref {
                return Err(TransactionExecutorError::NoteBlockPastReferenceBlock(
                    note.id(),
                    block_ref,
                ));
            }
            ref_blocks.insert(location.block_num());
        }
    }

    Ok(ref_blocks)
}

/// Validates that the number of cycles specified is within the allowed range.
fn validate_num_cycles(num_cycles: u32) -> Result<(), TransactionExecutorError> {
    if !(MIN_TX_EXECUTION_CYCLES..=MAX_TX_EXECUTION_CYCLES).contains(&num_cycles) {
        Err(TransactionExecutorError::InvalidExecutionOptionsCycles {
            min_cycles: MIN_TX_EXECUTION_CYCLES,
            max_cycles: MAX_TX_EXECUTION_CYCLES,
            actual: num_cycles,
        })
    } else {
        Ok(())
    }
}

/// Remaps an execution error to a transaction executor error.
///
/// - If the inner error is [`TransactionKernelError::Unauthorized`], it is remapped to
///   [`TransactionExecutorError::Unauthorized`].
/// - Otherwise, the execution error is wrapped in
///   [`TransactionExecutorError::TransactionProgramExecutionFailed`].
fn map_execution_error(exec_err: ExecutionError) -> TransactionExecutorError {
    match exec_err {
        ExecutionError::EventError { ref error, .. } => {
            match error.downcast_ref::<TransactionKernelError>() {
                Some(TransactionKernelError::Unauthorized(summary)) => {
                    TransactionExecutorError::Unauthorized(summary.clone())
                },
                _ => TransactionExecutorError::TransactionProgramExecutionFailed(exec_err),
            }
        },
        _ => TransactionExecutorError::TransactionProgramExecutionFailed(exec_err),
    }
}<|MERGE_RESOLUTION|>--- conflicted
+++ resolved
@@ -5,12 +5,9 @@
 use miden_lib::errors::TransactionKernelError;
 use miden_lib::transaction::TransactionKernel;
 use miden_objects::account::AccountId;
-<<<<<<< HEAD
 use miden_objects::assembly::debuginfo::SourceManagerSync;
 use miden_objects::assembly::default_source_manager_arc_dyn;
-=======
 use miden_objects::assembly::{DefaultSourceManager, SourceManagerSync};
->>>>>>> 79963bd9
 use miden_objects::block::{BlockHeader, BlockNumber};
 use miden_objects::note::{Note, NoteScript};
 use miden_objects::transaction::{
@@ -108,11 +105,7 @@
         TransactionExecutor {
             data_store,
             authenticator: None,
-<<<<<<< HEAD
             source_manager: default_source_manager_arc_dyn(),
-=======
-            source_manager: Arc::new(DefaultSourceManager::default()),
->>>>>>> 79963bd9
             exec_options: ExecutionOptions::new(
                 Some(MAX_TX_EXECUTION_CYCLES),
                 MIN_TX_EXECUTION_CYCLES,
@@ -124,7 +117,6 @@
     }
 
     /// Adds the specified [TransactionAuthenticator] to the executor.
-<<<<<<< HEAD
     ///
     /// This will overwrite any previously set authenticator.
     pub fn with_authenticator(mut self, authenticator: &'auth AUTH) -> Self {
@@ -147,30 +139,6 @@
 
     /// Sets the [ExecutionOptions] for the executor to the provided options.
     ///
-=======
-    ///
-    /// This will overwrite any previously set authenticator.
-    pub fn with_authenticator(mut self, authenticator: &'auth AUTH) -> Self {
-        self.authenticator = Some(authenticator);
-        self
-    }
-
-    /// Adds the specified source manager to the executor.
-    ///
-    /// The `source_manager` is used to map potential errors back to their source code. To get the
-    /// most value out of it, use the same source manager as was used with the
-    /// [`Assembler`](miden_objects::assembly::Assembler) that assembled the Miden Assembly code
-    /// that should be debugged, e.g. account components, note scripts or transaction scripts.
-    ///
-    /// This will overwrite any previously set source manager.
-    pub fn with_source_manager(mut self, source_manager: Arc<dyn SourceManagerSync>) -> Self {
-        self.source_manager = source_manager;
-        self
-    }
-
-    /// Sets the [ExecutionOptions] for the executor to the provided options.
-    ///
->>>>>>> 79963bd9
     /// # Errors
     /// Returns an error if the specified cycle values (`max_cycles` and `expected_cycles`) in
     /// the [ExecutionOptions] are not within the range [`MIN_TX_EXECUTION_CYCLES`] and

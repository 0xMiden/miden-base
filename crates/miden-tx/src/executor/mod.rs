use alloc::collections::BTreeSet;
use alloc::sync::Arc;
use alloc::vec::Vec;

use miden_lib::errors::TransactionKernelError;
use miden_lib::transaction::TransactionKernel;
use miden_objects::account::AccountId;
use miden_objects::assembly::SourceManager;
use miden_objects::block::{BlockHeader, BlockNumber};
use miden_objects::note::{NoteId, NoteScript};
use miden_objects::transaction::{
    AccountInputs,
    ExecutedTransaction,
    InputNote,
    InputNotes,
    TransactionArgs,
    TransactionInputs,
    TransactionScript,
};
<<<<<<< HEAD
use vm_processor::{AdviceInputs, ExecutionError, StackInputs, fast::FastProcessor};
=======
use miden_objects::vm::StackOutputs;
use miden_objects::{Felt, MAX_TX_EXECUTION_CYCLES, MIN_TX_EXECUTION_CYCLES};
use vm_processor::{AdviceInputs, ExecutionError, Process};
>>>>>>> 72c43201
pub use vm_processor::{ExecutionOptions, MastForestStore};
use winter_maybe_async::maybe_await;

use super::TransactionExecutorError;
use crate::auth::TransactionAuthenticator;
use crate::host::{AccountProcedureIndexMap, ScriptMastForestStore};

mod exec_host;
pub use exec_host::TransactionExecutorHost;

mod data_store;
pub use data_store::DataStore;

mod notes_checker;
pub use notes_checker::{NoteConsumptionChecker, NoteInputsCheck};

// TRANSACTION EXECUTOR
// ================================================================================================

/// The transaction executor is responsible for executing Miden blockchain transactions.
///
/// Transaction execution consists of the following steps:
/// - Fetch the data required to execute a transaction from the [DataStore].
/// - Execute the transaction program and create an [ExecutedTransaction].
///
/// The transaction executor uses dynamic dispatch with trait objects for the [DataStore] and
/// [TransactionAuthenticator], allowing it to be used with different backend implementations.
/// At the moment of execution, the [DataStore] is expected to provide all required MAST nodes.
pub struct TransactionExecutor<'store, 'auth, STORE: 'store, AUTH: 'auth> {
    data_store: &'store STORE,
    authenticator: Option<&'auth AUTH>,
    exec_options: ExecutionOptions,
}

impl<'store, 'auth, STORE, AUTH> TransactionExecutor<'store, 'auth, STORE, AUTH>
where
    STORE: DataStore + 'store + Sync,
    AUTH: TransactionAuthenticator + 'auth + Sync,
{
    // CONSTRUCTOR
    // --------------------------------------------------------------------------------------------

    /// Creates a new [TransactionExecutor] instance with the specified [DataStore] and
    /// [TransactionAuthenticator].
    pub fn new(data_store: &'store STORE, authenticator: Option<&'auth AUTH>) -> Self {
        const _: () = assert!(MIN_TX_EXECUTION_CYCLES <= MAX_TX_EXECUTION_CYCLES);

        Self {
            data_store,
            authenticator,
            exec_options: ExecutionOptions::new(
                Some(MAX_TX_EXECUTION_CYCLES),
                MIN_TX_EXECUTION_CYCLES,
                false,
                false,
            )
            .expect("Must not fail while max cycles is more than min trace length"),
        }
    }

    /// Creates a new [TransactionExecutor] instance with the specified [DataStore],
    /// [TransactionAuthenticator] and [ExecutionOptions].
    ///
    /// The specified cycle values (`max_cycles` and `expected_cycles`) in the [ExecutionOptions]
    /// must be within the range [`MIN_TX_EXECUTION_CYCLES`] and [`MAX_TX_EXECUTION_CYCLES`].
    pub fn with_options(
        data_store: &'store STORE,
        authenticator: Option<&'auth AUTH>,
        exec_options: ExecutionOptions,
    ) -> Result<Self, TransactionExecutorError> {
        validate_num_cycles(exec_options.max_cycles())?;
        validate_num_cycles(exec_options.expected_cycles())?;

        Ok(Self { data_store, authenticator, exec_options })
    }

    /// Puts the [TransactionExecutor] into debug mode.
    ///
    /// When transaction executor is in debug mode, all transaction-related code (note scripts,
    /// account code) will be compiled and executed in debug mode. This will ensure that all debug
    /// instructions present in the original source code are executed.
    pub fn with_debug_mode(mut self) -> Self {
        self.exec_options = self.exec_options.with_debugging(true);
        self
    }

    /// Enables tracing for the created instance of [TransactionExecutor].
    ///
    /// When tracing is enabled, the executor will receive tracing events as various stages of the
    /// transaction kernel complete. This enables collecting basic stats about how long different
    /// stages of transaction execution take.
    pub fn with_tracing(mut self) -> Self {
        self.exec_options = self.exec_options.with_tracing();
        self
    }

    // TRANSACTION EXECUTION
    // --------------------------------------------------------------------------------------------

    /// Prepares and executes a transaction specified by the provided arguments and returns an
    /// [`ExecutedTransaction`].
    ///
    /// The method first fetches the data required to execute the transaction from the [`DataStore`]
    /// and compile the transaction into an executable program. In particular, it fetches the
    /// account identified by the account ID from the store as well as `block_ref`, the header of
    /// the reference block of the transaction and the set of headers from the blocks in which the
    /// provided `notes` were created. Then, it executes the transaction program and creates an
    /// [`ExecutedTransaction`].
    ///
    /// The `source_manager` is used to map potential errors back to their source code. To get the
    /// most value out of it, use the source manager from the
    /// [`Assembler`](miden_objects::assembly::Assembler) that assembled the Miden Assembly code
    /// that should be debugged, e.g. account components, note scripts or transaction scripts. If
    /// no error-to-source mapping is desired, a default source manager can be passed, e.g.
    /// [`DefaultSourceManager::default`](miden_objects::assembly::DefaultSourceManager::default).
    ///
    /// # Errors:
    ///
    /// Returns an error if:
    /// - If required data can not be fetched from the [`DataStore`].
    /// - If the transaction arguments contain foreign account data not anchored in the reference
    ///   block.
    /// - If any input notes were created in block numbers higher than the reference block.
    pub async fn execute_transaction(
        &self,
        account_id: AccountId,
        block_ref: BlockNumber,
        notes: InputNotes<InputNote>,
        tx_args: TransactionArgs,
        // TODO: Pass source manager to host once refactored.
        _source_manager: Arc<dyn SourceManager + Send + Sync>,
    ) -> Result<ExecutedTransaction, TransactionExecutorError> {
        let mut ref_blocks = validate_input_notes(&notes, block_ref)?;
        ref_blocks.insert(block_ref);

        let (account, seed, ref_block, mmr) =
            maybe_await!(self.data_store.get_transaction_inputs(account_id, ref_blocks))
                .map_err(TransactionExecutorError::FetchTransactionInputsFailed)?;

        validate_account_inputs(&tx_args, &ref_block)?;

        let tx_inputs = TransactionInputs::new(account, seed, ref_block, mmr, notes)
            .map_err(TransactionExecutorError::InvalidTransactionInputs)?;

        let (stack_inputs, advice_inputs) =
            TransactionKernel::prepare_inputs(&tx_inputs, &tx_args, None)
                .map_err(TransactionExecutorError::ConflictingAdviceMapEntry)?;
        // TODO: This _confusingly_ reverses the stack inputs. The old processor did not require
        // this but the new processor expects the reverse of that.
        let stack_inputs = StackInputs::new(stack_inputs.iter().copied().collect()).unwrap();

        let input_notes = tx_inputs.input_notes();

        let script_mast_store = ScriptMastForestStore::new(
            tx_args.tx_script(),
            input_notes.iter().map(|n| n.note().script()),
        );

        let acct_procedure_index_map =
            AccountProcedureIndexMap::from_transaction_params(&tx_inputs, &tx_args, &advice_inputs)
                .map_err(TransactionExecutorError::TransactionHostCreationFailed)?;

        let mut host = TransactionExecutorHost::new(
            &tx_inputs.account().into(),
            input_notes.clone(),
            self.data_store,
            script_mast_store,
            acct_procedure_index_map,
            self.authenticator,
        );

        let advice_inputs = advice_inputs.into_advice_inputs();

<<<<<<< HEAD
        let processor = FastProcessor::new_debug(stack_inputs.as_slice(), advice_inputs);
        let (stack_outputs, advice_provider) = processor
            .execute(&TransactionKernel::main(), &mut host)
            .await
            .map_err(|err| map_execution_error(err, host.base_host()))?;
=======
        // Execute the transaction kernel
        let trace = vm_processor::execute(
            &TransactionKernel::main(),
            stack_inputs,
            advice_inputs,
            &mut host,
            self.exec_options,
            source_manager,
        )
        .map_err(map_execution_error)?;
        let (stack_outputs, advice_provider) = trace.into_outputs();
>>>>>>> 72c43201

        // The stack is not necessary since it is being reconstructed when re-executing.
        let (_stack, advice_map, merkle_store) = advice_provider.into_parts();
        let advice_inputs = AdviceInputs::default()
            .with_map(advice_map.iter().map(|(key, value)| (*key, value.to_vec())))
            .with_merkle_store(merkle_store);

        build_executed_transaction(advice_inputs, tx_args, tx_inputs, stack_outputs, host)
    }

    // SCRIPT EXECUTION
    // --------------------------------------------------------------------------------------------

    /// Executes an arbitrary script against the given account and returns the stack state at the
    /// end of execution.
    ///
    /// The `source_manager` is used to map potential errors back to their source code. To get the
    /// most value out of it, use the source manager from the
    /// [`Assembler`](miden_objects::assembly::Assembler) that assembled the Miden Assembly code
    /// that should be debugged, e.g. account components, note scripts or transaction scripts. If
    /// no error-to-source mapping is desired, a default source manager can be passed, e.g.
    /// [`DefaultSourceManager::default`](miden_objects::assembly::DefaultSourceManager::default).
    ///
    /// # Errors:
    /// Returns an error if:
    /// - If required data can not be fetched from the [DataStore].
    /// - If the transaction host can not be created from the provided values.
    /// - If the execution of the provided program fails.
    pub async fn execute_tx_view_script(
        &self,
        account_id: AccountId,
        block_ref: BlockNumber,
        tx_script: TransactionScript,
        advice_inputs: AdviceInputs,
        foreign_account_inputs: Vec<AccountInputs>,
        // TODO: Pass source manager to host once refactored.
        _source_manager: Arc<dyn SourceManager + Send + Sync>,
    ) -> Result<[Felt; 16], TransactionExecutorError> {
        let ref_blocks = [block_ref].into_iter().collect();
        let (account, seed, ref_block, mmr) =
            maybe_await!(self.data_store.get_transaction_inputs(account_id, ref_blocks))
                .map_err(TransactionExecutorError::FetchTransactionInputsFailed)?;
        let tx_args = TransactionArgs::new(Default::default(), foreign_account_inputs)
            .with_tx_script(tx_script);

        validate_account_inputs(&tx_args, &ref_block)?;

        let tx_inputs = TransactionInputs::new(account, seed, ref_block, mmr, Default::default())
            .map_err(TransactionExecutorError::InvalidTransactionInputs)?;

        let (stack_inputs, advice_inputs) =
            TransactionKernel::prepare_inputs(&tx_inputs, &tx_args, Some(advice_inputs))
                .map_err(TransactionExecutorError::ConflictingAdviceMapEntry)?;
        // TODO: This _confusingly_ reverses the stack inputs. The old processor did not require
        // this but the new processor expects the reverse of that.
        let stack_inputs = StackInputs::new(stack_inputs.iter().copied().collect()).unwrap();

        let scripts_mast_store =
            ScriptMastForestStore::new(tx_args.tx_script(), core::iter::empty::<&NoteScript>());

        let acct_procedure_index_map =
            AccountProcedureIndexMap::from_transaction_params(&tx_inputs, &tx_args, &advice_inputs)
                .map_err(TransactionExecutorError::TransactionHostCreationFailed)?;

        let mut host = TransactionExecutorHost::new(
            &tx_inputs.account().into(),
            tx_inputs.input_notes().clone(),
            self.data_store,
            scripts_mast_store,
            acct_procedure_index_map,
            self.authenticator,
        );

        let advice_inputs = advice_inputs.into_advice_inputs();

        let processor =
            FastProcessor::new_with_advice_inputs(stack_inputs.as_slice(), advice_inputs);
        let (stack_outputs, _advice_provider) = processor
            .execute(&TransactionKernel::tx_script_main(), &mut host)
            .await
            .map_err(TransactionExecutorError::TransactionProgramExecutionFailed)?;

        Ok(*stack_outputs)
    }

    // CHECK CONSUMABILITY
    // ============================================================================================

    /// Executes the transaction with specified notes, returning the [NoteAccountExecution::Success]
    /// if all notes has been consumed successfully and [NoteAccountExecution::Failure] if some note
    /// returned an error.
    ///
    /// The `source_manager` is used to map potential errors back to their source code. To get the
    /// most value out of it, use the source manager from the
    /// [`Assembler`](miden_objects::assembly::Assembler) that assembled the Miden Assembly code
    /// that should be debugged, e.g. account components, note scripts or transaction scripts. If
    /// no error-to-source mapping is desired, a default source manager can be passed, e.g.
    /// [`DefaultSourceManager::default`](miden_objects::assembly::DefaultSourceManager::default).
    ///
    /// # Errors:
    /// Returns an error if:
    /// - If required data can not be fetched from the [DataStore].
    /// - If the transaction host can not be created from the provided values.
    /// - If the execution of the provided program fails on the stage other than note execution.
    pub(crate) async fn try_execute_notes(
        &self,
        account_id: AccountId,
        block_ref: BlockNumber,
        notes: InputNotes<InputNote>,
        tx_args: TransactionArgs,
        // TODO: Pass source manager to host once refactored.
        _source_manager: Arc<dyn SourceManager>,
    ) -> Result<NoteAccountExecution, TransactionExecutorError> {
        let mut ref_blocks = validate_input_notes(&notes, block_ref)?;
        ref_blocks.insert(block_ref);

        let (account, seed, ref_block, mmr) =
            maybe_await!(self.data_store.get_transaction_inputs(account_id, ref_blocks))
                .map_err(TransactionExecutorError::FetchTransactionInputsFailed)?;

        validate_account_inputs(&tx_args, &ref_block)?;

        let tx_inputs = TransactionInputs::new(account, seed, ref_block, mmr, notes)
            .map_err(TransactionExecutorError::InvalidTransactionInputs)?;

        let (stack_inputs, advice_inputs) =
            TransactionKernel::prepare_inputs(&tx_inputs, &tx_args, None)
                .map_err(TransactionExecutorError::ConflictingAdviceMapEntry)?;
        // TODO: This _confusingly_ reverses the stack inputs. The old processor did not require
        // this but the new processor expects the reverse of that.
        let stack_inputs = StackInputs::new(stack_inputs.iter().copied().collect()).unwrap();

        let input_notes = tx_inputs.input_notes();

        let scripts_mast_store = ScriptMastForestStore::new(
            tx_args.tx_script(),
            input_notes.iter().map(|n| n.note().script()),
        );

        let acct_procedure_index_map =
            AccountProcedureIndexMap::from_transaction_params(&tx_inputs, &tx_args, &advice_inputs)
                .map_err(TransactionExecutorError::TransactionHostCreationFailed)?;

        let mut host = TransactionExecutorHost::new(
            &tx_inputs.account().into(),
            input_notes.clone(),
            self.data_store,
            scripts_mast_store,
            acct_procedure_index_map,
            self.authenticator,
        );

        let advice_inputs = advice_inputs.into_advice_inputs();

        let processor =
            FastProcessor::new_with_advice_inputs(stack_inputs.as_slice(), advice_inputs);
        let result = processor
            .execute(&TransactionKernel::main(), &mut host)
            .await
            .map_err(TransactionExecutorError::TransactionProgramExecutionFailed);

        match result {
            Ok(_) => Ok(NoteAccountExecution::Success),
            Err(tx_execution_error) => {
                let notes = host.tx_progress().note_execution();

                // empty notes vector means that we didn't process the notes, so an error
                // occurred somewhere else
                if notes.is_empty() {
                    return Err(tx_execution_error);
                }

                let ((last_note, last_note_interval), success_notes) = notes
                    .split_last()
                    .expect("notes vector should not be empty because we just checked");

                // if the interval end of the last note is specified, then an error occurred after
                // notes processing
                if last_note_interval.end().is_some() {
                    return Err(tx_execution_error);
                }

                Ok(NoteAccountExecution::Failure {
                    failed_note_id: *last_note,
                    successful_notes: success_notes.iter().map(|(note, _)| *note).collect(),
                    error: Some(tx_execution_error),
                })
            },
        }
    }
}

// HELPER FUNCTIONS
// ================================================================================================

/// Creates a new [ExecutedTransaction] from the provided data.
fn build_executed_transaction<STORE: DataStore + Sync, AUTH: TransactionAuthenticator + Sync>(
    mut advice_inputs: AdviceInputs,
    tx_args: TransactionArgs,
    tx_inputs: TransactionInputs,
    stack_outputs: StackOutputs,
    host: TransactionExecutorHost<STORE, AUTH>,
) -> Result<ExecutedTransaction, TransactionExecutorError> {
    let (account_delta, output_notes, generated_signatures, tx_progress) = host.into_parts();

    let tx_outputs =
        TransactionKernel::from_transaction_parts(&stack_outputs, &advice_inputs, output_notes)
            .map_err(TransactionExecutorError::TransactionOutputConstructionFailed)?;

    let initial_account = tx_inputs.account();
    let final_account = &tx_outputs.account;

    let host_delta_commitment = account_delta.to_commitment();
    if tx_outputs.account_delta_commitment != host_delta_commitment {
        return Err(TransactionExecutorError::InconsistentAccountDeltaCommitment {
            in_kernel_commitment: tx_outputs.account_delta_commitment,
            host_commitment: host_delta_commitment,
        });
    }

    if initial_account.id() != final_account.id() {
        return Err(TransactionExecutorError::InconsistentAccountId {
            input_id: initial_account.id(),
            output_id: final_account.id(),
        });
    }

    // make sure nonce delta was computed correctly
    let nonce_delta = final_account.nonce() - initial_account.nonce();
    if nonce_delta != account_delta.nonce_delta() {
        return Err(TransactionExecutorError::InconsistentAccountNonceDelta {
            expected: nonce_delta,
            actual: account_delta.nonce_delta(),
        });
    }

    // introduce generated signatures into the witness inputs
    advice_inputs.map.extend(generated_signatures);

    Ok(ExecutedTransaction::new(
        tx_inputs,
        tx_outputs,
        account_delta,
        tx_args,
        advice_inputs,
        tx_progress.into(),
    ))
}

/// Validates the account inputs against the reference block header.
fn validate_account_inputs(
    tx_args: &TransactionArgs,
    ref_block: &BlockHeader,
) -> Result<(), TransactionExecutorError> {
    // Validate that foreign account inputs are anchored in the reference block
    for foreign_account in tx_args.foreign_account_inputs() {
        let computed_account_root = foreign_account.compute_account_root().map_err(|err| {
            TransactionExecutorError::InvalidAccountWitness(foreign_account.id(), err)
        })?;
        if computed_account_root != ref_block.account_root() {
            return Err(TransactionExecutorError::ForeignAccountNotAnchoredInReference(
                foreign_account.id(),
            ));
        }
    }
    Ok(())
}

/// Validates that input notes were not created after the reference block.
///
/// Returns the set of block numbers required to execute the provided notes.
fn validate_input_notes(
    notes: &InputNotes<InputNote>,
    block_ref: BlockNumber,
) -> Result<BTreeSet<BlockNumber>, TransactionExecutorError> {
    // Validate that notes were not created after the reference, and build the set of required
    // block numbers
    let mut ref_blocks: BTreeSet<BlockNumber> = BTreeSet::new();
    for note in notes.iter() {
        if let Some(location) = note.location() {
            if location.block_num() > block_ref {
                return Err(TransactionExecutorError::NoteBlockPastReferenceBlock(
                    note.id(),
                    block_ref,
                ));
            }
            ref_blocks.insert(location.block_num());
        }
    }

    Ok(ref_blocks)
}

/// Validates that the number of cycles specified is within the allowed range.
fn validate_num_cycles(num_cycles: u32) -> Result<(), TransactionExecutorError> {
    if !(MIN_TX_EXECUTION_CYCLES..=MAX_TX_EXECUTION_CYCLES).contains(&num_cycles) {
        Err(TransactionExecutorError::InvalidExecutionOptionsCycles {
            min_cycles: MIN_TX_EXECUTION_CYCLES,
            max_cycles: MAX_TX_EXECUTION_CYCLES,
            actual: num_cycles,
        })
    } else {
        Ok(())
    }
}

/// Remaps an execution error to a transaction executor error.
///
/// - If the inner error is [`TransactionKernelError::Unauthorized`], it is remapped to
///   [`TransactionExecutorError::Unauthorized`].
/// - Otherwise, the execution error is wrapped in
///   [`TransactionExecutorError::TransactionProgramExecutionFailed`].
<<<<<<< HEAD
fn map_execution_error<STORE: DataStore + Sync>(
    exec_err: ExecutionError,
    host: &TransactionBaseHost<STORE>,
) -> TransactionExecutorError {
=======
fn map_execution_error(exec_err: ExecutionError) -> TransactionExecutorError {
>>>>>>> 72c43201
    match exec_err {
        ExecutionError::EventError { ref error, .. } => {
            match error.downcast_ref::<TransactionKernelError>() {
                Some(TransactionKernelError::Unauthorized(summary)) => {
                    TransactionExecutorError::Unauthorized(summary.clone())
                },
                _ => TransactionExecutorError::TransactionProgramExecutionFailed(exec_err),
            }
        },
        _ => TransactionExecutorError::TransactionProgramExecutionFailed(exec_err),
    }
}

<<<<<<< HEAD
/// Builds a [`TransactionSummary`] by extracting the account delta and input/output notes from the
/// host and validating them against the provided commitments.
fn build_tx_summary<STORE: MastForestStore + Sync>(
    host: &TransactionBaseHost<STORE>,
    salt: Word,
    output_notes_commitment: Word,
    input_notes_commitment: Word,
    account_delta_commitment: Word,
) -> Result<TransactionSummary, TransactionExecutorError> {
    let account_delta = host.build_account_delta();
    let input_notes = host.input_notes();
    let output_notes = host.build_output_notes();
    let output_notes = OutputNotes::new(output_notes)
        .map_err(TransactionExecutorError::TransactionOutputConstructionFailed)?;

    // Validate user-computed commitments match the actual commitments. This could
    // mismatch if user code constructs the commitments incorrectly in which case it
    // is a good idea to return an error.
    let actual_account_delta_commitment = account_delta.to_commitment();
    if actual_account_delta_commitment != account_delta_commitment {
        return Err(TransactionExecutorError::TransactionSummaryCommitmentMismatch(format!(
            "expected account delta commitment to be {actual_account_delta_commitment} but was {account_delta_commitment}"
        ).into()));
    }

    let actual_input_notes_commitment = input_notes.commitment();
    if actual_input_notes_commitment != input_notes_commitment {
        return Err(TransactionExecutorError::TransactionSummaryCommitmentMismatch(format!(
            "expected input notes commitment to be {actual_input_notes_commitment} but was {input_notes_commitment}"
        ).into()));
    }

    let actual_output_notes_commitment = output_notes.commitment();
    if actual_output_notes_commitment != output_notes_commitment {
        return Err(TransactionExecutorError::TransactionSummaryCommitmentMismatch(format!(
            "expected output notes commitment to be {actual_output_notes_commitment} but was {output_notes_commitment}"
        ).into()));
    }

    Ok(TransactionSummary::new(account_delta, input_notes, output_notes, salt))
}

=======
>>>>>>> 72c43201
// HELPER ENUM
// ================================================================================================

/// Describes whether a transaction with a specified set of notes could be executed against target
/// account.
///
/// [NoteAccountExecution::Failure] holds data for error handling: `failing_note_id` is an ID of a
/// failing note and `successful_notes` is a vector of note IDs which were successfully executed.
#[derive(Debug)]
pub enum NoteAccountExecution {
    Success,
    Failure {
        failed_note_id: NoteId,
        successful_notes: Vec<NoteId>,
        error: Option<TransactionExecutorError>,
    },
}<|MERGE_RESOLUTION|>--- conflicted
+++ resolved
@@ -17,13 +17,10 @@
     TransactionInputs,
     TransactionScript,
 };
-<<<<<<< HEAD
-use vm_processor::{AdviceInputs, ExecutionError, StackInputs, fast::FastProcessor};
-=======
 use miden_objects::vm::StackOutputs;
 use miden_objects::{Felt, MAX_TX_EXECUTION_CYCLES, MIN_TX_EXECUTION_CYCLES};
-use vm_processor::{AdviceInputs, ExecutionError, Process};
->>>>>>> 72c43201
+use vm_processor::fast::FastProcessor;
+use vm_processor::{AdviceInputs, ExecutionError, Process, StackInputs};
 pub use vm_processor::{ExecutionOptions, MastForestStore};
 use winter_maybe_async::maybe_await;
 
@@ -197,13 +194,6 @@
 
         let advice_inputs = advice_inputs.into_advice_inputs();
 
-<<<<<<< HEAD
-        let processor = FastProcessor::new_debug(stack_inputs.as_slice(), advice_inputs);
-        let (stack_outputs, advice_provider) = processor
-            .execute(&TransactionKernel::main(), &mut host)
-            .await
-            .map_err(|err| map_execution_error(err, host.base_host()))?;
-=======
         // Execute the transaction kernel
         let trace = vm_processor::execute(
             &TransactionKernel::main(),
@@ -211,11 +201,9 @@
             advice_inputs,
             &mut host,
             self.exec_options,
-            source_manager,
         )
         .map_err(map_execution_error)?;
         let (stack_outputs, advice_provider) = trace.into_outputs();
->>>>>>> 72c43201
 
         // The stack is not necessary since it is being reconstructed when re-executing.
         let (_stack, advice_map, merkle_store) = advice_provider.into_parts();
@@ -528,14 +516,7 @@
 ///   [`TransactionExecutorError::Unauthorized`].
 /// - Otherwise, the execution error is wrapped in
 ///   [`TransactionExecutorError::TransactionProgramExecutionFailed`].
-<<<<<<< HEAD
-fn map_execution_error<STORE: DataStore + Sync>(
-    exec_err: ExecutionError,
-    host: &TransactionBaseHost<STORE>,
-) -> TransactionExecutorError {
-=======
 fn map_execution_error(exec_err: ExecutionError) -> TransactionExecutorError {
->>>>>>> 72c43201
     match exec_err {
         ExecutionError::EventError { ref error, .. } => {
             match error.downcast_ref::<TransactionKernelError>() {
@@ -549,51 +530,6 @@
     }
 }
 
-<<<<<<< HEAD
-/// Builds a [`TransactionSummary`] by extracting the account delta and input/output notes from the
-/// host and validating them against the provided commitments.
-fn build_tx_summary<STORE: MastForestStore + Sync>(
-    host: &TransactionBaseHost<STORE>,
-    salt: Word,
-    output_notes_commitment: Word,
-    input_notes_commitment: Word,
-    account_delta_commitment: Word,
-) -> Result<TransactionSummary, TransactionExecutorError> {
-    let account_delta = host.build_account_delta();
-    let input_notes = host.input_notes();
-    let output_notes = host.build_output_notes();
-    let output_notes = OutputNotes::new(output_notes)
-        .map_err(TransactionExecutorError::TransactionOutputConstructionFailed)?;
-
-    // Validate user-computed commitments match the actual commitments. This could
-    // mismatch if user code constructs the commitments incorrectly in which case it
-    // is a good idea to return an error.
-    let actual_account_delta_commitment = account_delta.to_commitment();
-    if actual_account_delta_commitment != account_delta_commitment {
-        return Err(TransactionExecutorError::TransactionSummaryCommitmentMismatch(format!(
-            "expected account delta commitment to be {actual_account_delta_commitment} but was {account_delta_commitment}"
-        ).into()));
-    }
-
-    let actual_input_notes_commitment = input_notes.commitment();
-    if actual_input_notes_commitment != input_notes_commitment {
-        return Err(TransactionExecutorError::TransactionSummaryCommitmentMismatch(format!(
-            "expected input notes commitment to be {actual_input_notes_commitment} but was {input_notes_commitment}"
-        ).into()));
-    }
-
-    let actual_output_notes_commitment = output_notes.commitment();
-    if actual_output_notes_commitment != output_notes_commitment {
-        return Err(TransactionExecutorError::TransactionSummaryCommitmentMismatch(format!(
-            "expected output notes commitment to be {actual_output_notes_commitment} but was {output_notes_commitment}"
-        ).into()));
-    }
-
-    Ok(TransactionSummary::new(account_delta, input_notes, output_notes, salt))
-}
-
-=======
->>>>>>> 72c43201
 // HELPER ENUM
 // ================================================================================================
 

--- conflicted
+++ resolved
@@ -153,13 +153,8 @@
             advice_recorder,
             self.data_store,
             script_mast_store,
-<<<<<<< HEAD
-            self.authenticator.clone(),
+            self.authenticator,
             tx_advice.foreign_account_code_commitments(),
-=======
-            self.authenticator,
-            tx_args.foreign_account_code_commitments(),
->>>>>>> a60526a7
         )
         .map_err(TransactionExecutorError::TransactionHostCreationFailed)?;
 
@@ -229,13 +224,8 @@
             advice_recorder,
             self.data_store,
             scripts_mast_store,
-<<<<<<< HEAD
-            self.authenticator.clone(),
+            self.authenticator,
             tx_advice.foreign_account_code_commitments(),
-=======
-            self.authenticator,
-            tx_args.foreign_account_code_commitments(),
->>>>>>> a60526a7
         )
         .map_err(TransactionExecutorError::TransactionHostCreationFailed)?;
 
@@ -308,13 +298,8 @@
             advice_provider,
             self.data_store,
             scripts_mast_store,
-<<<<<<< HEAD
-            self.authenticator.clone(),
+            self.authenticator,
             tx_advice.foreign_account_code_commitments(),
-=======
-            self.authenticator,
-            tx_args.foreign_account_code_commitments(),
->>>>>>> a60526a7
         )
         .map_err(TransactionExecutorError::TransactionHostCreationFailed)?;
 

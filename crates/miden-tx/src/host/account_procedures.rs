use alloc::string::ToString;

use miden_lib::transaction::{
<<<<<<< HEAD
    memory::{ACCOUNT_STACK_TOP_PTR, ACCT_CODE_COMMITMENT_OFFSET},
=======
>>>>>>> deca5b0c
    TransactionKernelError,
    memory::{ACCT_CODE_COMMITMENT_OFFSET, CURRENT_ACCOUNT_DATA_PTR},
};
use miden_objects::account::{AccountCode, AccountProcedureInfo};

use super::{AdviceProvider, BTreeMap, Digest, Felt, ProcessState};
use crate::errors::TransactionHostError;

// ACCOUNT PROCEDURE INDEX MAP
// ================================================================================================

/// A map of maps { acct_code_commitment |-> { proc_root |-> proc_index } } for all known
/// procedures of account interfaces for all accounts expected to be invoked during transaction
/// execution.
pub struct AccountProcedureIndexMap(BTreeMap<Digest, BTreeMap<Digest, u8>>);

impl AccountProcedureIndexMap {
    /// Returns a new [AccountProcedureIndexMap] instantiated with account procedures present in
    /// the provided advice provider.
    ///
    /// Note: `account_code_commitments` iterator should include both native account code and
    /// foreign account codes commitments
    pub fn new(
        account_code_commitments: impl IntoIterator<Item = Digest>,
        adv_provider: &impl AdviceProvider,
    ) -> Result<Self, TransactionHostError> {
        let mut result = BTreeMap::new();

        for code_commitment in account_code_commitments {
            let account_procs_map = build_account_procedure_map(code_commitment, adv_provider)?;
            result.insert(code_commitment, account_procs_map);
        }

        Ok(Self(result))
    }

    /// Returns index of the procedure whose root is currently at the top of the operand stack in
    /// the provided process.
    ///
    /// # Errors
    /// Returns an error if the procedure at the top of the operand stack is not present in this
    /// map.
    pub fn get_proc_index(&self, process: &ProcessState) -> Result<u8, TransactionKernelError> {
        // get current account code commitment
        let code_commitment = {
            let account_stack_top_ptr = process
                .get_mem_value(process.ctx(), ACCOUNT_STACK_TOP_PTR)
                .expect("Account stack top pointer was not initialized")
                .as_int();
            let curr_data_ptr = process
                .get_mem_value(
                    process.ctx(),
                    account_stack_top_ptr
                        .try_into()
                        .expect("account data stack top pointer should be less than u32::MAX"),
                )
                .expect("Current account pointer was not initialized")
                .as_int();
            process
                .get_mem_word(process.ctx(), curr_data_ptr as u32 + ACCT_CODE_COMMITMENT_OFFSET)
                .expect("failed to read a word from memory")
                .expect("current account code commitment was not initialized")
        };

        let proc_root = process.get_stack_word(0).into();

        self.0
            .get(&code_commitment.into())
            .ok_or(TransactionKernelError::UnknownCodeCommitment(code_commitment.into()))?
            .get(&proc_root)
            .cloned()
            .ok_or(TransactionKernelError::UnknownAccountProcedure(proc_root))
    }
}

// HELPER FUNCTIONS
// ================================================================================================

fn build_account_procedure_map(
    code_commitment: Digest,
    adv_provider: &impl AdviceProvider,
) -> Result<BTreeMap<Digest, u8>, TransactionHostError> {
    // get the account procedures from the advice_map
    let proc_data = adv_provider.get_mapped_values(&code_commitment).ok_or_else(|| {
        TransactionHostError::AccountProcedureIndexMapError(
            "failed to read account procedure data from the advice provider".to_string(),
        )
    })?;

    let mut account_procs_map = BTreeMap::new();

    // sanity checks

    // check that there are procedures in the account code
    if proc_data.is_empty() {
        return Err(TransactionHostError::AccountProcedureIndexMapError(
            "account code does not contain any procedures.".to_string(),
        ));
    }

    // check that procedure data have a correct length
    if proc_data.len() % AccountProcedureInfo::NUM_ELEMENTS_PER_PROC != 0 {
        return Err(TransactionHostError::AccountProcedureIndexMapError(
            "account procedure data has invalid length.".to_string(),
        ));
    }

    // One procedure requires 8 values to represent
    let num_procs = proc_data.len() / AccountProcedureInfo::NUM_ELEMENTS_PER_PROC;

    // check that the account code does not contain too many procedures
    if num_procs > AccountCode::MAX_NUM_PROCEDURES {
        return Err(TransactionHostError::AccountProcedureIndexMapError(
            "account code contains too many procedures.".to_string(),
        ));
    }

    for (proc_idx, proc_info) in
        proc_data.chunks_exact(AccountProcedureInfo::NUM_ELEMENTS_PER_PROC).enumerate()
    {
        let proc_info_array: [Felt; AccountProcedureInfo::NUM_ELEMENTS_PER_PROC] =
            proc_info.try_into().expect("Failed conversion into procedure info array.");

        let procedure = AccountProcedureInfo::try_from(proc_info_array)
            .map_err(TransactionHostError::AccountProcedureInfoCreationFailed)?;

        let proc_idx = u8::try_from(proc_idx).expect("Invalid procedure index.");

        account_procs_map.insert(*procedure.mast_root(), proc_idx);
    }

    Ok(account_procs_map)
}<|MERGE_RESOLUTION|>--- conflicted
+++ resolved
@@ -1,12 +1,8 @@
 use alloc::string::ToString;
 
 use miden_lib::transaction::{
-<<<<<<< HEAD
+    TransactionKernelError,
     memory::{ACCOUNT_STACK_TOP_PTR, ACCT_CODE_COMMITMENT_OFFSET},
-=======
->>>>>>> deca5b0c
-    TransactionKernelError,
-    memory::{ACCT_CODE_COMMITMENT_OFFSET, CURRENT_ACCOUNT_DATA_PTR},
 };
 use miden_objects::account::{AccountCode, AccountProcedureInfo};
 

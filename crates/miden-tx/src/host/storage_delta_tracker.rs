use alloc::collections::BTreeMap;

use miden_objects::Word;
<<<<<<< HEAD
use miden_objects::account::{AccountStorageDelta, AccountStorageHeader, SlotName};
=======
use miden_objects::account::{
    AccountStorageDelta,
    AccountStorageHeader,
    PartialAccount,
    StorageMap,
    StorageSlotType,
};
>>>>>>> 945d8bc4

/// Keeps track of the initial storage of an account during transaction execution.
///
/// For storage value slots this can be simply inspected by looking in to the
/// [`AccountStorageHeader`].
///
/// For map slots, to avoid making a copy of the entire storage map or even requiring that it is
/// fully accessible in the first place, the initial values are tracked lazily. That is, whenever
/// `set_map_item` is called, the previous value is extracted from the stack and if that is the
/// first time the key is written to, then the previous value is the initial value of that key in
/// that slot.
#[derive(Debug, Clone)]
pub struct StorageDeltaTracker {
    /// Flag indicating whether this delta is for a new account.
    is_account_new: bool,
    /// The _initial_ storage header of the native account against which the transaction is
    /// executed. This is only used to look up the initial values of storage _value_ slots, while
    /// the map slots are unused.
    storage_header: AccountStorageHeader,
    /// A map from slot index to a map of key-value pairs where the key is a storage map key and
    /// the value represents the value of that key at the beginning of transaction execution.
    init_maps: BTreeMap<SlotName, BTreeMap<Word, Word>>,
    /// The account storage delta.
    delta: AccountStorageDelta,
}

impl StorageDeltaTracker {
    // CONSTRUCTORS
    // --------------------------------------------------------------------------------------------

    /// Constructs a new initial storage delta from the provided account.
    ///
    /// If the account is new, inserts the storage entries into the delta analogously to the
    /// transaction kernel delta.
    pub fn new(account: &PartialAccount) -> Self {
        let initial_storage_header = if account.is_new() {
            empty_storage_header_from_account(account)
        } else {
            account.storage().header().clone()
        };

        let mut storage_delta_tracker = Self {
            is_account_new: account.is_new(),
            storage_header: initial_storage_header,
            init_maps: BTreeMap::new(),
            delta: AccountStorageDelta::new(),
        };

        // Insert account storage into delta if it is new to match the kernel behavior.
        if account.is_new() {
            (0..u8::MAX).zip(account.storage().header().slots()).for_each(
                |(slot_idx, (_, slot_type, slot_value))| match slot_type {
                    StorageSlotType::Value => {
                        // For new accounts, all values should be added to the delta, even empty
                        // words, so that the final delta includes the storage slot.
                        storage_delta_tracker.set_item(slot_idx, *slot_value);
                    },
                    StorageSlotType::Map => {
                        let storage_map = account
                            .storage()
                            .maps()
                            .find(|map| map.root() == *slot_value)
                            .expect("storage map should be present in partial storage");

                        // Make sure each map is represented by at least an empty storage map delta.
                        storage_delta_tracker.delta.insert_empty_map_delta(slot_idx);

                        storage_map.entries().for_each(|(key, value)| {
                            storage_delta_tracker.set_map_item(
                                slot_idx,
                                *key,
                                Word::empty(),
                                *value,
                            );
                        });
                    },
                },
            );
        }

        storage_delta_tracker
    }

    // PUBLIC MUTATORS
    // --------------------------------------------------------------------------------------------

    /// Updates a value slot.
<<<<<<< HEAD
    pub fn set_item(&mut self, slot_name: SlotName, prev_value: Word, new_value: Word) {
        // Don't update the delta if the new value matches the old one.
        if prev_value != new_value {
            self.delta.set_item(slot_name, new_value);
        }
=======
    pub fn set_item(&mut self, slot_index: u8, new_value: Word) {
        self.delta.set_item(slot_index, new_value);
>>>>>>> 945d8bc4
    }

    /// Updates a map slot.
    pub fn set_map_item(
        &mut self,
        slot_name: SlotName,
        key: Word,
        prev_value: Word,
        new_value: Word,
    ) {
        // Don't update the delta if the new value matches the old one.
        if prev_value != new_value {
            self.set_init_map_item(slot_name.clone(), key, prev_value);
            self.delta.set_map_item(slot_name, key, new_value);
        }
    }

    /// Consumes `self` and returns the resulting, normalized [`AccountStorageDelta`].
    pub fn into_delta(self) -> AccountStorageDelta {
        self.normalize()
    }

    // HELPERS
    // --------------------------------------------------------------------------------------------

    /// Sets the initial value of the given key in the given slot to the given value, if no value is
    /// already tracked for that key.
    fn set_init_map_item(&mut self, slot_name: SlotName, key: Word, prev_value: Word) {
        let slot_map = self.init_maps.entry(slot_name).or_default();
        slot_map.entry(key).or_insert(prev_value);
    }

    /// Normalizes the storage delta by:
    ///
    /// - removing entries for value slot updates whose new value is equal to the initial value at
    ///   the beginning of transaction execution.
    /// - removing entries for map slot updates where for a given key, the new value is equal to the
    ///   initial value at the beginning of transaction execution.
    fn normalize(self) -> AccountStorageDelta {
        let Self {
            is_account_new,
            storage_header,
            init_maps,
            delta,
        } = self;
        let (mut value_slots, mut map_slots) = delta.into_parts();

<<<<<<< HEAD
        // Keep only the values whose new value is different from the initial value.
        value_slots.retain(|slot_name, new_value| {
            // SAFETY: The header in the initial storage is the one from the account against which
            // the transaction is executed, so accessing that slot should be fine.
            let (_slot_type, initial_value) = storage_header
                .find_slot_header_by_name(slot_name)
                .expect("slot name should exist");
            new_value != initial_value
        });
=======
        // Skip normalization of value slots for new accounts. Since the initial value for
        // normalization defaults to Word::empty, this prevents slots being removed that are validly
        // created with an empty value.
        if !is_account_new {
            // Keep only the values whose new value is different from the initial value.
            value_slots.retain(|slot_idx, new_value| {
                // SAFETY: The header in the initial storage is the one from the account against
                // which the transaction is executed, so accessing that slot index
                // should be fine.
                let (_, _, initial_value) = storage_header
                    .slot_header(*slot_idx as usize)
                    .expect("index should be in bounds");
                new_value != initial_value
            });
        }
>>>>>>> 945d8bc4

        // On the key-value level: Keep only the key-value pairs whose new value is different from
        // the initial value.
        // On the map level: Keep only the maps that are non-empty after its key-value pairs have
        // been normalized, or if the account is new.
        map_slots.retain(|slot_idx, map_delta| {
            let init_map = init_maps.get(slot_idx);

            if let Some(init_map) = init_map {
                map_delta.as_map_mut().retain(|key, new_value| {
                    let initial_value = init_map.get(key.inner()).expect(
                        "the initial value should be present for every value that was updated",
                    );
                    new_value != initial_value
                });
            }

            // Only retain the map delta if the account is new or if it still contains values after
            // normalization.
            self.is_account_new || !map_delta.is_empty()
        });

        AccountStorageDelta::from_parts(value_slots, map_slots)
            .expect("storage delta should still be valid since no new values were added")
    }
}

/// Creates empty slots of the same slot types as the to-be-created account.
fn empty_storage_header_from_account(account: &PartialAccount) -> AccountStorageHeader {
    let slots = account
        .storage()
        .header()
        .slots()
        .map(|(slot_name, slot_type, _)| match slot_type {
            StorageSlotType::Value => (slot_name.clone(), *slot_type, Word::empty()),
            StorageSlotType::Map => (slot_name.clone(), *slot_type, StorageMap::new().root()),
        })
        .collect();
    AccountStorageHeader::new(slots)
}<|MERGE_RESOLUTION|>--- conflicted
+++ resolved
@@ -1,17 +1,15 @@
 use alloc::collections::BTreeMap;
+use alloc::vec::Vec;
 
 use miden_objects::Word;
-<<<<<<< HEAD
-use miden_objects::account::{AccountStorageDelta, AccountStorageHeader, SlotName};
-=======
 use miden_objects::account::{
     AccountStorageDelta,
     AccountStorageHeader,
     PartialAccount,
+    SlotName,
     StorageMap,
     StorageSlotType,
 };
->>>>>>> 945d8bc4
 
 /// Keeps track of the initial storage of an account during transaction execution.
 ///
@@ -62,12 +60,15 @@
 
         // Insert account storage into delta if it is new to match the kernel behavior.
         if account.is_new() {
-            (0..u8::MAX).zip(account.storage().header().slots()).for_each(
-                |(slot_idx, (_, slot_type, slot_value))| match slot_type {
+            account
+                .storage()
+                .header()
+                .slots()
+                .for_each(|(slot_name, slot_type, slot_value)| match slot_type {
                     StorageSlotType::Value => {
                         // For new accounts, all values should be added to the delta, even empty
                         // words, so that the final delta includes the storage slot.
-                        storage_delta_tracker.set_item(slot_idx, *slot_value);
+                        storage_delta_tracker.set_item(slot_name.clone(), *slot_value);
                     },
                     StorageSlotType::Map => {
                         let storage_map = account
@@ -77,19 +78,18 @@
                             .expect("storage map should be present in partial storage");
 
                         // Make sure each map is represented by at least an empty storage map delta.
-                        storage_delta_tracker.delta.insert_empty_map_delta(slot_idx);
+                        storage_delta_tracker.delta.insert_empty_map_delta(slot_name.clone());
 
                         storage_map.entries().for_each(|(key, value)| {
                             storage_delta_tracker.set_map_item(
-                                slot_idx,
+                                slot_name.clone(),
                                 *key,
                                 Word::empty(),
                                 *value,
                             );
                         });
                     },
-                },
-            );
+                });
         }
 
         storage_delta_tracker
@@ -99,16 +99,8 @@
     // --------------------------------------------------------------------------------------------
 
     /// Updates a value slot.
-<<<<<<< HEAD
-    pub fn set_item(&mut self, slot_name: SlotName, prev_value: Word, new_value: Word) {
-        // Don't update the delta if the new value matches the old one.
-        if prev_value != new_value {
-            self.delta.set_item(slot_name, new_value);
-        }
-=======
-    pub fn set_item(&mut self, slot_index: u8, new_value: Word) {
-        self.delta.set_item(slot_index, new_value);
->>>>>>> 945d8bc4
+    pub fn set_item(&mut self, slot_name: SlotName, new_value: Word) {
+        self.delta.set_item(slot_name, new_value);
     }
 
     /// Updates a map slot.
@@ -156,33 +148,21 @@
         } = self;
         let (mut value_slots, mut map_slots) = delta.into_parts();
 
-<<<<<<< HEAD
-        // Keep only the values whose new value is different from the initial value.
-        value_slots.retain(|slot_name, new_value| {
-            // SAFETY: The header in the initial storage is the one from the account against which
-            // the transaction is executed, so accessing that slot should be fine.
-            let (_slot_type, initial_value) = storage_header
-                .find_slot_header_by_name(slot_name)
-                .expect("slot name should exist");
-            new_value != initial_value
-        });
-=======
         // Skip normalization of value slots for new accounts. Since the initial value for
         // normalization defaults to Word::empty, this prevents slots being removed that are validly
         // created with an empty value.
         if !is_account_new {
             // Keep only the values whose new value is different from the initial value.
-            value_slots.retain(|slot_idx, new_value| {
+            value_slots.retain(|slot_name, new_value| {
                 // SAFETY: The header in the initial storage is the one from the account against
                 // which the transaction is executed, so accessing that slot index
                 // should be fine.
-                let (_, _, initial_value) = storage_header
-                    .slot_header(*slot_idx as usize)
-                    .expect("index should be in bounds");
+                let (_slot_type, initial_value) = storage_header
+                    .find_slot_header_by_name(slot_name)
+                    .expect("slot name should exist");
                 new_value != initial_value
             });
         }
->>>>>>> 945d8bc4
 
         // On the key-value level: Keep only the key-value pairs whose new value is different from
         // the initial value.
@@ -212,7 +192,7 @@
 
 /// Creates empty slots of the same slot types as the to-be-created account.
 fn empty_storage_header_from_account(account: &PartialAccount) -> AccountStorageHeader {
-    let slots = account
+    let mut slots: Vec<(SlotName, StorageSlotType, Word)> = account
         .storage()
         .header()
         .slots()
@@ -221,5 +201,10 @@
             StorageSlotType::Map => (slot_name.clone(), *slot_type, StorageMap::new().root()),
         })
         .collect();
-    AccountStorageHeader::new(slots)
+
+    slots.sort_by_key(|(slot_name, ..)| slot_name.compute_id());
+
+    // SAFETY: We have sorted the slots and the max number of slots should not be exceeded as
+    // enforced by the storage header in partial storage.
+    AccountStorageHeader::new(slots).expect("storage header should be valid")
 }
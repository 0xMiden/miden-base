use alloc::collections::BTreeMap;

use miden_objects::Word;
use miden_objects::account::{
    AccountStorageDelta,
    AccountStorageHeader,
    PartialAccount,
    StorageMap,
    StorageSlotType,
};

/// Keeps track of the initial storage of an account during transaction execution.
///
/// For storage value slots this can be simply inspected by looking in to the
/// [`AccountStorageHeader`].
///
/// For map slots, to avoid making a copy of the entire storage map or even requiring that it is
/// fully accessible in the first place, the initial values are tracked lazily. That is, whenever
/// `set_map_item` is called, the previous value is extracted from the stack and if that is the
/// first time the key is written to, then the previous value is the initial value of that key in
/// that slot.
#[derive(Debug, Clone)]
pub struct StorageDeltaTracker {
    /// Flag indicating whether this delta is for a new account.
    is_account_new: bool,
    /// The _initial_ storage header of the native account against which the transaction is
    /// executed. This is only used to look up the initial values of storage _value_ slots, while
    /// the map slots are unused.
    storage_header: AccountStorageHeader,
    /// A map from slot index to a map of key-value pairs where the key is a storage map key and
    /// the value represents the value of that key at the beginning of transaction execution.
    init_maps: BTreeMap<u8, BTreeMap<Word, Word>>,
    /// The account storage delta.
    delta: AccountStorageDelta,
}

impl StorageDeltaTracker {
    // CONSTRUCTORS
    // --------------------------------------------------------------------------------------------

    /// Constructs a new initial storage delta from the provided account.
    ///
    /// If the account is new, inserts the storage entries into the delta analogously to the
    /// transaction kernel delta.
    pub fn new(account: &PartialAccount) -> Self {
        let initial_storage_header = if account.is_new() {
            empty_storage_header_from_account(account)
        } else {
            account.storage().header().clone()
        };

        let mut storage_delta_tracker = Self {
            is_account_new: account.is_new(),
            storage_header: initial_storage_header,
            init_maps: BTreeMap::new(),
            delta: AccountStorageDelta::new(),
        };

        // Insert account storage into delta if it is new to match the kernel behavior.
        if account.is_new() {
            (0..u8::MAX).zip(account.storage().header().slots()).for_each(
                |(slot_idx, (_, slot_type, slot_value))| match slot_type {
                    StorageSlotType::Value => {
<<<<<<< HEAD
                        // Note that we can insert the value unconditionally as the delta will be
                        // normalized before the commitment is computed.
                        storage_delta_tracker.set_item(slot_idx, Word::empty(), *slot_value);
=======
                        // For new accounts, all values should be added to the delta, even empty
                        // words, so that the final delta includes the storage slot.
                        storage_delta_tracker.set_item(slot_idx, *value);
>>>>>>> c532ae91
                    },
                    StorageSlotType::Map => {
                        let storage_map = account
                            .storage()
                            .maps()
                            .find(|map| map.root() == *slot_value)
                            .expect("storage map should be present in partial storage");

                        // Make sure each map is represented by at least an empty storage map delta.
                        storage_delta_tracker.delta.insert_empty_map_delta(slot_idx);

                        storage_map.entries().for_each(|(key, value)| {
                            storage_delta_tracker.set_map_item(
                                slot_idx,
                                *key,
                                Word::empty(),
                                *value,
                            );
                        });
                    },
                },
            );
        }

        storage_delta_tracker
    }

    // PUBLIC MUTATORS
    // --------------------------------------------------------------------------------------------

    /// Updates a value slot.
    pub fn set_item(&mut self, slot_index: u8, new_value: Word) {
        self.delta.set_item(slot_index, new_value);
    }

    /// Updates a map slot.
    pub fn set_map_item(&mut self, slot_index: u8, key: Word, prev_value: Word, new_value: Word) {
        // Don't update the delta if the new value matches the old one.
        if prev_value != new_value {
            self.set_init_map_item(slot_index, key, prev_value);
            self.delta.set_map_item(slot_index, key, new_value);
        }
    }

    /// Consumes `self` and returns the resulting, normalized [`AccountStorageDelta`].
    pub fn into_delta(self) -> AccountStorageDelta {
        self.normalize()
    }

    // HELPERS
    // --------------------------------------------------------------------------------------------

    /// Sets the initial value of the given key in the given slot to the given value, if no value is
    /// already tracked for that key.
    fn set_init_map_item(&mut self, slot_index: u8, key: Word, prev_value: Word) {
        let slot_map = self.init_maps.entry(slot_index).or_default();
        slot_map.entry(key).or_insert(prev_value);
    }

    /// Normalizes the storage delta by:
    ///
    /// - removing entries for value slot updates whose new value is equal to the initial value at
    ///   the beginning of transaction execution.
    /// - removing entries for map slot updates where for a given key, the new value is equal to the
    ///   initial value at the beginning of transaction execution.
    fn normalize(self) -> AccountStorageDelta {
        let Self {
            is_account_new,
            storage_header,
            init_maps,
            delta,
        } = self;
        let (mut value_slots, mut map_slots) = delta.into_parts();

<<<<<<< HEAD
        // Keep only the values whose new value is different from the initial value.
        value_slots.retain(|slot_idx, new_value| {
            // SAFETY: The header in the initial storage is the one from the account against which
            // the transaction is executed, so accessing that slot index should be fine.
            let (_, _, initial_value) = storage_header
                .slot_header(*slot_idx as usize)
                .expect("index should be in bounds");
            new_value != initial_value
        });
=======
        // Skip normalization of value slots for new accounts. Since the initial value for
        // normalization defaults to Word::empty, this prevents slots being removed that are validly
        // created with an empty value.
        if !is_account_new {
            // Keep only the values whose new value is different from the initial value.
            value_slots.retain(|slot_idx, new_value| {
                // SAFETY: The header in the initial storage is the one from the account against
                // which the transaction is executed, so accessing that slot index
                // should be fine.
                let (_, initial_value) =
                    storage_header.slot(*slot_idx as usize).expect("index should be in bounds");
                new_value != initial_value
            });
        }
>>>>>>> c532ae91

        // On the key-value level: Keep only the key-value pairs whose new value is different from
        // the initial value.
        // On the map level: Keep only the maps that are non-empty after its key-value pairs have
        // been normalized, or if the account is new.
        map_slots.retain(|slot_idx, map_delta| {
            let init_map = init_maps.get(slot_idx);

            if let Some(init_map) = init_map {
                map_delta.as_map_mut().retain(|key, new_value| {
                    let initial_value = init_map.get(key.inner()).expect(
                        "the initial value should be present for every value that was updated",
                    );
                    new_value != initial_value
                });
            }

            // Only retain the map delta if the account is new or if it still contains values after
            // normalization.
            self.is_account_new || !map_delta.is_empty()
        });

        AccountStorageDelta::from_parts(value_slots, map_slots)
            .expect("storage delta should still be valid since no new values were added")
    }
}

/// Creates empty slots of the same slot types as the to-be-created account.
fn empty_storage_header_from_account(account: &PartialAccount) -> AccountStorageHeader {
    let slots = account
        .storage()
        .header()
        .slots()
        .map(|(slot_name, slot_type, _)| match slot_type {
            StorageSlotType::Value => (slot_name.clone(), *slot_type, Word::empty()),
            StorageSlotType::Map => (slot_name.clone(), *slot_type, StorageMap::new().root()),
        })
        .collect();
    AccountStorageHeader::new(slots)
}<|MERGE_RESOLUTION|>--- conflicted
+++ resolved
@@ -61,15 +61,9 @@
             (0..u8::MAX).zip(account.storage().header().slots()).for_each(
                 |(slot_idx, (_, slot_type, slot_value))| match slot_type {
                     StorageSlotType::Value => {
-<<<<<<< HEAD
-                        // Note that we can insert the value unconditionally as the delta will be
-                        // normalized before the commitment is computed.
-                        storage_delta_tracker.set_item(slot_idx, Word::empty(), *slot_value);
-=======
                         // For new accounts, all values should be added to the delta, even empty
                         // words, so that the final delta includes the storage slot.
-                        storage_delta_tracker.set_item(slot_idx, *value);
->>>>>>> c532ae91
+                        storage_delta_tracker.set_item(slot_idx, *slot_value);
                     },
                     StorageSlotType::Map => {
                         let storage_map = account
@@ -144,32 +138,20 @@
         } = self;
         let (mut value_slots, mut map_slots) = delta.into_parts();
 
-<<<<<<< HEAD
-        // Keep only the values whose new value is different from the initial value.
-        value_slots.retain(|slot_idx, new_value| {
-            // SAFETY: The header in the initial storage is the one from the account against which
-            // the transaction is executed, so accessing that slot index should be fine.
-            let (_, _, initial_value) = storage_header
-                .slot_header(*slot_idx as usize)
-                .expect("index should be in bounds");
-            new_value != initial_value
-        });
-=======
         // Skip normalization of value slots for new accounts. Since the initial value for
         // normalization defaults to Word::empty, this prevents slots being removed that are validly
         // created with an empty value.
         if !is_account_new {
             // Keep only the values whose new value is different from the initial value.
             value_slots.retain(|slot_idx, new_value| {
-                // SAFETY: The header in the initial storage is the one from the account against
-                // which the transaction is executed, so accessing that slot index
-                // should be fine.
-                let (_, initial_value) =
-                    storage_header.slot(*slot_idx as usize).expect("index should be in bounds");
+                            // SAFETY: The header in the initial storage is the one from the account against which
+            // the transaction is executed, so accessing that slot index should be fine.
+            let (_, _, initial_value) = storage_header
+                .slot_header(*slot_idx as usize)
+                .expect("index should be in bounds");
                 new_value != initial_value
             });
         }
->>>>>>> c532ae91
 
         // On the key-value level: Keep only the key-value pairs whose new value is different from
         // the initial value.

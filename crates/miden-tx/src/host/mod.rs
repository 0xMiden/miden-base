use alloc::{
    boxed::Box,
    collections::{BTreeMap, BTreeSet},
    sync::Arc,
    vec::Vec,
};

use miden_lib::transaction::{
    TransactionEvent, TransactionEventError, TransactionKernelError,
    memory::{CURRENT_INPUT_NOTE_PTR, NATIVE_NUM_ACCT_STORAGE_SLOTS_PTR},
};
use miden_objects::{
    Digest, Hasher,
    account::{AccountDelta, PartialAccount},
    assembly::mast::MastNodeExt,
    asset::Asset,
    note::NoteId,
    transaction::{OutputNote, TransactionMeasurements},
    vm::RowIndex,
};
use vm_processor::{
    AdviceProvider, AdviceSource, ContextId, ErrorContext, ExecutionError, Felt, Host, MastForest,
    MastForestStore, MemoryError, ProcessState,
};

mod account_delta_tracker;
use account_delta_tracker::AccountDeltaTracker;

mod account_procedures;
pub use account_procedures::AccountProcedureIndexMap;

mod note_builder;
use note_builder::OutputNoteBuilder;

mod script_mast_forest_store;
pub use script_mast_forest_store::ScriptMastForestStore;

mod tx_progress;
pub use tx_progress::TransactionProgress;

use crate::{auth::TransactionAuthenticator, errors::TransactionHostError};

// TRANSACTION HOST
// ================================================================================================

/// Transaction host is responsible for handling [Host] requests made by a transaction kernel.
///
/// Transaction hosts are created on a per-transaction basis. That is, a transaction host is meant
/// to support execution of a single transaction and is discarded after the transaction finishes
/// execution.
pub struct TransactionHost<'store, 'auth, A> {
    /// Advice provider which is used to provide non-deterministic inputs to the transaction
    /// runtime.
    adv_provider: A,

    /// MAST store which contains the code required to execute account code functions.
    mast_store: &'store dyn MastForestStore,

    /// MAST store which contains the forests of all scripts involved in the transaction. These
    /// include input note scripts and the transaction script, but not account code.
    scripts_mast_store: ScriptMastForestStore,

    /// Account state changes accumulated during transaction execution.
    ///
    /// This field is updated by the [TransactionHost::on_event()] handler.
    account_delta: AccountDeltaTracker,

    /// A map of the procedure MAST roots to the corresponding procedure indices for all the
    /// account codes involved in the transaction (for native and foreign accounts alike).
    acct_procedure_index_map: AccountProcedureIndexMap,

    /// The list of notes created while executing a transaction stored as note_ptr |-> note_builder
    /// map.
    output_notes: BTreeMap<usize, OutputNoteBuilder>,

    /// Serves signature generation requests from the transaction runtime for signatures which are
    /// not present in the `generated_signatures` field.
    authenticator: Option<&'auth dyn TransactionAuthenticator>,

    /// Contains previously generated signatures (as a message |-> signature map) required for
    /// transaction execution.
    ///
    /// If a required signature is not present in this map, the host will attempt to generate the
    /// signature using the transaction authenticator.
    generated_signatures: BTreeMap<Digest, Vec<Felt>>,

    /// Tracks the number of cycles for each of the transaction execution stages.
    ///
    /// This field is updated by the [TransactionHost::on_trace()] handler.
    tx_progress: TransactionProgress,
}

impl<'store, 'auth, A: AdviceProvider> TransactionHost<'store, 'auth, A> {
    /// Returns a new [TransactionHost] instance with the provided [AdviceProvider].
    pub fn new(
        account: &PartialAccount,
        mut adv_provider: A,
        mast_store: &'store dyn MastForestStore,
        scripts_mast_store: ScriptMastForestStore,
        authenticator: Option<&'auth dyn TransactionAuthenticator>,
        mut foreign_account_code_commitments: BTreeSet<Digest>,
    ) -> Result<Self, TransactionHostError> {
        // currently, the executor/prover do not keep track of the code commitment of the native
        // account, so we add it to the set here
        foreign_account_code_commitments.insert(account.code().commitment());

        // Insert the account advice map into the advice recorder.
        // This ensures that the advice map is available during the note script execution when it
        // calls the account's code that relies on the it's advice map data (data segments) loaded
        // into the advice provider
        for (key, values) in account.code().mast().advice_map().clone() {
            adv_provider.insert_into_map(*key, values);
        }

        // Add all advice data from scripts_mast_store to the adv_provider. This ensures the
        // advice provider has all the necessary data for script execution
        for (key, values) in scripts_mast_store.advice_data().clone() {
            adv_provider.insert_into_map(*key, values);
        }

        let proc_index_map =
            AccountProcedureIndexMap::new(foreign_account_code_commitments, &adv_provider)?;

        Ok(Self {
            adv_provider,
            mast_store,
            scripts_mast_store,
<<<<<<< HEAD
            account_delta: AccountDeltaTracker::new(),
=======
            account_delta: AccountDeltaTracker::new(account),
>>>>>>> 45e5175a
            acct_procedure_index_map: proc_index_map,
            output_notes: BTreeMap::default(),
            authenticator,
            tx_progress: TransactionProgress::default(),
            generated_signatures: BTreeMap::new(),
        })
    }

    /// Consumes `self` and returns the advice provider, account delta, output notes, generated
    /// signatures, and transaction progress.
    pub fn into_parts(
        self,
    ) -> (
        A,
        AccountDelta,
        Vec<OutputNote>,
        BTreeMap<Digest, Vec<Felt>>,
        TransactionProgress,
    ) {
        let output_notes = self.output_notes.into_values().map(|builder| builder.build()).collect();

        (
            self.adv_provider,
            self.account_delta.into_delta(),
            output_notes,
            self.generated_signatures,
            self.tx_progress,
        )
    }

    /// Returns a reference to the `tx_progress` field of this transaction host.
    pub fn tx_progress(&self) -> &TransactionProgress {
        &self.tx_progress
    }

    // EVENT HANDLERS
    // --------------------------------------------------------------------------------------------

    /// Creates a new [OutputNoteBuilder] from the data on the operand stack and stores it into the
    /// `output_notes` field of this [TransactionHost].
    ///
    /// Expected stack state: `[NOTE_METADATA, RECIPIENT, ...]`
    fn on_note_after_created(
        &mut self,
        process: ProcessState,
    ) -> Result<(), TransactionKernelError> {
        let stack = process.get_stack_state();
        // # => [NOTE_METADATA]

        let note_idx: usize = stack[9].as_int() as usize;

        assert_eq!(note_idx, self.output_notes.len(), "note index mismatch");

        let note_builder = OutputNoteBuilder::new(stack, &self.adv_provider)?;

        self.output_notes.insert(note_idx, note_builder);

        Ok(())
    }

    /// Adds an asset at the top of the [OutputNoteBuilder] identified by the note pointer.
    ///
    /// Expected stack state: [ASSET, note_ptr, num_of_assets, note_idx]
    fn on_note_before_add_asset(
        &mut self,
        process: ProcessState,
    ) -> Result<(), TransactionKernelError> {
        let stack = process.get_stack_state();
        //# => [ASSET, note_ptr, num_of_assets, note_idx]

        let note_idx = stack[6].as_int();
        assert!(note_idx < self.output_notes.len() as u64);
        let node_idx = note_idx as usize;

        let asset = Asset::try_from(process.get_stack_word(0)).map_err(|source| {
            TransactionKernelError::MalformedAssetInEventHandler {
                handler: "on_note_before_add_asset",
                source,
            }
        })?;

        let note_builder = self
            .output_notes
            .get_mut(&node_idx)
            .ok_or_else(|| TransactionKernelError::MissingNote(note_idx))?;

        note_builder.add_asset(asset)?;

        Ok(())
    }

    /// Loads the index of the procedure root onto the advice stack.
    ///
    /// Expected stack state: [PROC_ROOT, ...]
    fn on_account_push_procedure_index(
        &mut self,
        process: ProcessState,
        err_ctx: &ErrorContext<'_, impl MastNodeExt>,
    ) -> Result<(), TransactionKernelError> {
        let proc_idx = self.acct_procedure_index_map.get_proc_index(&process)?;
        self.adv_provider
            .push_stack(AdviceSource::Value(proc_idx.into()), err_ctx)
            .expect("failed to push value onto advice stack");
        Ok(())
    }

    /// Extracts the nonce increment from the process state and adds it to the nonce delta tracker.
    ///
    /// Expected stack state: [nonce_delta, ...]
    pub fn on_account_before_increment_nonce(
        &mut self,
        process: ProcessState,
    ) -> Result<(), TransactionKernelError> {
        let value = process.get_stack_item(0);
        self.account_delta.increment_nonce(value);
        Ok(())
    }

    // ACCOUNT STORAGE UPDATE HANDLERS
    // --------------------------------------------------------------------------------------------

    /// Extracts information from the process state about the storage slot being updated and
    /// records the latest value of this storage slot.
    ///
    /// Expected stack state: [slot_index, NEW_SLOT_VALUE, CURRENT_SLOT_VALUE, ...]
    pub fn on_account_storage_after_set_item(
        &mut self,
        process: ProcessState,
    ) -> Result<(), TransactionKernelError> {
        // get slot index from the stack and make sure it is valid
        let slot_index = process.get_stack_item(0);

        // get number of storage slots initialized by the account
        let num_storage_slot = Self::get_num_storage_slots(process)?;

        if slot_index.as_int() >= num_storage_slot {
            return Err(TransactionKernelError::InvalidStorageSlotIndex {
                max: num_storage_slot,
                actual: slot_index.as_int(),
            });
        }

        // get the value to which the slot is being updated
        let new_slot_value = [
            process.get_stack_item(4),
            process.get_stack_item(3),
            process.get_stack_item(2),
            process.get_stack_item(1),
        ];

        // get the current value for the slot
        let current_slot_value = [
            process.get_stack_item(8),
            process.get_stack_item(7),
            process.get_stack_item(6),
            process.get_stack_item(5),
        ];

        // update the delta tracker only if the current and new values are different
        if current_slot_value != new_slot_value {
            let slot_index = slot_index.as_int() as u8;
            self.account_delta.storage_delta().set_item(slot_index, new_slot_value);
        }

        Ok(())
    }

    /// Extracts information from the process state about the storage map being updated and
    /// records the latest values of this storage map.
    ///
    /// Expected stack state: [slot_index, NEW_MAP_KEY, NEW_MAP_VALUE, ...]
    pub fn on_account_storage_after_set_map_item(
        &mut self,
        process: ProcessState,
    ) -> Result<(), TransactionKernelError> {
        // get slot index from the stack and make sure it is valid
        let slot_index = process.get_stack_item(0);

        // get number of storage slots initialized by the account
        let num_storage_slot = Self::get_num_storage_slots(process)?;

        if slot_index.as_int() >= num_storage_slot {
            return Err(TransactionKernelError::InvalidStorageSlotIndex {
                max: num_storage_slot,
                actual: slot_index.as_int(),
            });
        }

        // get the KEY to which the slot is being updated
        let new_map_key = [
            process.get_stack_item(4),
            process.get_stack_item(3),
            process.get_stack_item(2),
            process.get_stack_item(1),
        ];

        // get the VALUE to which the slot is being updated
        let new_map_value = [
            process.get_stack_item(8),
            process.get_stack_item(7),
            process.get_stack_item(6),
            process.get_stack_item(5),
        ];

        let slot_index = slot_index.as_int() as u8;
        self.account_delta.storage_delta().set_map_item(
            slot_index,
            new_map_key.into(),
            new_map_value,
        );

        Ok(())
    }

    // ACCOUNT VAULT UPDATE HANDLERS
    // --------------------------------------------------------------------------------------------

    /// Extracts the asset that is being added to the account's vault from the process state and
    /// updates the appropriate fungible or non-fungible asset map.
    ///
    /// Expected stack state: [ASSET, ...]
    pub fn on_account_vault_after_add_asset(
        &mut self,
        process: ProcessState,
    ) -> Result<(), TransactionKernelError> {
        let asset: Asset = process.get_stack_word(0).try_into().map_err(|source| {
            TransactionKernelError::MalformedAssetInEventHandler {
                handler: "on_account_vault_after_add_asset",
                source,
            }
        })?;

        self.account_delta
            .vault_delta()
            .add_asset(asset)
            .map_err(TransactionKernelError::AccountDeltaAddAssetFailed)?;
        Ok(())
    }

    /// Extracts the asset that is being removed from the account's vault from the process state
    /// and updates the appropriate fungible or non-fungible asset map.
    ///
    /// Expected stack state: [ASSET, ...]
    pub fn on_account_vault_after_remove_asset(
        &mut self,
        process: ProcessState,
    ) -> Result<(), TransactionKernelError> {
        let asset: Asset = process.get_stack_word(0).try_into().map_err(|source| {
            TransactionKernelError::MalformedAssetInEventHandler {
                handler: "on_account_vault_after_remove_asset",
                source,
            }
        })?;

        self.account_delta
            .vault_delta()
            .remove_asset(asset)
            .map_err(TransactionKernelError::AccountDeltaRemoveAssetFailed)?;
        Ok(())
    }

    // ADVICE INJECTOR HANDLERS
    // --------------------------------------------------------------------------------------------

    /// Returns a signature as a response to the `SigToStack` injector.
    ///
    /// This signature is created during transaction execution and stored for use as advice map
    /// inputs in the proving host. If not already present in the advice map, it is requested from
    /// the host's authenticator.
    pub fn on_signature_requested(
        &mut self,
        process: ProcessState,
        err_ctx: &ErrorContext<'_, impl MastNodeExt>,
    ) -> Result<(), TransactionKernelError> {
        let pub_key = process.get_stack_word(0);
        let msg = process.get_stack_word(1);
        let signature_key = Hasher::merge(&[pub_key.into(), msg.into()]);

        let signature = if let Some(signature) = self.adv_provider.get_mapped_values(&signature_key)
        {
            signature.to_vec()
        } else {
            let account_delta = self.account_delta.clone().into_delta();

            let signature: Vec<Felt> = match &self.authenticator {
                None => {
                    return Err(TransactionKernelError::FailedSignatureGeneration(
                        "No authenticator assigned to transaction host",
                    ));
                },
                Some(authenticator) => {
                    authenticator.get_signature(pub_key, msg, &account_delta).map_err(|_| {
                        TransactionKernelError::FailedSignatureGeneration(
                            "Error generating signature",
                        )
                    })
                },
            }?;

            self.generated_signatures.insert(signature_key, signature.clone());
            signature
        };

        for r in signature {
            self.adv_provider
                .push_stack(AdviceSource::Value(r), err_ctx)
                .map_err(|_| TransactionKernelError::FailedToPushAdviceStack(r))?;
        }

        Ok(())
    }

    // HELPER FUNCTIONS
    // --------------------------------------------------------------------------------------------

    /// Returns the ID of the currently executing input note, or None if the note execution hasn't
    /// started yet or has already ended.
    ///
    /// # Errors
    /// Returns an error if the address of the currently executing input note is invalid (e.g.,
    /// greater than `u32::MAX`).
    fn get_current_note_id(
        process: ProcessState,
        err_ctx: &ErrorContext<'_, impl MastNodeExt>,
    ) -> Result<Option<NoteId>, ExecutionError> {
        // get the note address in `Felt` or return `None` if the address hasn't been accessed
        // previously.
        let note_address_felt = match process.get_mem_value(process.ctx(), CURRENT_INPUT_NOTE_PTR) {
            Some(addr) => addr,
            None => return Ok(None),
        };
        // convert note address into u32
        let note_address: u32 = note_address_felt.try_into().map_err(|_| {
            ExecutionError::MemoryError(MemoryError::address_out_of_bounds(
                note_address_felt.as_int(),
                err_ctx,
            ))
        })?;
        // if `note_address` == 0 note execution has ended and there is no valid note address
        if note_address == 0 {
            Ok(None)
        } else {
            Ok(process.get_mem_word(process.ctx(), note_address)?.map(NoteId::from))
        }
    }

    /// Returns the number of storage slots initialized for the current account.
    ///
    /// # Errors
    /// Returns an error if the memory location supposed to contain the account storage slot number
    /// has not been initialized.
    fn get_num_storage_slots(process: ProcessState) -> Result<u64, TransactionKernelError> {
        let num_storage_slots_felt = process
            .get_mem_value(process.ctx(), NATIVE_NUM_ACCT_STORAGE_SLOTS_PTR)
            .ok_or(TransactionKernelError::AccountStorageSlotsNumMissing(
                NATIVE_NUM_ACCT_STORAGE_SLOTS_PTR,
            ))?;

        Ok(num_storage_slots_felt.as_int())
    }
}

// HOST IMPLEMENTATION FOR TRANSACTION HOST
// ================================================================================================

impl<A: AdviceProvider> Host for TransactionHost<'_, '_, A> {
    type AdviceProvider = A;

    fn advice_provider(&self) -> &Self::AdviceProvider {
        &self.adv_provider
    }

    fn advice_provider_mut(&mut self) -> &mut Self::AdviceProvider {
        &mut self.adv_provider
    }

    fn get_mast_forest(&self, node_digest: &Digest) -> Option<Arc<MastForest>> {
        // Search in the note MAST forest store, otherwise fall back to the user-provided store
        match self.scripts_mast_store.get(node_digest) {
            Some(forest) => Some(forest),
            None => self.mast_store.get(node_digest),
        }
    }

    fn on_event(
        &mut self,
        process: ProcessState,
        event_id: u32,
        err_ctx: &ErrorContext<'_, impl MastNodeExt>,
    ) -> Result<(), ExecutionError> {
        let transaction_event = TransactionEvent::try_from(event_id)
            .map_err(|err| ExecutionError::event_error(Box::new(err), err_ctx))?;

        // only the `FalconSigToStack` event can be executed outside the root context
        if process.ctx() != ContextId::root()
            && !matches!(transaction_event, TransactionEvent::FalconSigToStack)
        {
            return Err(ExecutionError::event_error(
                Box::new(TransactionEventError::NotRootContext(event_id)),
                err_ctx,
            ));
        }

        match transaction_event {
            TransactionEvent::AccountVaultBeforeAddAsset => Ok(()),
            TransactionEvent::AccountVaultAfterAddAsset => {
                self.on_account_vault_after_add_asset(process)
            },

            TransactionEvent::AccountVaultBeforeRemoveAsset => Ok(()),
            TransactionEvent::AccountVaultAfterRemoveAsset => {
                self.on_account_vault_after_remove_asset(process)
            },

            TransactionEvent::AccountStorageBeforeSetItem => Ok(()),
            TransactionEvent::AccountStorageAfterSetItem => {
                self.on_account_storage_after_set_item(process)
            },

            TransactionEvent::AccountStorageBeforeSetMapItem => Ok(()),
            TransactionEvent::AccountStorageAfterSetMapItem => {
                self.on_account_storage_after_set_map_item(process)
            },

            TransactionEvent::AccountBeforeIncrementNonce => {
                self.on_account_before_increment_nonce(process)
            },
            TransactionEvent::AccountAfterIncrementNonce => Ok(()),

            TransactionEvent::AccountPushProcedureIndex => {
                self.on_account_push_procedure_index(process,err_ctx)
            },

            TransactionEvent::NoteBeforeCreated => Ok(()),
            TransactionEvent::NoteAfterCreated => self.on_note_after_created(process),

            TransactionEvent::NoteBeforeAddAsset => self.on_note_before_add_asset(process),
            TransactionEvent::NoteAfterAddAsset => Ok(()),

            TransactionEvent::FalconSigToStack => self.on_signature_requested(process,err_ctx),

            TransactionEvent::PrologueStart => {
                self.tx_progress.start_prologue(process.clk());
                Ok(())
            },
            TransactionEvent::PrologueEnd => {
                self.tx_progress.end_prologue(process.clk());
                Ok(())
            },

            TransactionEvent::NotesProcessingStart => {
                self.tx_progress.start_notes_processing(process.clk());
                Ok(())
            },
            TransactionEvent::NotesProcessingEnd => {
                self.tx_progress.end_notes_processing(process.clk());
                Ok(())
            },

            TransactionEvent::NoteExecutionStart => {
                let note_id = Self::get_current_note_id(process,err_ctx)?.expect(
                    "Note execution interval measurement is incorrect: check the placement of the start and the end of the interval",
                );
                self.tx_progress.start_note_execution(process.clk(), note_id);
                Ok(())
            },
            TransactionEvent::NoteExecutionEnd => {
                self.tx_progress.end_note_execution(process.clk());
                Ok(())
            },

            TransactionEvent::TxScriptProcessingStart => {
                self.tx_progress.start_tx_script_processing(process.clk());
                Ok(())
            }
            TransactionEvent::TxScriptProcessingEnd => {
                self.tx_progress.end_tx_script_processing(process.clk());
                Ok(())
            }

            TransactionEvent::EpilogueStart => {
                self.tx_progress.start_epilogue(process.clk());
                Ok(())
            }
            TransactionEvent::EpilogueEnd => {
                self.tx_progress.end_epilogue(process.clk());
                Ok(())
            }
        }
        .map_err(|err| ExecutionError::event_error(Box::new(err),err_ctx))?;

        Ok(())
    }
}<|MERGE_RESOLUTION|>--- conflicted
+++ resolved
@@ -125,11 +125,7 @@
             adv_provider,
             mast_store,
             scripts_mast_store,
-<<<<<<< HEAD
-            account_delta: AccountDeltaTracker::new(),
-=======
             account_delta: AccountDeltaTracker::new(account),
->>>>>>> 45e5175a
             acct_procedure_index_map: proc_index_map,
             output_notes: BTreeMap::default(),
             authenticator,

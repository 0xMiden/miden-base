--- conflicted
+++ resolved
@@ -18,29 +18,18 @@
 pub use script_mast_forest_store::ScriptMastForestStore;
 
 mod tx_progress;
-<<<<<<< HEAD
-use alloc::{boxed::Box, collections::BTreeMap, sync::Arc, vec::Vec};
-
-use miden_lib::transaction::{
-    TransactionEvent, TransactionEventData, TransactionEventError, TransactionEventHandling,
-    TransactionKernelError,
-    memory::{CURRENT_INPUT_NOTE_PTR, NATIVE_NUM_ACCT_STORAGE_SLOTS_PTR},
-};
-use miden_objects::{
-    Hasher, Word,
-    account::{AccountDelta, PartialAccount},
-    asset::Asset,
-    note::NoteId,
-    transaction::{InputNote, InputNotes, OutputNote, TransactionMeasurements},
-    vm::RowIndex,
-=======
 use alloc::boxed::Box;
 use alloc::collections::BTreeMap;
 use alloc::sync::Arc;
 use alloc::vec::Vec;
 
 use miden_lib::transaction::memory::{CURRENT_INPUT_NOTE_PTR, NATIVE_NUM_ACCT_STORAGE_SLOTS_PTR};
-use miden_lib::transaction::{TransactionEvent, TransactionEventError, TransactionKernelError};
+use miden_lib::transaction::{
+    TransactionEvent,
+    TransactionEventError,
+    TransactionEventHandling,
+    TransactionKernelError,
+};
 use miden_objects::account::{AccountDelta, PartialAccount};
 use miden_objects::asset::Asset;
 use miden_objects::note::NoteId;
@@ -51,23 +40,20 @@
     OutputNotes,
     TransactionMeasurements,
     TransactionSummary,
->>>>>>> 72c43201
 };
 use miden_objects::vm::RowIndex;
 use miden_objects::{Hasher, Word};
 pub use tx_progress::TransactionProgress;
 use vm_processor::{
-<<<<<<< HEAD
-    AdviceMutation, ContextId, EventError, ExecutionError, Felt, MastForest, MastForestStore,
-=======
+    AdviceMutation,
     ContextId,
     ErrorContext,
+    EventError,
     ExecutionError,
     Felt,
     MastForest,
     MastForestStore,
     MemoryError,
->>>>>>> 72c43201
     ProcessState,
 };
 
@@ -234,24 +220,7 @@
             TransactionEvent::NoteBeforeAddAsset => self.on_note_before_add_asset(process).map(|_| TransactionEventHandling::Handled(Vec::new())),
             TransactionEvent::NoteAfterAddAsset => Ok(TransactionEventHandling::Handled(Vec::new())),
 
-            TransactionEvent::AuthRequest => {
-                let pub_key_hash = process.get_stack_word(0);
-                let message = process.get_stack_word(1);
-                let signature_key = Hasher::merge(&[pub_key_hash, message]);
-
-                let signature_opt = process
-                    .advice_provider()
-                    .get_mapped_values(&signature_key)
-                    .map(|slice| slice.to_vec());
-                let commitments_opt = process.advice_provider().get_mapped_values(&message).map(|slice| slice.to_vec());
-
-<<<<<<< HEAD
-
-                Ok(TransactionEventHandling::Unhandled(TransactionEventData::AuthRequest { pub_key_hash, message, signature_key, signature_opt, commitments_opt }))
-            },
-=======
             TransactionEvent::AuthRequest => self.on_auth_requested(process),
->>>>>>> 72c43201
 
             TransactionEvent::PrologueStart => {
                 self.tx_progress.start_prologue(process.clk());
@@ -298,7 +267,7 @@
             }
             TransactionEvent::EpilogueAfterTxFeeComputed => {
                 self.tx_progress.epilogue_after_tx_fee_computed(process.clk());
-                Ok(())
+                Ok(TransactionEventHandling::Handled(vec![]))
             }
             TransactionEvent::EpilogueEnd => {
                 self.tx_progress.end_epilogue(process.clk());
@@ -328,17 +297,10 @@
     /// the signature not present in the advice map, an error is returned.
     pub fn on_auth_requested(
         &mut self,
-<<<<<<< HEAD
-        process: &ProcessState,
-    ) -> Result<Vec<AdviceMutation>, TransactionKernelError> {
+        process: &ProcessState,
+    ) -> Result<TransactionEventHandling, TransactionKernelError> {
         let pub_key = process.get_stack_word(0);
         let msg = process.get_stack_word(1);
-=======
-        process: &mut ProcessState,
-    ) -> Result<(), TransactionKernelError> {
-        let msg = process.get_stack_word(0);
-        let pub_key = process.get_stack_word(1);
->>>>>>> 72c43201
 
         let signature_key = Hasher::merge(&[pub_key, msg]);
 
@@ -348,7 +310,7 @@
             .ok_or_else(|| TransactionKernelError::MissingAuthenticator)?
             .to_vec();
 
-        Ok(vec![AdviceMutation::ExtendStack { values: signature }])
+        Ok(TransactionEventHandling::Handled(vec![AdviceMutation::extend_stack(signature)]))
     }
 
     /// Aborts the transaction by building the
@@ -366,7 +328,7 @@
     /// ```text
     /// MESSAGE -> [SALT, OUTPUT_NOTES_COMMITMENT, INPUT_NOTES_COMMITMENT, ACCOUNT_DELTA_COMMITMENT]
     /// ```
-    fn on_unauthorized(&self, process: &mut ProcessState) -> TransactionKernelError {
+    fn on_unauthorized(&self, process: &ProcessState) -> TransactionKernelError {
         let msg = process.get_stack_word(0);
 
         let tx_summary = match self.build_tx_summary(process, msg) {
@@ -608,32 +570,6 @@
         Ok(())
     }
 
-<<<<<<< HEAD
-    /// Aborts the transaction by extracting the
-    /// [`TransactionSummary`](miden_objects::transaction::TransactionSummary) from the stack and
-    /// returns it in an error.
-    ///
-    /// Expected stack state:
-    ///
-    /// ```text
-    /// [SALT, OUTPUT_NOTES_COMMITMENT, INPUT_NOTES_COMMITMENT, ACCOUNT_DELTA_COMMITMENT]
-    /// ```
-    fn on_unauthorized(&self, process: &ProcessState) -> TransactionKernelError {
-        let account_delta_commitment = process.get_stack_word(3);
-        let input_notes_commitment = process.get_stack_word(2);
-        let output_notes_commitment = process.get_stack_word(1);
-        let salt = process.get_stack_word(0);
-
-        TransactionKernelError::Unauthorized {
-            account_delta_commitment,
-            input_notes_commitment,
-            output_notes_commitment,
-            salt,
-        }
-    }
-
-=======
->>>>>>> 72c43201
     // HELPER FUNCTIONS
     // --------------------------------------------------------------------------------------------
 

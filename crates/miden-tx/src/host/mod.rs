use alloc::{
    boxed::Box,
    collections::{BTreeMap, BTreeSet},
    sync::Arc,
    vec::Vec,
};

use miden_lib::transaction::{
    TransactionEvent, TransactionEventError, TransactionKernelError,
    memory::{CURRENT_INPUT_NOTE_PTR, NATIVE_NUM_ACCT_STORAGE_SLOTS_PTR},
};
use miden_objects::{
    Digest, Hasher,
    account::{AccountDelta, PartialAccount},
    assembly::mast::MastNodeExt,
    asset::Asset,
    note::NoteId,
    transaction::{OutputNote, TransactionMeasurements},
    vm::RowIndex,
};
use vm_processor::{
    AdviceProvider, AdviceSource, ContextId, ErrorContext, ExecutionError, Felt, Host, MastForest,
    MastForestStore, MemoryError, ProcessState,
};

mod account_delta_tracker;
use account_delta_tracker::AccountDeltaTracker;

mod account_procedures;
pub use account_procedures::AccountProcedureIndexMap;

mod note_builder;
use note_builder::OutputNoteBuilder;

mod script_mast_forest_store;
pub use script_mast_forest_store::ScriptMastForestStore;

mod tx_progress;
pub use tx_progress::TransactionProgress;

use crate::{auth::TransactionAuthenticator, errors::TransactionHostError};

// TRANSACTION HOST
// ================================================================================================

/// Transaction host is responsible for handling [Host] requests made by a transaction kernel.
///
/// Transaction hosts are created on a per-transaction basis. That is, a transaction host is meant
/// to support execution of a single transaction and is discarded after the transaction finishes
/// execution.
pub struct TransactionHost<'store, 'auth, A> {
    /// Advice provider which is used to provide non-deterministic inputs to the transaction
    /// runtime.
    adv_provider: A,

    /// MAST store which contains the code required to execute account code functions.
    mast_store: &'store dyn MastForestStore,

    /// MAST store which contains the forests of all scripts involved in the transaction. These
    /// include input note scripts and the transaction script, but not account code.
    scripts_mast_store: ScriptMastForestStore,

    /// Account state changes accumulated during transaction execution.
    ///
    /// This field is updated by the [TransactionHost::on_event()] handler.
    account_delta: AccountDeltaTracker,

    /// A map of the procedure MAST roots to the corresponding procedure indices for all the
    /// account codes involved in the transaction (for native and foreign accounts alike).
    acct_procedure_index_map: AccountProcedureIndexMap,

    /// The list of notes created while executing a transaction stored as note_ptr |-> note_builder
    /// map.
    output_notes: BTreeMap<usize, OutputNoteBuilder>,

    /// Serves signature generation requests from the transaction runtime for signatures which are
    /// not present in the `generated_signatures` field.
    authenticator: Option<&'auth dyn TransactionAuthenticator>,

    /// Contains previously generated signatures (as a message |-> signature map) required for
    /// transaction execution.
    ///
    /// If a required signature is not present in this map, the host will attempt to generate the
    /// signature using the transaction authenticator.
    generated_signatures: BTreeMap<Digest, Vec<Felt>>,

    /// Tracks the number of cycles for each of the transaction execution stages.
    ///
    /// This field is updated by the [TransactionHost::on_trace()] handler.
    tx_progress: TransactionProgress,
}

impl<'store, 'auth, A: AdviceProvider> TransactionHost<'store, 'auth, A> {
    /// Returns a new [TransactionHost] instance with the provided [AdviceProvider].
    pub fn new(
<<<<<<< HEAD
        account: &PartialAccount,
        mut adv_provider: A,
        mast_store: Arc<dyn MastForestStore>,
=======
        account: AccountHeader,
        adv_provider: A,
        mast_store: &'store dyn MastForestStore,
>>>>>>> e7777cc2
        scripts_mast_store: ScriptMastForestStore,
        authenticator: Option<&'auth dyn TransactionAuthenticator>,
        mut foreign_account_code_commitments: BTreeSet<Digest>,
    ) -> Result<Self, TransactionHostError> {
        // currently, the executor/prover do not keep track of the code commitment of the native
        // account, so we add it to the set here
        foreign_account_code_commitments.insert(account.code().commitment());

        // Insert the account advice map into the advice recorder.
        // This ensures that the advice map is available during the note script execution when it
        // calls the account's code that relies on the it's advice map data (data segments) loaded
        // into the advice provider
        for (key, values) in account.code().mast().advice_map().clone() {
            adv_provider.insert_into_map(*key, values);
        }

        // Add all advice data from scripts_mast_store to the adv_provider. This ensures the
        // advice provider has all the necessary data for script execution
        for (key, values) in scripts_mast_store.advice_data().clone() {
            adv_provider.insert_into_map(*key, values);
        }

        let proc_index_map =
            AccountProcedureIndexMap::new(foreign_account_code_commitments, &adv_provider)?;

        Ok(Self {
            adv_provider,
            mast_store,
            scripts_mast_store,
            account_delta: AccountDeltaTracker::new(&account.into()),
            acct_procedure_index_map: proc_index_map,
            output_notes: BTreeMap::default(),
            authenticator,
            tx_progress: TransactionProgress::default(),
            generated_signatures: BTreeMap::new(),
        })
    }

    /// Consumes `self` and returns the advice provider, account delta, output notes, generated
    /// signatures, and transaction progress.
    pub fn into_parts(
        self,
    ) -> (
        A,
        AccountDelta,
        Vec<OutputNote>,
        BTreeMap<Digest, Vec<Felt>>,
        TransactionProgress,
    ) {
        let output_notes = self.output_notes.into_values().map(|builder| builder.build()).collect();

        (
            self.adv_provider,
            self.account_delta.into_delta(),
            output_notes,
            self.generated_signatures,
            self.tx_progress,
        )
    }

    /// Returns a reference to the `tx_progress` field of this transaction host.
    pub fn tx_progress(&self) -> &TransactionProgress {
        &self.tx_progress
    }

    // EVENT HANDLERS
    // --------------------------------------------------------------------------------------------

    /// Creates a new [OutputNoteBuilder] from the data on the operand stack and stores it into the
    /// `output_notes` field of this [TransactionHost].
    ///
    /// Expected stack state: `[NOTE_METADATA, RECIPIENT, ...]`
    fn on_note_after_created(
        &mut self,
        process: ProcessState,
    ) -> Result<(), TransactionKernelError> {
        let stack = process.get_stack_state();
        // # => [NOTE_METADATA]

        let note_idx: usize = stack[9].as_int() as usize;

        assert_eq!(note_idx, self.output_notes.len(), "note index mismatch");

        let note_builder = OutputNoteBuilder::new(stack, &self.adv_provider)?;

        self.output_notes.insert(note_idx, note_builder);

        Ok(())
    }

    /// Adds an asset at the top of the [OutputNoteBuilder] identified by the note pointer.
    ///
    /// Expected stack state: [ASSET, note_ptr, num_of_assets, note_idx]
    fn on_note_before_add_asset(
        &mut self,
        process: ProcessState,
    ) -> Result<(), TransactionKernelError> {
        let stack = process.get_stack_state();
        //# => [ASSET, note_ptr, num_of_assets, note_idx]

        let note_idx = stack[6].as_int();
        assert!(note_idx < self.output_notes.len() as u64);
        let node_idx = note_idx as usize;

        let asset = Asset::try_from(process.get_stack_word(0)).map_err(|source| {
            TransactionKernelError::MalformedAssetInEventHandler {
                handler: "on_note_before_add_asset",
                source,
            }
        })?;

        let note_builder = self
            .output_notes
            .get_mut(&node_idx)
            .ok_or_else(|| TransactionKernelError::MissingNote(note_idx))?;

        note_builder.add_asset(asset)?;

        Ok(())
    }

    /// Loads the index of the procedure root onto the advice stack.
    ///
    /// Expected stack state: [PROC_ROOT, ...]
    fn on_account_push_procedure_index(
        &mut self,
        process: ProcessState,
        err_ctx: &ErrorContext<'_, impl MastNodeExt>,
    ) -> Result<(), TransactionKernelError> {
        let proc_idx = self.acct_procedure_index_map.get_proc_index(&process)?;
        self.adv_provider
            .push_stack(AdviceSource::Value(proc_idx.into()), err_ctx)
            .expect("failed to push value onto advice stack");
        Ok(())
    }

    /// Extracts the nonce increment from the process state and adds it to the nonce delta tracker.
    ///
    /// Expected stack state: [nonce_delta, ...]
    pub fn on_account_before_increment_nonce(
        &mut self,
        process: ProcessState,
    ) -> Result<(), TransactionKernelError> {
        let value = process.get_stack_item(0);
        self.account_delta.increment_nonce(value);
        Ok(())
    }

    // ACCOUNT STORAGE UPDATE HANDLERS
    // --------------------------------------------------------------------------------------------

    /// Extracts information from the process state about the storage slot being updated and
    /// records the latest value of this storage slot.
    ///
    /// Expected stack state: [slot_index, NEW_SLOT_VALUE, CURRENT_SLOT_VALUE, ...]
    pub fn on_account_storage_after_set_item(
        &mut self,
        process: ProcessState,
    ) -> Result<(), TransactionKernelError> {
        // get slot index from the stack and make sure it is valid
        let slot_index = process.get_stack_item(0);

        // get number of storage slots initialized by the account
        let num_storage_slot = Self::get_num_storage_slots(process)?;

        if slot_index.as_int() >= num_storage_slot {
            return Err(TransactionKernelError::InvalidStorageSlotIndex {
                max: num_storage_slot,
                actual: slot_index.as_int(),
            });
        }

        // get the value to which the slot is being updated
        let new_slot_value = [
            process.get_stack_item(4),
            process.get_stack_item(3),
            process.get_stack_item(2),
            process.get_stack_item(1),
        ];

        // get the current value for the slot
        let current_slot_value = [
            process.get_stack_item(8),
            process.get_stack_item(7),
            process.get_stack_item(6),
            process.get_stack_item(5),
        ];

        // update the delta tracker only if the current and new values are different
        if current_slot_value != new_slot_value {
            let slot_index = slot_index.as_int() as u8;
            self.account_delta.storage_delta().set_item(slot_index, new_slot_value);
        }

        Ok(())
    }

    /// Extracts information from the process state about the storage map being updated and
    /// records the latest values of this storage map.
    ///
    /// Expected stack state: [slot_index, NEW_MAP_KEY, NEW_MAP_VALUE, ...]
    pub fn on_account_storage_after_set_map_item(
        &mut self,
        process: ProcessState,
    ) -> Result<(), TransactionKernelError> {
        // get slot index from the stack and make sure it is valid
        let slot_index = process.get_stack_item(0);

        // get number of storage slots initialized by the account
        let num_storage_slot = Self::get_num_storage_slots(process)?;

        if slot_index.as_int() >= num_storage_slot {
            return Err(TransactionKernelError::InvalidStorageSlotIndex {
                max: num_storage_slot,
                actual: slot_index.as_int(),
            });
        }

        // get the KEY to which the slot is being updated
        let new_map_key = [
            process.get_stack_item(4),
            process.get_stack_item(3),
            process.get_stack_item(2),
            process.get_stack_item(1),
        ];

        // get the VALUE to which the slot is being updated
        let new_map_value = [
            process.get_stack_item(8),
            process.get_stack_item(7),
            process.get_stack_item(6),
            process.get_stack_item(5),
        ];

        let slot_index = slot_index.as_int() as u8;
        self.account_delta.storage_delta().set_map_item(
            slot_index,
            new_map_key.into(),
            new_map_value,
        );

        Ok(())
    }

    // ACCOUNT VAULT UPDATE HANDLERS
    // --------------------------------------------------------------------------------------------

    /// Extracts the asset that is being added to the account's vault from the process state and
    /// updates the appropriate fungible or non-fungible asset map.
    ///
    /// Expected stack state: [ASSET, ...]
    pub fn on_account_vault_after_add_asset(
        &mut self,
        process: ProcessState,
    ) -> Result<(), TransactionKernelError> {
        let asset: Asset = process.get_stack_word(0).try_into().map_err(|source| {
            TransactionKernelError::MalformedAssetInEventHandler {
                handler: "on_account_vault_after_add_asset",
                source,
            }
        })?;

        self.account_delta
            .vault_delta()
            .add_asset(asset)
            .map_err(TransactionKernelError::AccountDeltaAddAssetFailed)?;
        Ok(())
    }

    /// Extracts the asset that is being removed from the account's vault from the process state
    /// and updates the appropriate fungible or non-fungible asset map.
    ///
    /// Expected stack state: [ASSET, ...]
    pub fn on_account_vault_after_remove_asset(
        &mut self,
        process: ProcessState,
    ) -> Result<(), TransactionKernelError> {
        let asset: Asset = process.get_stack_word(0).try_into().map_err(|source| {
            TransactionKernelError::MalformedAssetInEventHandler {
                handler: "on_account_vault_after_remove_asset",
                source,
            }
        })?;

        self.account_delta
            .vault_delta()
            .remove_asset(asset)
            .map_err(TransactionKernelError::AccountDeltaRemoveAssetFailed)?;
        Ok(())
    }

    // ADVICE INJECTOR HANDLERS
    // --------------------------------------------------------------------------------------------

    /// Returns a signature as a response to the `SigToStack` injector.
    ///
    /// This signature is created during transaction execution and stored for use as advice map
    /// inputs in the proving host. If not already present in the advice map, it is requested from
    /// the host's authenticator.
    pub fn on_signature_requested(
        &mut self,
        process: ProcessState,
        err_ctx: &ErrorContext<'_, impl MastNodeExt>,
    ) -> Result<(), TransactionKernelError> {
        let pub_key = process.get_stack_word(0);
        let msg = process.get_stack_word(1);
        let signature_key = Hasher::merge(&[pub_key.into(), msg.into()]);

        let signature = if let Some(signature) = self.adv_provider.get_mapped_values(&signature_key)
        {
            signature.to_vec()
        } else {
            let account_delta = self.account_delta.clone().into_delta();

            let signature: Vec<Felt> = match &self.authenticator {
                None => {
                    return Err(TransactionKernelError::FailedSignatureGeneration(
                        "No authenticator assigned to transaction host",
                    ));
                },
                Some(authenticator) => {
                    authenticator.get_signature(pub_key, msg, &account_delta).map_err(|_| {
                        TransactionKernelError::FailedSignatureGeneration(
                            "Error generating signature",
                        )
                    })
                },
            }?;

            self.generated_signatures.insert(signature_key, signature.clone());
            signature
        };

        for r in signature {
            self.adv_provider
                .push_stack(AdviceSource::Value(r), err_ctx)
                .map_err(|_| TransactionKernelError::FailedToPushAdviceStack(r))?;
        }

        Ok(())
    }

    // HELPER FUNCTIONS
    // --------------------------------------------------------------------------------------------

    /// Returns the ID of the currently executing input note, or None if the note execution hasn't
    /// started yet or has already ended.
    ///
    /// # Errors
    /// Returns an error if the address of the currently executing input note is invalid (e.g.,
    /// greater than `u32::MAX`).
    fn get_current_note_id(
        process: ProcessState,
        err_ctx: &ErrorContext<'_, impl MastNodeExt>,
    ) -> Result<Option<NoteId>, ExecutionError> {
        // get the note address in `Felt` or return `None` if the address hasn't been accessed
        // previously.
        let note_address_felt = match process.get_mem_value(process.ctx(), CURRENT_INPUT_NOTE_PTR) {
            Some(addr) => addr,
            None => return Ok(None),
        };
        // convert note address into u32
        let note_address: u32 = note_address_felt.try_into().map_err(|_| {
            ExecutionError::MemoryError(MemoryError::address_out_of_bounds(
                note_address_felt.as_int(),
                err_ctx,
            ))
        })?;
        // if `note_address` == 0 note execution has ended and there is no valid note address
        if note_address == 0 {
            Ok(None)
        } else {
            Ok(process.get_mem_word(process.ctx(), note_address)?.map(NoteId::from))
        }
    }

    /// Returns the number of storage slots initialized for the current account.
    ///
    /// # Errors
    /// Returns an error if the memory location supposed to contain the account storage slot number
    /// has not been initialized.
    fn get_num_storage_slots(process: ProcessState) -> Result<u64, TransactionKernelError> {
        let num_storage_slots_felt = process
            .get_mem_value(process.ctx(), NATIVE_NUM_ACCT_STORAGE_SLOTS_PTR)
            .ok_or(TransactionKernelError::AccountStorageSlotsNumMissing(
                NATIVE_NUM_ACCT_STORAGE_SLOTS_PTR,
            ))?;

        Ok(num_storage_slots_felt.as_int())
    }
}

// HOST IMPLEMENTATION FOR TRANSACTION HOST
// ================================================================================================

impl<A: AdviceProvider> Host for TransactionHost<'_, '_, A> {
    type AdviceProvider = A;

    fn advice_provider(&self) -> &Self::AdviceProvider {
        &self.adv_provider
    }

    fn advice_provider_mut(&mut self) -> &mut Self::AdviceProvider {
        &mut self.adv_provider
    }

    fn get_mast_forest(&self, node_digest: &Digest) -> Option<Arc<MastForest>> {
        // Search in the note MAST forest store, otherwise fall back to the user-provided store
        match self.scripts_mast_store.get(node_digest) {
            Some(forest) => Some(forest),
            None => self.mast_store.get(node_digest),
        }
    }

    fn on_event(
        &mut self,
        process: ProcessState,
        event_id: u32,
        err_ctx: &ErrorContext<'_, impl MastNodeExt>,
    ) -> Result<(), ExecutionError> {
        let transaction_event = TransactionEvent::try_from(event_id)
            .map_err(|err| ExecutionError::event_error(Box::new(err), err_ctx))?;

        // only the `FalconSigToStack` event can be executed outside the root context
        if process.ctx() != ContextId::root()
            && !matches!(transaction_event, TransactionEvent::FalconSigToStack)
        {
            return Err(ExecutionError::event_error(
                Box::new(TransactionEventError::NotRootContext(event_id)),
                err_ctx,
            ));
        }

        match transaction_event {
            TransactionEvent::AccountVaultBeforeAddAsset => Ok(()),
            TransactionEvent::AccountVaultAfterAddAsset => {
                self.on_account_vault_after_add_asset(process)
            },

            TransactionEvent::AccountVaultBeforeRemoveAsset => Ok(()),
            TransactionEvent::AccountVaultAfterRemoveAsset => {
                self.on_account_vault_after_remove_asset(process)
            },

            TransactionEvent::AccountStorageBeforeSetItem => Ok(()),
            TransactionEvent::AccountStorageAfterSetItem => {
                self.on_account_storage_after_set_item(process)
            },

            TransactionEvent::AccountStorageBeforeSetMapItem => Ok(()),
            TransactionEvent::AccountStorageAfterSetMapItem => {
                self.on_account_storage_after_set_map_item(process)
            },

            TransactionEvent::AccountBeforeIncrementNonce => {
                self.on_account_before_increment_nonce(process)
            },
            TransactionEvent::AccountAfterIncrementNonce => Ok(()),

            TransactionEvent::AccountPushProcedureIndex => {
                self.on_account_push_procedure_index(process,err_ctx)
            },

            TransactionEvent::NoteBeforeCreated => Ok(()),
            TransactionEvent::NoteAfterCreated => self.on_note_after_created(process),

            TransactionEvent::NoteBeforeAddAsset => self.on_note_before_add_asset(process),
            TransactionEvent::NoteAfterAddAsset => Ok(()),

            TransactionEvent::FalconSigToStack => self.on_signature_requested(process,err_ctx),

            TransactionEvent::PrologueStart => {
                self.tx_progress.start_prologue(process.clk());
                Ok(())
            },
            TransactionEvent::PrologueEnd => {
                self.tx_progress.end_prologue(process.clk());
                Ok(())
            },

            TransactionEvent::NotesProcessingStart => {
                self.tx_progress.start_notes_processing(process.clk());
                Ok(())
            },
            TransactionEvent::NotesProcessingEnd => {
                self.tx_progress.end_notes_processing(process.clk());
                Ok(())
            },

            TransactionEvent::NoteExecutionStart => {
                let note_id = Self::get_current_note_id(process,err_ctx)?.expect(
                    "Note execution interval measurement is incorrect: check the placement of the start and the end of the interval",
                );
                self.tx_progress.start_note_execution(process.clk(), note_id);
                Ok(())
            },
            TransactionEvent::NoteExecutionEnd => {
                self.tx_progress.end_note_execution(process.clk());
                Ok(())
            },

            TransactionEvent::TxScriptProcessingStart => {
                self.tx_progress.start_tx_script_processing(process.clk());
                Ok(())
            }
            TransactionEvent::TxScriptProcessingEnd => {
                self.tx_progress.end_tx_script_processing(process.clk());
                Ok(())
            }

            TransactionEvent::EpilogueStart => {
                self.tx_progress.start_epilogue(process.clk());
                Ok(())
            }
            TransactionEvent::EpilogueEnd => {
                self.tx_progress.end_epilogue(process.clk());
                Ok(())
            }
        }
        .map_err(|err| ExecutionError::event_error(Box::new(err),err_ctx))?;

        Ok(())
    }
}<|MERGE_RESOLUTION|>--- conflicted
+++ resolved
@@ -93,15 +93,9 @@
 impl<'store, 'auth, A: AdviceProvider> TransactionHost<'store, 'auth, A> {
     /// Returns a new [TransactionHost] instance with the provided [AdviceProvider].
     pub fn new(
-<<<<<<< HEAD
         account: &PartialAccount,
         mut adv_provider: A,
-        mast_store: Arc<dyn MastForestStore>,
-=======
-        account: AccountHeader,
-        adv_provider: A,
         mast_store: &'store dyn MastForestStore,
->>>>>>> e7777cc2
         scripts_mast_store: ScriptMastForestStore,
         authenticator: Option<&'auth dyn TransactionAuthenticator>,
         mut foreign_account_code_commitments: BTreeSet<Digest>,

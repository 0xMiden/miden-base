--- conflicted
+++ resolved
@@ -38,13 +38,8 @@
     StorageMap,
     StorageSlotType,
 };
-<<<<<<< HEAD
-use miden_objects::asset::{Asset, AssetVault, FungibleAsset};
+use miden_objects::asset::{Asset, AssetVault, FungibleAsset, VaultKey};
 use miden_objects::note::{NoteId, NoteMetadata};
-=======
-use miden_objects::asset::{Asset, AssetVault, FungibleAsset, VaultKey};
-use miden_objects::note::NoteId;
->>>>>>> efdf2565
 use miden_objects::transaction::{
     InputNote,
     InputNotes,

--- conflicted
+++ resolved
@@ -1,18 +1,5 @@
 use miden_objects::asset::Asset;
-<<<<<<< HEAD
-use miden_objects::note::{
-    Note,
-    NoteAssets,
-    NoteMetadata,
-    NoteRecipient,
-    NoteScript,
-    NoteStorage,
-    PartialNote,
-};
-use miden_processor::AdviceProvider;
-=======
 use miden_objects::note::{Note, NoteAssets, NoteMetadata, NoteRecipient, PartialNote};
->>>>>>> 543194e0
 
 use super::{OutputNote, Word};
 use crate::errors::TransactionKernelError;
@@ -43,72 +30,8 @@
         recipient_digest: Word,
         recipient: Option<NoteRecipient>,
     ) -> Result<Self, TransactionKernelError> {
-<<<<<<< HEAD
-        // read note metadata info from the stack and build the metadata object
-        let metadata_word = Word::from([stack[3], stack[2], stack[1], stack[0]]);
-        let metadata: NoteMetadata = metadata_word
-            .try_into()
-            .map_err(TransactionKernelError::MalformedNoteMetadata)?;
-
-        // read recipient digest from the stack and try to build note recipient object if there is
-        // enough info available in the advice provider
-        let recipient_digest = Word::new([stack[8], stack[7], stack[6], stack[5]]);
-
-        // This method returns an error if the mapped value is not found.
-        let recipient = if let Some(data) = adv_provider.get_mapped_values(&recipient_digest) {
-            if data.len() != 13 {
-                return Err(TransactionKernelError::MalformedRecipientData(data.to_vec()));
-            }
-            let inputs_commitment = Word::new([data[1], data[2], data[3], data[4]]);
-            let script_root = Word::new([data[5], data[6], data[7], data[8]]);
-            let serial_num = Word::from([data[9], data[10], data[11], data[12]]);
-            let script_data = adv_provider.get_mapped_values(&script_root).unwrap_or(&[]);
-
-            let inputs_data = adv_provider.get_mapped_values(&inputs_commitment);
-            let inputs = match inputs_data {
-                None => NoteStorage::default(),
-                Some(inputs) => {
-                    let num_inputs = data[0].as_int() as usize;
-
-                    // There must be at least `num_inputs` elements in the advice provider data,
-                    // otherwise it is an error.
-                    //
-                    // It is possible to have more elements because of padding. The extra elements
-                    // will be discarded below, and later their contents will be validated by
-                    // computing the commitment and checking against the expected value.
-                    if num_inputs > inputs.len() {
-                        return Err(TransactionKernelError::TooFewElementsForNoteStorage {
-                            specified: num_inputs as u64,
-                            actual: inputs.len() as u64,
-                        });
-                    }
-
-                    NoteStorage::new(inputs[0..num_inputs].to_vec())
-                        .map_err(TransactionKernelError::MalformedNoteStorage)?
-                },
-            };
-
-            if inputs.commitment() != inputs_commitment {
-                return Err(TransactionKernelError::InvalidNoteStorage {
-                    expected: inputs_commitment,
-                    actual: inputs.commitment(),
-                });
-            }
-
-            let script = NoteScript::try_from(script_data).map_err(|source| {
-                TransactionKernelError::MalformedNoteScript { data: script_data.to_vec(), source }
-            })?;
-            let recipient = NoteRecipient::new(serial_num, script, inputs);
-
-            Some(recipient)
-        } else if metadata.is_private() {
-            None
-        } else {
-            // if there are no recipient details and the note is not private, return an error
-=======
         // For public notes, we must have a recipient
         if !metadata.is_private() && recipient.is_none() {
->>>>>>> 543194e0
             return Err(TransactionKernelError::PublicNoteMissingDetails(
                 metadata,
                 recipient_digest,

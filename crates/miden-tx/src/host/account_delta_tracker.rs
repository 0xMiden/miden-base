--- conflicted
+++ resolved
@@ -1,10 +1,6 @@
 use miden_objects::{
     Felt, ZERO,
-<<<<<<< HEAD
-    account::{AccountDelta, AccountStorageDelta, AccountVaultDelta},
-=======
     account::{AccountDelta, AccountId, AccountStorageDelta, AccountVaultDelta, PartialAccount},
->>>>>>> 45e5175a
 };
 // ACCOUNT DELTA TRACKER
 // ================================================================================================
@@ -29,11 +25,7 @@
 
 impl AccountDeltaTracker {
     /// Returns a new [AccountDeltaTracker] instantiated for the specified account.
-<<<<<<< HEAD
-    pub fn new() -> Self {
-=======
     pub fn new(account: &PartialAccount) -> Self {
->>>>>>> 45e5175a
         Self {
             account_id: account.id(),
             storage: AccountStorageDelta::new(),
@@ -44,19 +36,10 @@
 
     /// Consumes `self` and returns the resulting [AccountDelta].
     pub fn into_delta(self) -> AccountDelta {
-<<<<<<< HEAD
-        let nonce_delta = if self.nonce_delta != ZERO {
-            Some(self.nonce_delta)
-        } else {
-            None
-        };
-        AccountDelta::new(self.storage, self.vault, nonce_delta).expect("invalid account delta")
-=======
-        let nonce_delta = (self.nonce_delta != ZERO).then_some(self.init_nonce + self.nonce_delta);
+        let nonce_delta = (self.nonce_delta != ZERO).then_some(self.nonce_delta);
 
         AccountDelta::new(self.account_id, self.storage, self.vault, nonce_delta)
             .expect("account delta created in delta tracker should be valid")
->>>>>>> 45e5175a
     }
 
     /// Tracks nonce delta.

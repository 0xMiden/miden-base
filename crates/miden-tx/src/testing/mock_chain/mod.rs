use alloc::{
    collections::{BTreeMap, BTreeSet},
    vec::Vec,
};

use miden_lib::{
    account::{auth::RpoFalcon512, faucets::BasicFungibleFaucet, wallets::BasicWallet},
    note::{create_p2id_note, create_p2idr_note},
    transaction::{memory, TransactionKernel},
};
use miden_objects::{
    account::{
        delta::AccountUpdateDetails, Account, AccountBuilder, AccountComponent, AccountDelta,
        AccountId, AccountIdAnchor, AccountType, AuthSecretKey,
    },
    asset::{Asset, FungibleAsset, TokenSymbol},
    batch::{ProposedBatch, ProvenBatch},
    block::{
        AccountWitness, BlockAccountUpdate, BlockHeader, BlockInputs, BlockNoteIndex,
        BlockNoteTree, BlockNumber, NullifierWitness, OutputNoteBatch, ProposedBlock, ProvenBlock,
    },
    crypto::{
        dsa::rpo_falcon512::SecretKey,
        merkle::{LeafIndex, Mmr, Smt},
    },
    note::{Note, NoteHeader, NoteId, NoteInclusionProof, NoteType, Nullifier},
    testing::account_code::DEFAULT_AUTH_SCRIPT,
    transaction::{
        ChainMmr, ExecutedTransaction, InputNote, InputNotes, OutputNote, ProvenTransaction,
        ToInputNoteCommitments, TransactionId, TransactionInputs, TransactionScript,
    },
    AccountError, NoteError, ProposedBatchError, ProposedBlockError, ACCOUNT_TREE_DEPTH,
};
use rand::{Rng, SeedableRng};
use rand_chacha::ChaCha20Rng;
use vm_processor::{
    crypto::{RpoRandomCoin, SimpleSmt},
    Digest, Felt, Word, ZERO,
};

use super::TransactionContextBuilder;
use crate::auth::BasicAuthenticator;

// AUTH
// ================================================================================================

/// Specifies which authentication mechanism is desired for accounts
#[derive(Debug, Clone, Copy)]
pub enum Auth {
    /// Creates a [SecretKey] for the account and creates a [BasicAuthenticator] that gets used for
    /// authenticating the account.
    BasicAuth,

    /// Does not create any authentication mechanism for the account.
    NoAuth,
}

impl Auth {
    /// Converts `self` into its corresponding authentication [`AccountComponent`] and a
    /// [`BasicAuthenticator`] or `None` when [`Auth::NoAuth`] is passed.
    fn build_component(&self) -> Option<(AccountComponent, BasicAuthenticator<ChaCha20Rng>)> {
        match self {
            Auth::BasicAuth => {
                let mut rng = ChaCha20Rng::from_seed(Default::default());
                let sec_key = SecretKey::with_rng(&mut rng);
                let pub_key = sec_key.public_key();

                let component = RpoFalcon512::new(pub_key).into();

                let authenticator = BasicAuthenticator::<ChaCha20Rng>::new_with_rng(
                    &[(pub_key.into(), AuthSecretKey::RpoFalcon512(sec_key))],
                    rng,
                );

                Some((component, authenticator))
            },
            Auth::NoAuth => None,
        }
    }
}

// MOCK FUNGIBLE FAUCET
// ================================================================================================

/// Represents a fungible faucet that exists on the MockChain.
pub struct MockFungibleFaucet(Account);

impl MockFungibleFaucet {
    pub fn account(&self) -> &Account {
        &self.0
    }

    pub fn id(&self) -> AccountId {
        self.0.id()
    }

    pub fn mint(&self, amount: u64) -> Asset {
        FungibleAsset::new(self.0.id(), amount).unwrap().into()
    }
}

// MOCK ACCOUNT
// ================================================================================================

/// Represents a mock account that exists on the MockChain.
/// It optionally includes the seed, and an authenticator that can be used to authenticate
/// transaction contexts.
#[derive(Clone, Debug)]
struct MockAccount {
    account: Account,
    seed: Option<Word>,
    authenticator: Option<BasicAuthenticator<ChaCha20Rng>>,
}

impl MockAccount {
    pub fn new(
        account: Account,
        seed: Option<Word>,
        authenticator: Option<BasicAuthenticator<ChaCha20Rng>>,
    ) -> Self {
        MockAccount { account, seed, authenticator }
    }

    #[allow(dead_code)]
    pub fn apply_delta(&mut self, delta: &AccountDelta) -> Result<(), AccountError> {
        self.account.apply_delta(delta)
    }

    pub fn account(&self) -> &Account {
        &self.account
    }

    pub fn seed(&self) -> Option<&Word> {
        self.seed.as_ref()
    }

    pub fn authenticator(&self) -> &Option<BasicAuthenticator<ChaCha20Rng>> {
        &self.authenticator
    }
}

// PENDING OBJECTS
// ================================================================================================

/// Aggregates all entities that were added to the blockchain in the last block (not yet finalized)
#[derive(Default, Debug, Clone)]
struct PendingObjects {
    /// Account updates for the block.
    updated_accounts: Vec<BlockAccountUpdate>,

    /// Note batches created in transactions in the block.
    output_note_batches: Vec<OutputNoteBatch>,

    /// Nullifiers produced in transactions in the block.
    created_nullifiers: Vec<Nullifier>,

    /// Transaction IDs added to the block.
    included_transactions: Vec<(TransactionId, AccountId)>,
}

impl PendingObjects {
    pub fn new() -> PendingObjects {
        PendingObjects {
            updated_accounts: vec![],
            output_note_batches: vec![],
            created_nullifiers: vec![],
            included_transactions: vec![],
        }
    }

    /// Creates a [BlockNoteTree] tree from the `notes`.
    ///
    /// The root of the tree is a commitment to all notes created in the block. The commitment
    /// is not for all fields of the [Note] struct, but only for note metadata + core fields of
    /// a note (i.e., vault, inputs, script, and serial number).
    pub fn build_notes_tree(&self) -> BlockNoteTree {
        let entries =
            self.output_note_batches.iter().enumerate().flat_map(|(batch_index, batch)| {
                batch.iter().map(move |(note_index, note)| {
                    (
                        BlockNoteIndex::new(batch_index, *note_index).expect(
                            "max batches in block and max notes in batches should be enforced",
                        ),
                        note.id(),
                        *note.metadata(),
                    )
                })
            });

        BlockNoteTree::with_entries(entries).unwrap()
    }
}

// MOCK CHAIN
// ================================================================================================

/// [MockChain] simulates a simplified blockchain environment for testing purposes.
/// It allows to create and manage accounts, mint assets, execute transactions, and apply state
/// updates.
///
/// This struct is designed to mock transaction workflows, asset transfers, and
/// note creation in a test setting. Once entities are set up, [TransactionContextBuilder] objects
/// can be obtained in order to execute transactions accordingly.
///
/// # Examples
///
/// ## Create mock objects and build a transaction context
/// ```no_run
/// # use miden_tx::testing::{Auth, MockChain, TransactionContextBuilder};
/// # use miden_objects::{asset::FungibleAsset, Felt, note::NoteType};
/// let mut mock_chain = MockChain::new();
/// let faucet = mock_chain.add_new_faucet(Auth::BasicAuth, "USDT", 100_000);  // Create a USDT faucet
/// let asset = faucet.mint(1000);  
/// let sender = mock_chain.add_new_wallet(Auth::BasicAuth);  
/// let target = mock_chain.add_new_wallet(Auth::BasicAuth);  
/// let note = mock_chain
///     .add_p2id_note(
///         faucet.id(),
///         target.id(),
///         &[FungibleAsset::mock(10)],
///         NoteType::Public,
///       None,
///     )
///   .unwrap();
/// mock_chain.seal_next_block();
/// let tx_context = mock_chain.build_tx_context(sender.id(), &[note.id()], &[]).build();
/// let result = tx_context.execute();
/// ```
///
/// ## Executing a Simple Transaction
///
/// NOTE: Transaction script is defaulted to either [DEFAULT_AUTH_SCRIPT] if the account includes
/// an authenticator.
///
/// ```
/// # use miden_tx::testing::{Auth, MockChain, TransactionContextBuilder};
/// # use miden_objects::{asset::FungibleAsset, Felt, transaction::TransactionScript};
/// # use miden_lib::transaction::TransactionKernel;
/// let mut mock_chain = MockChain::new();
/// let sender = mock_chain.add_existing_wallet(Auth::BasicAuth, vec![FungibleAsset::mock(256)]);  // Add a wallet with assets
/// let receiver = mock_chain.add_new_wallet(Auth::BasicAuth);  // Add a recipient wallet
///
/// let tx_context = mock_chain.build_tx_context(sender.id(), &[], &[]);
///
/// let script = "begin nop end";
/// let tx_script = TransactionScript::compile(script, vec![], TransactionKernel::testing_assembler()).unwrap();
///
/// let transaction = tx_context.tx_script(tx_script).build().execute().unwrap();
/// mock_chain.apply_executed_transaction(&transaction);  // Apply transaction
/// ```
#[derive(Debug, Clone)]
pub struct MockChain {
    /// An append-only structure used to represent the history of blocks produced for this chain.
    chain: Mmr,

    /// History of produced blocks.
    blocks: Vec<ProvenBlock>,

    /// Tree containing the latest `Nullifier`'s tree.
    nullifiers: Smt,

    /// Tree containing the latest hash of each account.
    accounts: SimpleSmt<ACCOUNT_TREE_DEPTH>,

    /// Objects that have not yet been finalized.
    ///
    /// These will become available once the block is sealed.
    ///
    /// Note:
    /// - The [Note]s in this container do not have the `proof` set.
    pending_objects: PendingObjects,

    /// NoteID |-> InputNote mapping to simplify transaction inputs retrieval
    available_notes: BTreeMap<NoteId, InputNote>,

    /// AccountId |-> Account mapping to simplify transaction creation
    available_accounts: BTreeMap<AccountId, MockAccount>,

    removed_notes: Vec<NoteId>,

    rng: ChaCha20Rng, // RNG field
}

impl Default for MockChain {
    fn default() -> Self {
        MockChain {
            chain: Mmr::default(),
            blocks: vec![],
            nullifiers: Smt::default(),
            accounts: SimpleSmt::<ACCOUNT_TREE_DEPTH>::new().expect("depth too big for SimpleSmt"),
            pending_objects: PendingObjects::new(),
            available_notes: BTreeMap::new(),
            available_accounts: BTreeMap::new(),
            removed_notes: vec![],
            rng: ChaCha20Rng::from_seed(Default::default()), // Initialize RNG with default seed
        }
    }
}

impl MockChain {
    // CONSTANTS
    // ----------------------------------------------------------------------------------------

    /// The timestamp of the genesis of the chain, i.e. the timestamp of the first block, unless
    /// overwritten when calling [`Self::seal_block`]. Chosen as an easily readable number.
    pub const TIMESTAMP_START_SECS: u32 = 1700000000;

    /// The number of seconds by which a block's timestamp increases over the previous block's
    /// timestamp, unless overwritten when calling [`Self::seal_block`].
    pub const TIMESTAMP_STEP_SECS: u32 = 10;

    // CONSTRUCTORS
    // ----------------------------------------------------------------------------------------

    /// Creates a new `MockChain`.
    pub fn empty() -> Self {
        MockChain::default()
    }

    /// Creates a new `MockChain` with two blocks.
    pub fn new() -> Self {
        let mut chain = MockChain::default();
        chain.seal_next_block();
        chain
    }

    /// Creates a new `MockChain` with two blocks and accounts in the genesis block.
    pub fn with_accounts(accounts: &[Account]) -> Self {
        let mut chain = MockChain::default();
        for acc in accounts {
            chain.add_pending_account(acc.clone());
            chain.available_accounts.insert(
                acc.id(),
                MockAccount {
                    account: acc.clone(),
                    seed: None,
                    authenticator: None,
                },
            );
        }
        chain.seal_next_block();
        chain
    }

    /// Sets the seed for the internal RNG.
    pub fn set_rng_seed(&mut self, seed: [u8; 32]) {
        self.rng = ChaCha20Rng::from_seed(seed);
    }

    /// Applies the transaction, adding the entities to the mockchain.
    /// Returns the resulting state of the executing account after executing the transaction.
    pub fn apply_executed_transaction(&mut self, transaction: &ExecutedTransaction) -> Account {
        let mut account = transaction.initial_account().clone();
        account.apply_delta(transaction.account_delta()).unwrap();

        // disregard private accounts, so it's easier to retrieve data
        let account_update_details = AccountUpdateDetails::New(account.clone());

        let block_account_update = BlockAccountUpdate::new(
            transaction.account_id(),
            account.hash(),
            account_update_details,
            vec![transaction.id()],
        );
        self.pending_objects.updated_accounts.push(block_account_update);

        for note in transaction.input_notes().iter() {
            // TODO: check that nullifiers are not duplicate
            self.pending_objects.created_nullifiers.push(note.nullifier());
            self.removed_notes.push(note.id());
        }

        // TODO: check that notes are not duplicate
        let output_notes: Vec<OutputNote> = transaction.output_notes().iter().cloned().collect();
        self.pending_objects
            .output_note_batches
            .push(output_notes.into_iter().enumerate().collect());
        self.pending_objects
            .included_transactions
            .push((transaction.id(), transaction.account_id()));

        account
    }

    /// Adds a public [Note] to the pending objects.
    /// A block has to be created to finalize the new entity.
    pub fn add_pending_note(&mut self, note: Note) {
        self.pending_objects.output_note_batches.push(vec![(0, OutputNote::Full(note))]);
    }

    /// Adds a P2ID [Note] to the pending objects and returns it.
    /// A block has to be created to finalize the new entity.
    pub fn add_p2id_note(
        &mut self,
        sender_account_id: AccountId,
        target_account_id: AccountId,
        asset: &[Asset],
        note_type: NoteType,
        reclaim_height: Option<BlockNumber>,
    ) -> Result<Note, NoteError> {
        let mut rng = RpoRandomCoin::new(Word::default());

        let note = if let Some(height) = reclaim_height {
            create_p2idr_note(
                sender_account_id,
                target_account_id,
                asset.to_vec(),
                note_type,
                Default::default(),
                height,
                &mut rng,
            )?
        } else {
            create_p2id_note(
                sender_account_id,
                target_account_id,
                asset.to_vec(),
                note_type,
                Default::default(),
                &mut rng,
            )?
        };

        self.add_pending_note(note.clone());

        Ok(note)
    }

    /// Marks a [Note] as consumed by inserting its nullifier into the block.
    /// A block has to be created to finalize the new entity.
    pub fn add_nullifier(&mut self, nullifier: Nullifier) {
        self.pending_objects.created_nullifiers.push(nullifier);
    }

    /// Proposes a new transaction batch from the provided transactions and returns it.
    ///
    /// This method does not modify the chain state.
    pub fn propose_transaction_batch<I>(
        &self,
        txs: impl IntoIterator<Item = ProvenTransaction, IntoIter = I>,
    ) -> Result<ProposedBatch, ProposedBatchError>
    where
        I: Iterator<Item = ProvenTransaction> + Clone,
    {
        let transactions: Vec<_> = txs.into_iter().map(alloc::sync::Arc::new).collect();

        let (batch_reference_block, chain_mmr) =
            self.get_batch_inputs(transactions.iter().map(|tx| tx.block_num()));

        // TODO: Get the actual proofs as part of get_batch_inputs.
        let unauthenticated_note_proofs = BTreeMap::new();

        ProposedBatch::new(
            transactions,
            batch_reference_block,
            chain_mmr,
            unauthenticated_note_proofs,
        )
    }

    /// Mock-proves a proposed transaction batch from the provided [`ProposedBatch`] and returns it.
    ///
    /// This method does not modify the chain state.
    pub fn prove_transaction_batch(&self, proposed_batch: ProposedBatch) -> ProvenBatch {
        let (
            _transactions,
            block_header,
            _chain_mmr,
            _unauthenticated_note_proofs,
            id,
            account_updates,
            input_notes,
            output_notes,
            batch_expiration_block_num,
        ) = proposed_batch.into_parts();

        ProvenBatch::new_unchecked(
            id,
            block_header.commitment(),
            block_header.block_num(),
            account_updates,
            input_notes,
            output_notes,
            batch_expiration_block_num,
        )
    }

    /// Proposes a new block from the provided batches and returns it.
    ///
    /// This method does not modify the chain state.
    pub fn propose_block<I>(
        &self,
        batches: impl IntoIterator<Item = ProvenBatch, IntoIter = I>,
    ) -> Result<ProposedBlock, ProposedBlockError>
    where
        I: Iterator<Item = ProvenBatch> + Clone,
    {
        let batches: Vec<_> = batches.into_iter().collect();
        let block_inputs = self.get_block_inputs(batches.iter());
        // We can't access system time because the testing feature does not depend on std at this
        // time. So we use the minimally correct next timestamp.
        let timestamp = block_inputs.prev_block_header().timestamp() + 1;

        let proposed_block = ProposedBlock::new_at(block_inputs, batches, timestamp)?;

        Ok(proposed_block)
    }

    // OTHER IMPLEMENTATIONS
    // ----------------------------------------------------------------------------------------

    /// Adds a new wallet with the specified authentication method and assets.
    pub fn add_new_wallet(&mut self, auth_method: Auth) -> Account {
        let account_builder = AccountBuilder::new(self.rng.gen()).with_component(BasicWallet);

        self.add_from_account_builder(auth_method, account_builder, AccountState::New)
    }

    /// Adds an existing wallet (nonce == 1) with the specified authentication method and assets.
    pub fn add_existing_wallet(&mut self, auth_method: Auth, assets: Vec<Asset>) -> Account {
        let account_builder =
            Account::builder(self.rng.gen()).with_component(BasicWallet).with_assets(assets);

        self.add_from_account_builder(auth_method, account_builder, AccountState::Exists)
    }

    /// Adds a new faucet with the specified authentication method and metadata.
    pub fn add_new_faucet(
        &mut self,
        auth_method: Auth,
        token_symbol: &str,
        max_supply: u64,
    ) -> MockFungibleFaucet {
        let account_builder = AccountBuilder::new(self.rng.gen())
            .account_type(AccountType::FungibleFaucet)
            .with_component(
                BasicFungibleFaucet::new(
                    TokenSymbol::new(token_symbol).unwrap(),
                    10,
                    max_supply.try_into().unwrap(),
                )
                .unwrap(),
            );

        MockFungibleFaucet(self.add_from_account_builder(
            auth_method,
            account_builder,
            AccountState::New,
        ))
    }

    /// Adds an existing (nonce == 1) faucet with the specified authentication method and metadata.
    pub fn add_existing_faucet(
        &mut self,
        auth_method: Auth,
        token_symbol: &str,
        max_supply: u64,
        total_issuance: Option<u64>,
    ) -> MockFungibleFaucet {
        let mut account_builder = AccountBuilder::new(self.rng.gen())
            .with_component(
                BasicFungibleFaucet::new(
                    TokenSymbol::new(token_symbol).unwrap(),
                    10u8,
                    Felt::new(max_supply),
                )
                .unwrap(),
            )
            .account_type(AccountType::FungibleFaucet);

        let authenticator = match auth_method.build_component() {
            Some((auth_component, authenticator)) => {
                account_builder = account_builder.with_component(auth_component);
                Some(authenticator)
            },
            None => None,
        };
        let mut account = account_builder.build_existing().unwrap();

        // The faucet's reserved slot is initialized to an empty word by default.
        // If total_issuance is set, overwrite it.
        if let Some(issuance) = total_issuance {
            account
                .storage_mut()
                .set_item(memory::FAUCET_STORAGE_DATA_SLOT, [ZERO, ZERO, ZERO, Felt::new(issuance)])
                .unwrap();
        }

        self.available_accounts
            .insert(account.id(), MockAccount::new(account.clone(), None, authenticator));

        MockFungibleFaucet(account)
    }

    /// Adds the [`AccountComponent`] corresponding to `auth_method` to the account in the builder
    /// and builds a new or existing account depending on `account_state`.
    ///
    /// This account is added to the available accounts and are immediately available without having
    /// to seal a block.
    pub fn add_from_account_builder(
        &mut self,
        auth_method: Auth,
        mut account_builder: AccountBuilder,
        account_state: AccountState,
    ) -> Account {
        let authenticator = match auth_method.build_component() {
            Some((auth_component, authenticator)) => {
                account_builder = account_builder.with_component(auth_component);
                Some(authenticator)
            },
            None => None,
        };

        let (account, seed) = if let AccountState::New = account_state {
            let last_block = self.blocks.last().expect("one block should always exist");
            account_builder =
                account_builder.anchor(AccountIdAnchor::try_from(last_block.header()).unwrap());

            account_builder.build().map(|(account, seed)| (account, Some(seed))).unwrap()
        } else {
            account_builder.build_existing().map(|account| (account, None)).unwrap()
        };

        self.available_accounts
            .insert(account.id(), MockAccount::new(account.clone(), seed, authenticator));
        self.accounts.insert(LeafIndex::from(account.id()), Word::from(account.hash()));

        account
    }

    /// Adds a new `Account` to the list of pending objects.
    /// A block has to be created to finalize the new entity.
    pub fn add_pending_account(&mut self, account: Account) {
        self.pending_objects.updated_accounts.push(BlockAccountUpdate::new(
            account.id(),
            account.hash(),
            AccountUpdateDetails::New(account),
            vec![],
        ));
    }

    /// Initializes a [TransactionContextBuilder].
    ///
    /// This initializes the builder with the correct [TransactionInputs] based on what is
    /// requested. The account's seed and authenticator are also introduced. Additionally, if
    /// the account is set to authenticate with [Auth::BasicAuth], the executed transaction
    /// script is defaulted to [DEFAULT_AUTH_SCRIPT].
    pub fn build_tx_context(
        &mut self,
        account_id: AccountId,
        note_ids: &[NoteId],
        unauthenticated_notes: &[Note],
    ) -> TransactionContextBuilder {
        let mock_account = self.available_accounts.get(&account_id).unwrap().clone();

        let tx_inputs = self.get_transaction_inputs(
            mock_account.account.clone(),
            mock_account.seed().cloned(),
            note_ids,
            unauthenticated_notes,
        );

        let mut tx_context_builder = TransactionContextBuilder::new(mock_account.account().clone())
            .authenticator(mock_account.authenticator().clone())
            .account_seed(mock_account.seed().cloned())
            .tx_inputs(tx_inputs);

        if mock_account.authenticator.is_some() {
            let tx_script = TransactionScript::compile(
                DEFAULT_AUTH_SCRIPT,
                vec![],
                TransactionKernel::testing_assembler_with_mock_account(),
            )
            .unwrap();
            tx_context_builder = tx_context_builder.tx_script(tx_script);
        }

        tx_context_builder
    }

    /// Returns a valid [TransactionInputs] for the specified entities.
    pub fn get_transaction_inputs(
        &self,
        account: Account,
        account_seed: Option<Word>,
        notes: &[NoteId],
        unauthenticated_notes: &[Note],
    ) -> TransactionInputs {
        let block = self.blocks.last().unwrap();

        let mut input_notes = vec![];
        let mut block_headers_map: BTreeMap<BlockNumber, BlockHeader> = BTreeMap::new();
        for note in notes {
            let input_note = self.available_notes.get(note).expect("Note not found").clone();
            let note_block_num = input_note.location().unwrap().block_num();
            if note_block_num != block.header().block_num() {
                block_headers_map.insert(
                    note_block_num,
                    self.blocks.get(note_block_num.as_usize()).unwrap().header().clone(),
                );
            }
            input_notes.push(input_note);
        }

        // If the account is new, add the anchor block's header from which the account ID is derived
        // to the MMR.
        if account.is_new() {
            let epoch_block_num = BlockNumber::from_epoch(account.id().anchor_epoch());
            // The reference block of the transaction is added to the MMR in
            // prologue::process_chain_data so we can skip adding it to the block headers here.
            if epoch_block_num != block.header().block_num() {
                block_headers_map.insert(
                    epoch_block_num,
                    self.blocks.get(epoch_block_num.as_usize()).unwrap().header().clone(),
                );
            }
        }

        for note in unauthenticated_notes {
            input_notes.push(InputNote::Unauthenticated { note: note.clone() })
        }

        let block_headers = block_headers_map.values().cloned();
        let mmr = ChainMmr::from_mmr(&self.chain, block_headers).unwrap();

        TransactionInputs::new(
            account,
            account_seed,
            block.header().clone(),
            mmr,
            InputNotes::new(input_notes).unwrap(),
        )
        .unwrap()
    }

    /// Gets inputs for a transaction batch for all the reference blocks of the provided
    /// transactions.
    pub fn get_batch_inputs(
        &self,
        tx_reference_blocks: impl IntoIterator<Item = BlockNumber>,
    ) -> (BlockHeader, ChainMmr) {
        let (batch_reference_block, chain_mmr) =
            self.latest_selective_chain_mmr(tx_reference_blocks);

        (batch_reference_block, chain_mmr)
    }

    /// Gets the inputs for a block for the provided batches.
    pub fn get_block_inputs<'batch, I>(
        &self,
        batch_iter: impl IntoIterator<Item = &'batch ProvenBatch, IntoIter = I>,
    ) -> BlockInputs
    where
        I: Iterator<Item = &'batch ProvenBatch> + Clone,
    {
        let batch_iterator = batch_iter.into_iter();

        let unauthenticated_note_proofs =
            self.unauthenticated_note_proofs(batch_iterator.clone().flat_map(|batch| {
                batch.input_notes().iter().filter_map(|note| note.header().map(NoteHeader::id))
            }));

        let (block_reference_block, chain_mmr) = self.latest_selective_chain_mmr(
            batch_iterator.clone().map(ProvenBatch::reference_block_num).chain(
                unauthenticated_note_proofs.values().map(|proof| proof.location().block_num()),
            ),
        );

        let account_witnesses =
            self.account_witnesses(batch_iterator.clone().flat_map(ProvenBatch::updated_accounts));

        let nullifier_proofs =
            self.nullifier_witnesses(batch_iterator.flat_map(ProvenBatch::created_nullifiers));

        BlockInputs::new(
            block_reference_block,
            chain_mmr,
            account_witnesses,
            nullifier_proofs,
            unauthenticated_note_proofs,
        )
    }

    // MODIFIERS
    // =========================================================================================

    /// Creates the next block in the mock chain.
    ///
    /// This will make all the objects currently pending available for use.
    pub fn seal_next_block(&mut self) -> ProvenBlock {
        self.seal_block(None, None)
    }

    /// Creates a new block in the mock chain.
    ///
    /// This will make all the objects currently pending available for use.
    ///
    /// If `block_num` is `None`, the next block is created, otherwise all blocks from the next
    /// block up to and including `block_num` will be created.
    ///
    /// If a `timestamp` is provided, it will be set on the block with `block_num`.
    pub fn seal_block(&mut self, block_num: Option<u32>, timestamp: Option<u32>) -> ProvenBlock {
        let next_block_num =
            self.blocks.last().map_or(0, |b| b.header().block_num().child().as_u32());

        let target_block_num = block_num.unwrap_or(next_block_num);

        assert!(
            target_block_num >= next_block_num,
            "target block number must be greater or equal to the number of the next block in the chain"
        );

        let mut last_block: Option<ProvenBlock> = None;

        for current_block_num in next_block_num..=target_block_num {
            for update in self.pending_objects.updated_accounts.iter() {
                self.accounts
                    .insert(update.account_id().into(), *update.final_state_commitment());

                if let Some(mock_account) = self.available_accounts.get(&update.account_id()) {
                    let account = match update.details() {
                        AccountUpdateDetails::New(acc) => acc.clone(),
                        _ => panic!("The mockchain should have full account details"),
                    };
                    self.available_accounts.insert(
                        update.account_id(),
                        MockAccount::new(
                            account,
                            mock_account.seed,
                            mock_account.authenticator.clone(),
                        ),
                    );
                }
            }

            // TODO: Implement nullifier tree reset once defined at the protocol level.
            for nullifier in self.pending_objects.created_nullifiers.iter() {
                self.nullifiers
                    .insert(nullifier.inner(), [current_block_num.into(), ZERO, ZERO, ZERO]);
            }
            let notes_tree = self.pending_objects.build_notes_tree();

            let version = 0;
            let previous = self.blocks.last();
            let peaks = self.chain.peaks();
            let chain_commitment: Digest = peaks.hash_peaks();
            let account_root = self.accounts.root();
            let prev_block_commitment =
                previous.map_or(Digest::default(), |block| block.commitment());
            let nullifier_root = self.nullifiers.root();
            let note_root = notes_tree.root();

            let mut block_timestamp = previous.map_or(Self::TIMESTAMP_START_SECS, |block| {
                block.header().timestamp() + Self::TIMESTAMP_STEP_SECS
            });
<<<<<<< HEAD
            let tx_commitment = BlockHeader::compute_tx_commitment(
=======

            // Overwrite the block timestamp if we're building the target block.
            if current_block_num == target_block_num {
                if let Some(provided_timestamp) = timestamp {
                    if let Some(prev_block) = previous {
                        assert!(
                            provided_timestamp > prev_block.header().timestamp(),
                            "provided timestamp must be strictly greater than the previous block's timestamp"
                        );
                    }
                    block_timestamp = provided_timestamp;
                }
            }

            let tx_hash = BlockHeader::compute_tx_commitment(
>>>>>>> 2c5fb47f
                self.pending_objects.included_transactions.clone().into_iter(),
            );

            let kernel_commitment = TransactionKernel::kernel_commitment();

            // TODO: Set `proof_commitment` to the correct value once the kernel is available.
            let proof_commitment = Digest::default();

            let header = BlockHeader::new(
                version,
                prev_block_commitment,
                BlockNumber::from(current_block_num),
                chain_commitment,
                account_root,
                nullifier_root,
                note_root,
<<<<<<< HEAD
                tx_commitment,
                kernel_commitment,
                proof_commitment,
                timestamp,
=======
                tx_hash,
                kernel_root,
                proof_hash,
                block_timestamp,
>>>>>>> 2c5fb47f
            );

            let block = ProvenBlock::new_unchecked(
                header.clone(),
                self.pending_objects.updated_accounts.clone(),
                self.pending_objects.output_note_batches.clone(),
                self.pending_objects.created_nullifiers.clone(),
            );

            for (batch_index, note_batch) in
                self.pending_objects.output_note_batches.iter().enumerate()
            {
                for (note_index, note) in note_batch.iter() {
                    match note {
                        OutputNote::Full(note) => {
                            let block_note_index = BlockNoteIndex::new(batch_index, *note_index)
                                .expect(
                                "max batches in block and max notes in batches should be enforced",
                            );
                            let note_path = notes_tree.get_note_path(block_note_index);
                            let note_inclusion_proof = NoteInclusionProof::new(
                                block.header().block_num(),
                                block_note_index.leaf_index_value(),
                                note_path,
                            )
                            .unwrap();

                            self.available_notes.insert(
                                note.id(),
                                InputNote::authenticated(note.clone(), note_inclusion_proof),
                            );
                        },
                        _ => continue,
                    }
                }
            }

            for removed_note in self.removed_notes.iter() {
                self.available_notes.remove(removed_note);
            }

            self.blocks.push(block.clone());
            self.chain.add(header.commitment());
            self.reset_pending();

            last_block = Some(block);
        }

        last_block.expect("There should be at least one block generated")
    }

    fn reset_pending(&mut self) {
        self.pending_objects = PendingObjects::new();
        self.removed_notes = vec![];
    }

    // ACCESSORS
    // =========================================================================================

    /// Returns a refernce to the current [`Mmr`] representing the blockchain.
    pub fn block_chain(&self) -> &Mmr {
        &self.chain
    }

    /// Gets the latest [ChainMmr].
    pub fn latest_chain_mmr(&self) -> ChainMmr {
        // We cannot pass the latest block as that would violate the condition in the transaction
        // inputs that the chain length of the mmr must match the number of the reference block.
        let block_headers =
            self.blocks.iter().map(|b| b.header()).take(self.blocks.len() - 1).cloned();

        ChainMmr::from_mmr(&self.chain, block_headers).unwrap()
    }

    /// Creates a new [`ChainMmr`] with all reference blocks in the given iterator except for the
    /// latest block header in the chain and returns that latest block header.
    ///
    /// The intended use is for the latest block header to become the reference block of a new
    /// transaction batch or block.
    pub fn latest_selective_chain_mmr(
        &self,
        reference_blocks: impl IntoIterator<Item = BlockNumber>,
    ) -> (BlockHeader, ChainMmr) {
        let latest_block_header = self.latest_block_header().clone();
        // Deduplicate block numbers so each header will be included just once. This is required so
        // ChainMmr::from_mmr does not panic.
        let reference_blocks: BTreeSet<_> = reference_blocks.into_iter().collect();

        // Include all block headers of the reference blocks except the latest block.
        let block_headers: Vec<_> = reference_blocks
            .into_iter()
            .map(|block_ref_num| self.block_header(block_ref_num.as_usize()))
            .filter(|block_header| block_header.commitment() != latest_block_header.commitment())
            .collect();

        let chain_mmr = ChainMmr::from_mmr(&self.chain, block_headers).unwrap();

        (latest_block_header, chain_mmr)
    }

    /// Returns the witnesses for the provided account IDs of the current account tree.
    pub fn account_witnesses(
        &self,
        account_ids: impl IntoIterator<Item = AccountId>,
    ) -> BTreeMap<AccountId, AccountWitness> {
        let mut account_witnesses = BTreeMap::new();

        for account_id in account_ids {
            let proof = self.accounts.open(&account_id.into());
            account_witnesses.insert(account_id, AccountWitness::new(proof.value, proof.path));
        }

        account_witnesses
    }

    /// Returns the witnesses for the provided nullifiers of the current nullifier tree.
    pub fn nullifier_witnesses(
        &self,
        nullifiers: impl IntoIterator<Item = Nullifier>,
    ) -> BTreeMap<Nullifier, NullifierWitness> {
        let mut nullifier_proofs = BTreeMap::new();

        for nullifier in nullifiers {
            let proof = self.nullifiers.open(&nullifier.inner());
            nullifier_proofs.insert(nullifier, NullifierWitness::new(proof));
        }

        nullifier_proofs
    }

    /// Returns all note inclusion proofs for the provided notes, **if they are available for
    /// consumption**. Therefore, not all of the provided notes will be guaranteed to have an entry
    /// in the returned map.
    pub fn unauthenticated_note_proofs(
        &self,
        notes: impl IntoIterator<Item = NoteId>,
    ) -> BTreeMap<NoteId, NoteInclusionProof> {
        let mut proofs = BTreeMap::default();
        for note in notes {
            if let Some(input_note) = self.available_notes.get(&note) {
                proofs.insert(
                    note,
                    input_note
                        .proof()
                        .cloned()
                        .expect("all notes tracked by the chain are authenticated"),
                );
            }
        }

        proofs
    }

    /// Returns a reference to the latest [`BlockHeader`].
    pub fn latest_block_header(&self) -> BlockHeader {
        self.blocks[self.chain.forest() - 1].header().clone()
    }

    /// Gets a reference to [BlockHeader] with `block_number`.
    pub fn block_header(&self, block_number: usize) -> BlockHeader {
        self.blocks[block_number].header().clone()
    }

    /// Gets a reference to the nullifier tree.
    pub fn nullifiers(&self) -> &Smt {
        &self.nullifiers
    }

    /// Get the vector of IDs of the currently available notes.
    pub fn available_notes(&self) -> Vec<InputNote> {
        self.available_notes.values().cloned().collect()
    }

    /// Returns the map of note IDs to consumable input notes.
    pub fn available_notes_map(&self) -> &BTreeMap<NoteId, InputNote> {
        &self.available_notes
    }

    /// Returns a reference to the account identifed by the given account ID and panics if it does
    /// not exist.
    pub fn available_account(&self, account_id: AccountId) -> &Account {
        self.available_accounts
            .get(&account_id)
            .expect("account should be available")
            .account()
    }

    /// Get the reference to the accounts hash tree.
    pub fn accounts(&self) -> &SimpleSmt<ACCOUNT_TREE_DEPTH> {
        &self.accounts
    }
}

// HELPER TYPES
// ================================================================================================

/// Helper type for increased readability at call-sites. Indicates whether to build a new (nonce =
/// ZERO) or existing account (nonce = ONE).
pub enum AccountState {
    New,
    Exists,
}<|MERGE_RESOLUTION|>--- conflicted
+++ resolved
@@ -853,9 +853,6 @@
             let mut block_timestamp = previous.map_or(Self::TIMESTAMP_START_SECS, |block| {
                 block.header().timestamp() + Self::TIMESTAMP_STEP_SECS
             });
-<<<<<<< HEAD
-            let tx_commitment = BlockHeader::compute_tx_commitment(
-=======
 
             // Overwrite the block timestamp if we're building the target block.
             if current_block_num == target_block_num {
@@ -870,8 +867,7 @@
                 }
             }
 
-            let tx_hash = BlockHeader::compute_tx_commitment(
->>>>>>> 2c5fb47f
+            let tx_commitment = BlockHeader::compute_tx_commitment(
                 self.pending_objects.included_transactions.clone().into_iter(),
             );
 
@@ -888,17 +884,10 @@
                 account_root,
                 nullifier_root,
                 note_root,
-<<<<<<< HEAD
                 tx_commitment,
                 kernel_commitment,
                 proof_commitment,
-                timestamp,
-=======
-                tx_hash,
-                kernel_root,
-                proof_hash,
                 block_timestamp,
->>>>>>> 2c5fb47f
             );
 
             let block = ProvenBlock::new_unchecked(

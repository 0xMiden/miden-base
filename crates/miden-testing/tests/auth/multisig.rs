use assert_matches::assert_matches;
use miden_lib::account::components::rpo_falcon_512_multisig_library;
use miden_lib::account::wallets::BasicWallet;
use miden_lib::errors::tx_kernel_errors::ERR_TX_ALREADY_EXECUTED;
use miden_lib::note::create_p2id_note;
use miden_lib::testing::account_interface::get_public_keys_from_account;
use miden_lib::utils::ScriptBuilder;
use miden_objects::account::{
    Account,
    AccountBuilder,
    AccountId,
    AccountStorageMode,
    AccountType,
    AuthSecretKey,
};
use miden_objects::asset::FungibleAsset;
use miden_objects::crypto::dsa::rpo_falcon512::{PublicKey, SecretKey};
use miden_objects::note::NoteType;
use miden_objects::testing::account_id::{
    ACCOUNT_ID_PUBLIC_FUNGIBLE_FAUCET,
    ACCOUNT_ID_REGULAR_PUBLIC_ACCOUNT_UPDATABLE_CODE,
};
use miden_objects::transaction::OutputNote;
use miden_objects::vm::AdviceMap;
use miden_objects::{Felt, Hasher, Word};
use miden_processor::AdviceInputs;
use miden_processor::crypto::RpoRandomCoin;
use miden_testing::utils::create_spawn_note;
use miden_testing::{Auth, MockChainBuilder, assert_transaction_executor_error};
use miden_tx::auth::{BasicAuthenticator, SigningInputs, TransactionAuthenticator};
use miden_tx::{
    NoteConsumptionChecker,
    NoteConsumptionStatus,
    TransactionExecutor,
    TransactionExecutorError,
};
use rand::SeedableRng;
use rand_chacha::ChaCha20Rng;

// ================================================================================================
// HELPER FUNCTIONS
// ================================================================================================

type MultisigTestSetup = (Vec<SecretKey>, Vec<PublicKey>, Vec<BasicAuthenticator<ChaCha20Rng>>);

/// Sets up secret keys, public keys, and authenticators for multisig testing
fn setup_keys_and_authenticators(
    num_approvers: usize,
    threshold: usize,
) -> anyhow::Result<MultisigTestSetup> {
    let seed: [u8; 32] = rand::random();
    let mut rng = ChaCha20Rng::from_seed(seed);

    let mut secret_keys = Vec::new();
    let mut public_keys = Vec::new();
    let mut authenticators = Vec::new();

    for _ in 0..num_approvers {
        let sec_key = SecretKey::with_rng(&mut rng);
        let pub_key = sec_key.public_key();

        secret_keys.push(sec_key);
        public_keys.push(pub_key);
    }

    // Create authenticators for required signers
    for i in 0..threshold {
        let authenticator = BasicAuthenticator::<ChaCha20Rng>::new_with_rng(
            &[(
                public_keys[i].to_commitment(),
                AuthSecretKey::RpoFalcon512(secret_keys[i].clone()),
            )],
            rng.clone(),
        );
        authenticators.push(authenticator);
    }

    Ok((secret_keys, public_keys, authenticators))
}

/// Creates a multisig account with the specified configuration
fn create_multisig_account(
    threshold: u32,
    public_keys: &[PublicKey],
    asset_amount: u64,
    proc_threshold_map: Vec<(Word, u32)>,
) -> anyhow::Result<Account> {
    let approvers: Vec<_> = public_keys.iter().map(|pk| pk.to_commitment()).collect();

    let multisig_account = AccountBuilder::new([0; 32])
        .with_auth_component(Auth::Multisig { threshold, approvers, proc_threshold_map })
        .with_component(BasicWallet)
        .account_type(AccountType::RegularAccountUpdatableCode)
        .storage_mode(AccountStorageMode::Public)
        .with_assets(vec![FungibleAsset::mock(asset_amount)])
        .build_existing()?;

    Ok(multisig_account)
}

// ================================================================================================
// TESTS
// ================================================================================================

/// Tests basic 2-of-2 multisig functionality with note creation.
///
/// This test verifies that a multisig account with 2 approvers and threshold 2
/// can successfully execute a transaction that creates an output note when both
/// required signatures are provided.
///
/// **Roles:**
/// - 2 Approvers (multisig signers)
/// - 1 Multisig Contract
#[tokio::test]
async fn test_multisig_2_of_2_with_note_creation() -> anyhow::Result<()> {
    // Setup keys and authenticators
    let (_secret_keys, public_keys, authenticators) = setup_keys_and_authenticators(2, 2)?;

    // Create multisig account
    let multisig_starting_balance = 10u64;
    let mut multisig_account =
        create_multisig_account(2, &public_keys, multisig_starting_balance, vec![])?;

    let output_note_asset = FungibleAsset::mock(0);

    let mut mock_chain_builder =
        MockChainBuilder::with_accounts([multisig_account.clone()]).unwrap();

    // Create output note for spawn note
    let output_note = mock_chain_builder.add_p2id_note(
        multisig_account.id(),
        ACCOUNT_ID_REGULAR_PUBLIC_ACCOUNT_UPDATABLE_CODE.try_into().unwrap(),
        &[output_note_asset],
        NoteType::Public,
    )?;

    // Create spawn note to generate the output note
    let input_note = mock_chain_builder.add_spawn_note([&output_note])?;

    let mut mock_chain = mock_chain_builder.build().unwrap();

    let salt = Word::from([Felt::new(1); 4]);

    // Execute transaction without signatures - should fail
    let tx_context_init = mock_chain
        .build_tx_context(multisig_account.id(), &[input_note.id()], &[])?
        .extend_expected_output_notes(vec![OutputNote::Full(output_note.clone())])
        .auth_args(salt)
        .build()?;

    let tx_summary = match tx_context_init.execute().await.unwrap_err() {
        TransactionExecutorError::Unauthorized(tx_effects) => tx_effects,
        error => panic!("expected abort with tx effects: {error:?}"),
    };

    // Get signatures from both approvers
    let msg = tx_summary.as_ref().to_commitment();
    let tx_summary = SigningInputs::TransactionSummary(tx_summary);

    let sig_1 = authenticators[0]
        .get_signature(public_keys[0].to_commitment().into(), &tx_summary)
        .await?;
    let sig_2 = authenticators[1]
        .get_signature(public_keys[1].to_commitment().into(), &tx_summary)
        .await?;

    // Execute transaction with signatures - should succeed
    let tx_context_execute = mock_chain
        .build_tx_context(multisig_account.id(), &[input_note.id()], &[])?
        .extend_expected_output_notes(vec![OutputNote::Full(output_note)])
        .add_signature(public_keys[0].clone().into(), msg, sig_1)
        .add_signature(public_keys[1].clone().into(), msg, sig_2)
        .auth_args(salt)
        .build()?
        .execute()
        .await?;

    multisig_account.apply_delta(tx_context_execute.account_delta())?;

    mock_chain.add_pending_executed_transaction(&tx_context_execute)?;
    mock_chain.prove_next_block()?;

    assert_eq!(
        multisig_account
            .vault()
            .get_balance(AccountId::try_from(ACCOUNT_ID_PUBLIC_FUNGIBLE_FAUCET)?)?,
        multisig_starting_balance - output_note_asset.unwrap_fungible().amount()
    );

    Ok(())
}

/// Tests 2-of-4 multisig with all possible signer combinations.
///
/// This test verifies that a multisig account with 4 approvers and threshold 2
/// can successfully execute transactions when signed by any 2 of the 4 approvers.
/// It tests all 6 possible combinations of 2 signers to ensure the multisig
/// implementation correctly validates signatures from any valid subset.
///
/// **Tested combinations:** (0,1), (0,2), (0,3), (1,2), (1,3), (2,3)
#[tokio::test]
async fn test_multisig_2_of_4_all_signer_combinations() -> anyhow::Result<()> {
    // Setup keys and authenticators (4 approvers, all 4 can sign)
    let (_secret_keys, public_keys, authenticators) = setup_keys_and_authenticators(4, 4)?;

    // Create multisig account with 4 approvers but threshold of 2
    let multisig_account = create_multisig_account(2, &public_keys, 10, vec![])?;

    let mut mock_chain = MockChainBuilder::with_accounts([multisig_account.clone()])
        .unwrap()
        .build()
        .unwrap();

    // Test different combinations of 2 signers out of 4
    let signer_combinations = [
        (0, 1), // First two
        (0, 2), // First and third
        (0, 3), // First and fourth
        (1, 2), // Second and third
        (1, 3), // Second and fourth
        (2, 3), // Last two
    ];

    for (i, (signer1_idx, signer2_idx)) in signer_combinations.iter().enumerate() {
        let salt = Word::from([Felt::new(10 + i as u64); 4]);

        // Execute transaction without signatures first to get tx summary
        let tx_context_init = mock_chain
            .build_tx_context(multisig_account.id(), &[], &[])?
            .auth_args(salt)
            .build()?;

        let tx_summary = match tx_context_init.execute().await.unwrap_err() {
            TransactionExecutorError::Unauthorized(tx_effects) => tx_effects,
            error => panic!("expected abort with tx effects: {error:?}"),
        };

        // Get signatures from the specific combination of signers
        let msg = tx_summary.as_ref().to_commitment();
        let tx_summary = SigningInputs::TransactionSummary(tx_summary);

        let sig_1 = authenticators[*signer1_idx]
            .get_signature(public_keys[*signer1_idx].to_commitment().into(), &tx_summary)
            .await?;
        let sig_2 = authenticators[*signer2_idx]
            .get_signature(public_keys[*signer2_idx].to_commitment().into(), &tx_summary)
            .await?;

        // Execute transaction with signatures - should succeed for any combination
        let tx_context_execute = mock_chain
            .build_tx_context(multisig_account.id(), &[], &[])?
            .auth_args(salt)
            .add_signature(public_keys[*signer1_idx].clone().into(), msg, sig_1)
            .add_signature(public_keys[*signer2_idx].clone().into(), msg, sig_2)
            .build()?;

        let executed_tx = tx_context_execute.execute().await.unwrap_or_else(|_| {
            panic!("Transaction should succeed with signers {signer1_idx} and {signer2_idx}")
        });

        // Apply the transaction to the mock chain for the next iteration
        mock_chain.add_pending_executed_transaction(&executed_tx)?;
        mock_chain.prove_next_block()?;
    }

    Ok(())
}

/// Tests multisig replay protection to prevent transaction re-execution.
///
/// This test verifies that a 2-of-3 multisig account properly prevents replay attacks
/// by rejecting attempts to execute the same transaction twice. The first execution
/// should succeed with valid signatures, but the second attempt with identical
/// parameters should fail with ERR_TX_ALREADY_EXECUTED.
///
/// **Roles:**
/// - 3 Approvers (2 signers required)
/// - 1 Multisig Contract
#[tokio::test]
async fn test_multisig_replay_protection() -> anyhow::Result<()> {
    // Setup keys and authenticators (3 approvers, but only 2 signers)
    let (_secret_keys, public_keys, authenticators) = setup_keys_and_authenticators(3, 2)?;

    // Create 2/3 multisig account
    let multisig_account = create_multisig_account(2, &public_keys, 20, vec![])?;

    let mut mock_chain = MockChainBuilder::with_accounts([multisig_account.clone()])
        .unwrap()
        .build()
        .unwrap();

    let salt = Word::from([Felt::new(3); 4]);

    // Execute transaction without signatures first to get tx summary
    let tx_context_init = mock_chain
        .build_tx_context(multisig_account.id(), &[], &[])?
        .auth_args(salt)
        .build()?;

    let tx_summary = match tx_context_init.execute().await.unwrap_err() {
        TransactionExecutorError::Unauthorized(tx_effects) => tx_effects,
        error => panic!("expected abort with tx effects: {error:?}"),
    };

    // Get signatures from 2 of the 3 approvers
    let msg = tx_summary.as_ref().to_commitment();
    let tx_summary = SigningInputs::TransactionSummary(tx_summary);

    let sig_1 = authenticators[0]
        .get_signature(public_keys[0].to_commitment().into(), &tx_summary)
        .await?;
    let sig_2 = authenticators[1]
        .get_signature(public_keys[1].to_commitment().into(), &tx_summary)
        .await?;

    // Execute transaction with signatures - should succeed (first execution)
    let tx_context_execute = mock_chain
        .build_tx_context(multisig_account.id(), &[], &[])?
        .add_signature(public_keys[0].clone().into(), msg, sig_1.clone())
        .add_signature(public_keys[1].clone().into(), msg, sig_2.clone())
        .auth_args(salt)
        .build()?;

    let executed_tx = tx_context_execute.execute().await.expect("First transaction should succeed");

    // Apply the transaction to the mock chain
    mock_chain.add_pending_executed_transaction(&executed_tx)?;
    mock_chain.prove_next_block()?;

    // Attempt to execute the same transaction again - should fail due to replay protection
    let tx_context_replay = mock_chain
        .build_tx_context(multisig_account.id(), &[], &[])?
        .add_signature(public_keys[0].clone().into(), msg, sig_1)
        .add_signature(public_keys[1].clone().into(), msg, sig_2)
        .auth_args(salt)
        .build()?;

    // This should fail due to replay protection
    let result = tx_context_replay.execute().await;
    assert_transaction_executor_error!(result, ERR_TX_ALREADY_EXECUTED);

    Ok(())
}

/// Tests multisig signer update functionality.
///
/// This test verifies that a multisig account can:
/// 1. Execute a transaction script to update signers and threshold
/// 2. Create a second transaction signed by the new owners
/// 3. Properly handle multisig authentication with the updated signers
///
/// **Roles:**
/// - 2 Original Approvers (multisig signers)
/// - 4 New Approvers (updated multisig signers)
/// - 1 Multisig Contract
/// - 1 Transaction Script calling multisig procedures
#[tokio::test]
async fn test_multisig_update_signers() -> anyhow::Result<()> {
    let (_secret_keys, public_keys, authenticators) = setup_keys_and_authenticators(2, 2)?;

    let multisig_account = create_multisig_account(2, &public_keys, 10, vec![])?;

    // SECTION 1: Execute a transaction script to update signers and threshold
    // ================================================================================

    let mut mock_chain_builder =
        MockChainBuilder::with_accounts([multisig_account.clone()]).unwrap();

    let output_note_asset = FungibleAsset::mock(0);

    // Create output note for spawn note
    let output_note = mock_chain_builder.add_p2id_note(
        multisig_account.id(),
        ACCOUNT_ID_REGULAR_PUBLIC_ACCOUNT_UPDATABLE_CODE.try_into().unwrap(),
        &[output_note_asset],
        NoteType::Public,
    )?;

    let mut mock_chain = mock_chain_builder.clone().build().unwrap();

    let salt = Word::from([Felt::new(3); 4]);

    // Setup new signers
    let mut advice_map = AdviceMap::default();
    let (_new_secret_keys, new_public_keys, _new_authenticators) =
        setup_keys_and_authenticators(4, 4)?;

    let threshold = 3u64;
    let num_of_approvers = 4u64;

    // Create vector with threshold config and public keys (4 field elements each)
    let mut config_and_pubkeys_vector = Vec::new();
    config_and_pubkeys_vector.extend_from_slice(&[
        Felt::new(threshold),
        Felt::new(num_of_approvers),
        Felt::new(0),
        Felt::new(0),
    ]);

    // Add each public key to the vector
    for public_key in new_public_keys.iter().rev() {
        let key_word: Word = public_key.to_commitment();
        config_and_pubkeys_vector.extend_from_slice(key_word.as_elements());
    }

    // Hash the vector to create config hash
    let multisig_config_hash = Hasher::hash_elements(&config_and_pubkeys_vector);

    // Insert config and public keys into advice map
    advice_map.insert(multisig_config_hash, config_and_pubkeys_vector);

    // Create a transaction script that calls the update_signers procedure
    let tx_script_code = "
        begin
            call.::update_signers_and_threshold
        end
    ";

    let tx_script = ScriptBuilder::new(true)
        .with_dynamically_linked_library(&rpo_falcon_512_multisig_library())?
        .compile_tx_script(tx_script_code)?;

    let advice_inputs = AdviceInputs {
        map: advice_map.clone(),
        ..Default::default()
    };

    // Pass the MULTISIG_CONFIG_HASH as the tx_script_args
    let tx_script_args: Word = multisig_config_hash;

    // Execute transaction without signatures first to get tx summary
    let tx_context_init = mock_chain
        .build_tx_context(multisig_account.id(), &[], &[])?
        .tx_script(tx_script.clone())
        .tx_script_args(tx_script_args)
        .extend_advice_inputs(advice_inputs.clone())
        .auth_args(salt)
        .build()?;

    let tx_summary = match tx_context_init.execute().await.unwrap_err() {
        TransactionExecutorError::Unauthorized(tx_effects) => tx_effects,
        error => panic!("expected abort with tx effects: {error:?}"),
    };

    // Get signatures from both approvers
    let msg = tx_summary.as_ref().to_commitment();
    let tx_summary = SigningInputs::TransactionSummary(tx_summary);

    let sig_1 = authenticators[0]
        .get_signature(public_keys[0].to_commitment().into(), &tx_summary)
        .await?;
    let sig_2 = authenticators[1]
        .get_signature(public_keys[1].to_commitment().into(), &tx_summary)
        .await?;

    // Execute transaction with signatures - should succeed
    let update_approvers_tx = mock_chain
        .build_tx_context(multisig_account.id(), &[], &[])?
        .tx_script(tx_script)
        .tx_script_args(multisig_config_hash)
        .add_signature(public_keys[0].clone().into(), msg, sig_1)
        .add_signature(public_keys[1].clone().into(), msg, sig_2)
        .auth_args(salt)
        .extend_advice_inputs(advice_inputs)
        .build()?
        .execute()
        .await
        .unwrap();

    // Verify the transaction executed successfully
    assert_eq!(update_approvers_tx.account_delta().nonce_delta(), Felt::new(1));

    mock_chain.add_pending_executed_transaction(&update_approvers_tx)?;
    mock_chain.prove_next_block()?;

    // Apply the delta to get the updated account with new signers
    let mut updated_multisig_account = multisig_account.clone();
    updated_multisig_account.apply_delta(update_approvers_tx.account_delta())?;

    // Verify that the public keys were actually updated in storage
    for (i, expected_key) in new_public_keys.iter().enumerate() {
        let storage_key = [Felt::new(i as u64), Felt::new(0), Felt::new(0), Felt::new(0)].into();
        let storage_item = updated_multisig_account.storage().get_map_item(1, storage_key).unwrap();

        let expected_word: Word = expected_key.to_commitment();

        assert_eq!(storage_item, expected_word, "Public key {} doesn't match expected value", i);
    }

    // Verify the threshold was updated by checking storage slot 0
    let threshold_config_storage = updated_multisig_account.storage().get_item(0).unwrap();

    assert_eq!(
        threshold_config_storage[0],
        Felt::new(threshold),
        "Threshold was not updated correctly"
    );
    assert_eq!(
        threshold_config_storage[1],
        Felt::new(num_of_approvers),
        "Num approvers was not updated correctly"
    );

    // Extract public keys using the interface function
    let extracted_pub_keys = get_public_keys_from_account(&updated_multisig_account);

    // Verify that we have the expected number of public keys (4 new ones)
    assert_eq!(
        extracted_pub_keys.len(),
        4,
        "get_public_keys_from_account should return 4 public keys after update"
    );

    // Verify that the extracted public keys match the new ones we set
    for (i, expected_key) in new_public_keys.iter().enumerate() {
        let expected_word: Word = expected_key.to_commitment();

        // Find the matching key in extracted keys (order might be different)
        let found_key = extracted_pub_keys.iter().find(|&key| *key == expected_word);

        assert!(
            found_key.is_some(),
            "Public key {} not found in extracted keys: expected {:?}, got {:?}",
            i,
            expected_word,
            extracted_pub_keys
        );
    }

    // SECTION 2: Create a second transaction signed by the new owners
    // ================================================================================

    // Now test creating a note with the new signers
    // Setup authenticators for the new signers (we need 3 out of 4 for threshold 3)
    let mut new_authenticators = Vec::new();
    for i in 0..3 {
        let authenticator = BasicAuthenticator::<ChaCha20Rng>::new_with_rng(
            &[(
                new_public_keys[i].to_commitment(),
                AuthSecretKey::RpoFalcon512(_new_secret_keys[i].clone()),
            )],
            ChaCha20Rng::from_seed([0u8; 32]),
        );
        new_authenticators.push(authenticator);
    }

    // Create a new output note for the second transaction with new signers
    let output_note_new = create_p2id_note(
        updated_multisig_account.id(),
        ACCOUNT_ID_REGULAR_PUBLIC_ACCOUNT_UPDATABLE_CODE.try_into().unwrap(),
        vec![output_note_asset],
        NoteType::Public,
        Default::default(),
        &mut RpoRandomCoin::new(Word::empty()),
    )?;

    // Create a new spawn note for the second transaction
    let input_note_new = create_spawn_note([&output_note_new])?;

    let salt_new = Word::from([Felt::new(4); 4]);

    // Build the new mock chain with the updated account and notes
    let mut new_mock_chain_builder =
        MockChainBuilder::with_accounts([updated_multisig_account.clone()]).unwrap();
    new_mock_chain_builder.add_output_note(OutputNote::Full(input_note_new.clone()));
    let new_mock_chain = new_mock_chain_builder.build().unwrap();

    // Execute transaction without signatures first to get tx summary
    let tx_context_init_new = new_mock_chain
        .build_tx_context(updated_multisig_account.id(), &[input_note_new.id()], &[])?
        .extend_expected_output_notes(vec![OutputNote::Full(output_note.clone())])
        .auth_args(salt_new)
        .build()?;

    let tx_summary_new = match tx_context_init_new.execute().await.unwrap_err() {
        TransactionExecutorError::Unauthorized(tx_effects) => tx_effects,
        error => panic!("expected abort with tx effects: {error:?}"),
    };

    // Get signatures from 3 of the 4 new approvers (threshold is 3)
    let msg_new = tx_summary_new.as_ref().to_commitment();
    let tx_summary_new = SigningInputs::TransactionSummary(tx_summary_new);

    let sig_1_new = new_authenticators[0]
        .get_signature(new_public_keys[0].to_commitment().into(), &tx_summary_new)
        .await?;
    let sig_2_new = new_authenticators[1]
        .get_signature(new_public_keys[1].to_commitment().into(), &tx_summary_new)
        .await?;
    let sig_3_new = new_authenticators[2]
        .get_signature(new_public_keys[2].to_commitment().into(), &tx_summary_new)
        .await?;

    // SECTION 3: Properly handle multisig authentication with the updated signers
    // ================================================================================

    // Execute transaction with new signatures - should succeed
    let tx_context_execute_new = new_mock_chain
        .build_tx_context(updated_multisig_account.id(), &[input_note_new.id()], &[])?
        .extend_expected_output_notes(vec![OutputNote::Full(output_note_new)])
        .add_signature(new_public_keys[0].clone().into(), msg_new, sig_1_new)
        .add_signature(new_public_keys[1].clone().into(), msg_new, sig_2_new)
        .add_signature(new_public_keys[2].clone().into(), msg_new, sig_3_new)
        .auth_args(salt_new)
        .build()?
        .execute()
        .await?;

    // Verify the transaction executed successfully with new signers
    assert_eq!(tx_context_execute_new.account_delta().nonce_delta(), Felt::new(1));

    Ok(())
}

/// Tests multisig signer update functionality with owner removal.
///
/// This test verifies that a multisig account can:
/// 1. Start with 5 owners and threshold 4
/// 2. Execute a transaction to remove 3 owners (updating to 2 owners)
/// 3. Verify that all removed owners' storage slots are properly cleared
///
/// **Roles:**
/// - 5 Original Approvers (multisig signers, threshold 4)
/// - 2 Updated Approvers (after removing 3 owners)
/// - 1 Multisig Contract
/// - 1 Transaction Script calling multisig procedures
#[tokio::test]
async fn test_multisig_update_signers_remove_owner() -> anyhow::Result<()> {
    // Setup 5 original owners with threshold 4
    let (_secret_keys, public_keys, authenticators) = setup_keys_and_authenticators(5, 5)?;
    let multisig_account = create_multisig_account(4, &public_keys, 10, vec![])?;

    // Build mock chain
    let mock_chain_builder = MockChainBuilder::with_accounts([multisig_account.clone()]).unwrap();
    let mut mock_chain = mock_chain_builder.build().unwrap();

    // Setup new signers (remove the last 3 owners, keeping first 2)
    let new_public_keys = &public_keys[0..2];
    let threshold = 1u64;
    let num_of_approvers = 2u64;

    // Create multisig config vector
    let mut config_and_pubkeys_vector =
        vec![Felt::new(threshold), Felt::new(num_of_approvers), Felt::new(0), Felt::new(0)];

    // Add public keys in reverse order
    for public_key in new_public_keys.iter().rev() {
        let key_word: Word = public_key.to_commitment();
        config_and_pubkeys_vector.extend_from_slice(key_word.as_elements());
    }

    // Create config hash and advice map
    let multisig_config_hash = Hasher::hash_elements(&config_and_pubkeys_vector);
    let mut advice_map = AdviceMap::default();
    advice_map.insert(multisig_config_hash, config_and_pubkeys_vector);

    // Create transaction script
    let tx_script = ScriptBuilder::new(true)
        .with_dynamically_linked_library(&rpo_falcon_512_multisig_library())?
        .compile_tx_script("begin\n    call.::update_signers_and_threshold\nend")?;

    let advice_inputs = AdviceInputs { map: advice_map, ..Default::default() };

    let salt = Word::from([Felt::new(3); 4]);

    // Execute without signatures to get tx summary
    let tx_context_init = mock_chain
        .build_tx_context(multisig_account.id(), &[], &[])?
        .tx_script(tx_script.clone())
        .tx_script_args(multisig_config_hash)
        .extend_advice_inputs(advice_inputs.clone())
        .auth_args(salt)
        .build()?;

    let tx_summary = match tx_context_init.execute().await.unwrap_err() {
        TransactionExecutorError::Unauthorized(tx_effects) => tx_effects,
        error => panic!("expected abort with tx effects: {error:?}"),
    };

    // Get signatures from 4 of the 5 original approvers (threshold is 4)
    let msg = tx_summary.as_ref().to_commitment();
    let tx_summary = SigningInputs::TransactionSummary(tx_summary);

    let sig_1 = authenticators[0]
        .get_signature(public_keys[0].to_commitment().into(), &tx_summary)
        .await?;
    let sig_2 = authenticators[1]
        .get_signature(public_keys[1].to_commitment().into(), &tx_summary)
        .await?;
    let sig_3 = authenticators[2]
        .get_signature(public_keys[2].to_commitment().into(), &tx_summary)
        .await?;
    let sig_4 = authenticators[3]
        .get_signature(public_keys[3].to_commitment().into(), &tx_summary)
        .await?;

    // Execute with signatures
    let update_approvers_tx = mock_chain
        .build_tx_context(multisig_account.id(), &[], &[])?
        .tx_script(tx_script)
        .tx_script_args(multisig_config_hash)
        .add_signature(public_keys[0].clone().into(), msg, sig_1)
        .add_signature(public_keys[1].clone().into(), msg, sig_2)
        .add_signature(public_keys[2].clone().into(), msg, sig_3)
        .add_signature(public_keys[3].clone().into(), msg, sig_4)
        .auth_args(salt)
        .extend_advice_inputs(advice_inputs)
        .build()?
        .execute()
        .await
        .unwrap();

    // Verify transaction success
    assert_eq!(update_approvers_tx.account_delta().nonce_delta(), Felt::new(1));

    mock_chain.add_pending_executed_transaction(&update_approvers_tx)?;
    mock_chain.prove_next_block()?;

    // Apply delta to get updated account
    let mut updated_multisig_account = multisig_account.clone();
    updated_multisig_account.apply_delta(update_approvers_tx.account_delta())?;

    // Verify public keys were updated
    for (i, expected_key) in new_public_keys.iter().enumerate() {
        let storage_key = [Felt::new(i as u64), Felt::new(0), Felt::new(0), Felt::new(0)].into();
        let storage_item = updated_multisig_account.storage().get_map_item(1, storage_key).unwrap();
        let expected_word: Word = expected_key.to_commitment();
        assert_eq!(storage_item, expected_word, "Public key {} doesn't match", i);
    }

    // Verify threshold and num_approvers
    let threshold_config = updated_multisig_account.storage().get_item(0).unwrap();
    assert_eq!(threshold_config[0], Felt::new(threshold), "Threshold not updated");
    assert_eq!(threshold_config[1], Felt::new(num_of_approvers), "Num approvers not updated");

    // Verify extracted public keys
    let extracted_pub_keys = get_public_keys_from_account(&updated_multisig_account);
    assert_eq!(extracted_pub_keys.len(), 2, "Should have 2 public keys after update");

    for expected_key in new_public_keys.iter() {
        let expected_word: Word = expected_key.to_commitment();
        assert!(
            extracted_pub_keys.contains(&expected_word),
            "Public key not found in extracted keys"
        );
    }

    // Verify removed owners' slots are empty (indices 2, 3, and 4 should be cleared)
    for removed_idx in 2..5 {
        let removed_owner_key =
            [Felt::new(removed_idx), Felt::new(0), Felt::new(0), Felt::new(0)].into();
        let removed_owner_slot =
            updated_multisig_account.storage().get_map_item(1, removed_owner_key).unwrap();
        assert_eq!(
            removed_owner_slot,
            Word::empty(),
            "Removed owner's slot at index {} should be empty",
            removed_idx
        );
    }

    // Verify only 2 non-empty keys remain (at indices 0 and 1)
    let mut non_empty_count = 0;
    for i in 0..5 {
        let storage_key = [Felt::new(i as u64), Felt::new(0), Felt::new(0), Felt::new(0)].into();
        let storage_item = updated_multisig_account.storage().get_map_item(1, storage_key).unwrap();

        if storage_item != Word::empty() {
            non_empty_count += 1;
            assert!(i < 2, "Found non-empty key at index {} which should be removed", i);

            let expected_word: Word = new_public_keys.get(i).unwrap().to_commitment();
            assert_eq!(storage_item, expected_word, "Key at index {} doesn't match", i);
        }
    }
    assert_eq!(
        non_empty_count, 2,
        "Should have exactly 2 non-empty keys after removing 3 owners"
    );

    Ok(())
}

/// Tests that newly added approvers cannot sign transactions before the signer update is executed.
///
/// This is a regression test to ensure that unauthorized parties cannot add their own public keys
/// to the multisig configuration and immediately use them to sign transactions before
/// the current approvers have validated and executed the signer update.
///
/// **Test Flow:**
/// 1. Create a multisig account with 2 original approvers
/// 2. Prepare a signer update transaction with new approvers
/// 3. Try to sign the transaction with the NEW approvers (should fail)
/// 4. Verify that only the CURRENT approvers can sign the update transaction
#[tokio::test]
async fn test_multisig_new_approvers_cannot_sign_before_update() -> anyhow::Result<()> {
    // SECTION 1: Create a multisig account with 2 original approvers
    // ================================================================================

    let (_secret_keys, public_keys, _authenticators) = setup_keys_and_authenticators(2, 2)?;

    let multisig_account = create_multisig_account(2, &public_keys, 10, vec![])?;

    let mock_chain = MockChainBuilder::with_accounts([multisig_account.clone()])
        .unwrap()
        .build()
        .unwrap();

    let salt = Word::from([Felt::new(5); 4]);

    // SECTION 2: Prepare a signer update transaction with new approvers
    // ================================================================================

    // Get the multisig library

    // Setup new signers (these should NOT be able to sign the update transaction)
    let mut advice_map = AdviceMap::default();
    let (_new_secret_keys, new_public_keys, new_authenticators) =
        setup_keys_and_authenticators(4, 4)?;

    let threshold = 3u64;
    let num_of_approvers = 4u64;

    // Create vector with threshold config and public keys (4 field elements each)
    let mut config_and_pubkeys_vector = Vec::new();
    config_and_pubkeys_vector.extend_from_slice(&[
        Felt::new(threshold),
        Felt::new(num_of_approvers),
        Felt::new(0),
        Felt::new(0),
    ]);

    // Add each public key to the vector
    for public_key in new_public_keys.iter().rev() {
        let key_word: Word = public_key.to_commitment();
        config_and_pubkeys_vector.extend_from_slice(key_word.as_elements());
    }

    // Hash the vector to create config hash
    let multisig_config_hash = Hasher::hash_elements(&config_and_pubkeys_vector);

    // Insert config and public keys into advice map
    advice_map.insert(multisig_config_hash, config_and_pubkeys_vector);

    // Create a transaction script that calls the update_signers procedure
    let tx_script_code = "
        begin
            call.::update_signers_and_threshold
        end
    ";

    let tx_script = ScriptBuilder::new(true)
        .with_dynamically_linked_library(&rpo_falcon_512_multisig_library())?
        .compile_tx_script(tx_script_code)?;

    let advice_inputs = AdviceInputs {
        map: advice_map.clone(),
        ..Default::default()
    };

    // Pass the MULTISIG_CONFIG_HASH as the tx_script_args
    let tx_script_args: Word = multisig_config_hash;

    // Execute transaction without signatures first to get tx summary
    let tx_context_init = mock_chain
        .build_tx_context(multisig_account.id(), &[], &[])?
        .tx_script(tx_script.clone())
        .tx_script_args(tx_script_args)
        .extend_advice_inputs(advice_inputs.clone())
        .auth_args(salt)
        .build()?;

    let tx_summary = match tx_context_init.execute().await.unwrap_err() {
        TransactionExecutorError::Unauthorized(tx_effects) => tx_effects,
        error => panic!("expected abort with tx effects: {error:?}"),
    };

    // SECTION 3: Try to sign the transaction with the NEW approvers (should fail)
    // ================================================================================

    // Get signatures from the NEW approvers (these should NOT work)
    let msg = tx_summary.as_ref().to_commitment();
    let tx_summary_signing = SigningInputs::TransactionSummary(tx_summary.clone());

    let new_sig_1 = new_authenticators[0]
        .get_signature(new_public_keys[0].to_commitment().into(), &tx_summary_signing)
        .await?;
    let new_sig_2 = new_authenticators[1]
        .get_signature(new_public_keys[1].to_commitment().into(), &tx_summary_signing)
        .await?;

    // Try to execute transaction with NEW signatures - should FAIL
    let tx_context_with_new_sigs = mock_chain
        .build_tx_context(multisig_account.id(), &[], &[])?
        .tx_script(tx_script.clone())
        .tx_script_args(multisig_config_hash)
        .add_signature(new_public_keys[0].clone().into(), msg, new_sig_1)
        .add_signature(new_public_keys[1].clone().into(), msg, new_sig_2)
        .auth_args(salt)
        .extend_advice_inputs(advice_inputs.clone())
        .build()?;

    // SECTION 4: Verify that only the CURRENT approvers can sign the update transaction
    // ================================================================================

    // Should fail - new approvers not yet authorized
    let result = tx_context_with_new_sigs.execute().await;

    // Assert that the transaction fails as expected
    assert!(
        result.is_err(),
        "Transaction should fail when signed by unauthorized new approvers"
    );

    Ok(())
}

<<<<<<< HEAD
/// Tests that 1-of-2 approvers can consume a note but 2-of-2 are required to send a note.
///
/// This test verifies that a multisig account with 2 approvers and threshold 2, but a procedure
/// threshold of 1 for note consumption, can:
/// 1. Consume a note when only one approver signs the transaction
/// 2. Send a note only when both approvers sign the transaction (default threshold)
#[tokio::test]
async fn test_multisig_proc_threshold_overrides() -> anyhow::Result<()> {
    // Setup keys and authenticators
    let (_secret_keys, public_keys, authenticators) = setup_keys_and_authenticators(2, 2)?;

    let proc_threshold_map = vec![(BasicWallet::receive_asset_digest(), 1)];

    // Create multisig account
    let multisig_starting_balance = 10u64;
    let mut multisig_account =
        create_multisig_account(2, &public_keys, multisig_starting_balance, proc_threshold_map)?;

    // SECTION 1: Test note consumption with 1 signature
    // ================================================================================

    // 1. create a mock note from some random account
    let mut mock_chain_builder =
        MockChainBuilder::with_accounts([multisig_account.clone()]).unwrap();

    let note = mock_chain_builder.add_p2id_note(
        multisig_account.id(),
=======
#[tokio::test]
async fn test_check_note_consumability_multisig() -> anyhow::Result<()> {
    // Setup keys and authenticators
    let (_secret_keys, public_keys, authenticators) = setup_keys_and_authenticators(2, 2)?;

    // Create multisig account
    let multisig_account = create_multisig_account(2, &public_keys, 10)?;

    let mut mock_chain_builder =
        MockChainBuilder::with_accounts([multisig_account.clone()]).unwrap();

    let p2id_note = mock_chain_builder.add_p2id_note(
        ACCOUNT_ID_REGULAR_PUBLIC_ACCOUNT_UPDATABLE_CODE.try_into().unwrap(),
>>>>>>> 28e0f5a2
        multisig_account.id(),
        &[FungibleAsset::mock(1)],
        NoteType::Public,
    )?;

<<<<<<< HEAD
    let mut mock_chain = mock_chain_builder.build()?;

    // 2. consume without signatures
    let salt = Word::from([Felt::new(1); 4]);
    let tx_context = mock_chain
        .build_tx_context(multisig_account.id(), &[note.id()], &[])?
        .auth_args(salt)
        .build()?;

    let tx_summary = match tx_context.execute().await.unwrap_err() {
        TransactionExecutorError::Unauthorized(tx_summary) => tx_summary,
        error => panic!("expected abort with tx summary: {error:?}"),
    };

    // 3. get signature from one approver
    let msg = tx_summary.as_ref().to_commitment();
    let tx_summary_signing = SigningInputs::TransactionSummary(tx_summary.clone());
    let sig = authenticators[0]
        .get_signature(public_keys[0].to_commitment(), &tx_summary_signing)
        .await?;

    // 4. execute with signature
    let tx_result = mock_chain
        .build_tx_context(multisig_account.id(), &[note.id()], &[])?
        .add_signature(public_keys[0].clone(), msg, sig)
        .auth_args(salt)
        .build()?
        .execute()
        .await;

    assert!(tx_result.is_ok(), "Note consumption with 1 signature should succeed");

    // Apply the transaction to the account
    multisig_account.apply_delta(tx_result.as_ref().unwrap().account_delta())?;
    mock_chain.add_pending_executed_transaction(&tx_result.unwrap())?;
    mock_chain.prove_next_block()?;

    // SECTION 2: Test note sending requires 2 signatures
    // ================================================================================

    let salt2 = Word::from([Felt::new(2); 4]);

    // Create output note to send 5 units from the account
    let output_note = create_p2id_note(
        multisig_account.id(),
        ACCOUNT_ID_REGULAR_PUBLIC_ACCOUNT_UPDATABLE_CODE.try_into().unwrap(),
        vec![FungibleAsset::mock(5)],
        NoteType::Public,
        Default::default(),
        &mut RpoRandomCoin::new(Word::from([Felt::new(42); 4])),
    )?;

    // Execute transaction without signatures to get tx summary
    let tx_context_init = mock_chain
        .build_tx_context(multisig_account.id(), &[], &[])?
        .extend_expected_output_notes(vec![OutputNote::Full(output_note.clone())])
        .auth_args(salt2)
        .build()?;

    let tx_summary2 = match tx_context_init.execute().await.unwrap_err() {
=======
    let mock_chain = mock_chain_builder.build().unwrap();

    let salt = Word::from([Felt::new(1); 4]);

    // get the transaction context without signatures
    let tx_context_without_signatures = mock_chain
        .build_tx_context(multisig_account.id(), &[p2id_note.id()], &[])?
        .auth_args(salt)
        .build()?;

    let block_ref = tx_context_without_signatures.tx_inputs().block_header().block_num();
    let tx_args = tx_context_without_signatures.tx_args();
    let tx_executor = TransactionExecutor::<'_, '_, _, BasicAuthenticator<ChaCha20Rng>>::new(
        &tx_context_without_signatures,
    );

    let notes_checker = NoteConsumptionChecker::new(&tx_executor);

    // this check should return `ConsumableWithAuthorization` variant: the note is consumable, but
    // authentication is failing
    let consumable_with_authorization = notes_checker
        .can_consume(
            multisig_account.id(),
            block_ref,
            miden_objects::transaction::InputNote::Unauthenticated { note: p2id_note.clone() },
            tx_args.clone(),
        )
        .await?;
    assert_matches!(
        consumable_with_authorization,
        NoteConsumptionStatus::ConsumableWithAuthorization
    );

    // execute the transaction to get the summary
    let tx_summary = match tx_context_without_signatures.execute().await.unwrap_err() {
>>>>>>> 28e0f5a2
        TransactionExecutorError::Unauthorized(tx_effects) => tx_effects,
        error => panic!("expected abort with tx effects: {error:?}"),
    };

<<<<<<< HEAD
    // Get signature from only ONE approver
    let msg2 = tx_summary2.as_ref().to_commitment();
    let tx_summary2_signing = SigningInputs::TransactionSummary(tx_summary2.clone());

    let sig_1 = authenticators[0]
        .get_signature(public_keys[0].to_commitment(), &tx_summary2_signing)
        .await?;

    // Try to execute with only 1 signature - should FAIL
    let tx_context_one_sig = mock_chain
        .build_tx_context(multisig_account.id(), &[], &[])?
        .extend_expected_output_notes(vec![OutputNote::Full(output_note.clone())])
        .add_signature(public_keys[0].clone(), msg2, sig_1)
        .auth_args(salt2)
        .build()?;

    let result = tx_context_one_sig.execute().await;
    match result {
        Err(TransactionExecutorError::Unauthorized(_)) => {
            // Expected: transaction should fail with insufficient signatures
        },
        _ => panic!(
            "Transaction should fail with Unauthorized error when only 1 signature provided for note sending"
        ),
    }

    // Now get signatures from BOTH approvers
    let sig_1 = authenticators[0]
        .get_signature(public_keys[0].to_commitment(), &tx_summary2_signing)
        .await?;
    let sig_2 = authenticators[1]
        .get_signature(public_keys[1].to_commitment(), &tx_summary2_signing)
        .await?;

    // Execute with 2 signatures - should SUCCEED
    let result = mock_chain
        .build_tx_context(multisig_account.id(), &[], &[])?
        .extend_expected_output_notes(vec![OutputNote::Full(output_note)])
        .add_signature(public_keys[0].clone(), msg2, sig_1)
        .add_signature(public_keys[1].clone(), msg2, sig_2)
        .auth_args(salt2)
        .build()?
        .execute()
        .await;

    assert!(result.is_ok(), "Transaction should succeed with 2 signatures for note sending");

    // Apply the transaction to the account
    multisig_account.apply_delta(result.as_ref().unwrap().account_delta())?;
    mock_chain.add_pending_executed_transaction(&result.unwrap())?;
    mock_chain.prove_next_block()?;

    assert_eq!(multisig_account.vault().get_balance(FungibleAsset::mock_issuer())?, 6);
=======
    // Get signatures from both approvers
    let msg = tx_summary.as_ref().to_commitment();
    let tx_summary = SigningInputs::TransactionSummary(tx_summary);

    let sig_1 = authenticators[0]
        .get_signature(public_keys[0].to_commitment().into(), &tx_summary)
        .await?;
    let sig_2 = authenticators[1]
        .get_signature(public_keys[1].to_commitment().into(), &tx_summary)
        .await?;

    // get the transaction context with signatures
    let tx_context_with_signatures = mock_chain
        .build_tx_context(multisig_account.id(), &[p2id_note.id()], &[])?
        .extend_expected_output_notes(vec![OutputNote::Full(p2id_note)])
        .add_signature(public_keys[0].clone().into(), msg, sig_1)
        .add_signature(public_keys[1].clone().into(), msg, sig_2)
        .auth_args(salt)
        .build()?;

    let block_num = tx_context_with_signatures.tx_inputs().block_header().block_num();
    let notes = tx_context_with_signatures.tx_inputs().input_notes().clone();
    let tx_args = tx_context_with_signatures.tx_args().clone();

    let mut tx_executor = TransactionExecutor::new(&tx_context_with_signatures)
        .with_source_manager(tx_context_with_signatures.source_manager());
    if let Some(authenticator) = tx_context_with_signatures.authenticator() {
        tx_executor = tx_executor.with_authenticator(authenticator);
    }

    let notes_checker = NoteConsumptionChecker::new(&tx_executor);

    // this check should return `Consumable` variant: we provided the signatures, so the transaction
    // should execute successfully.
    let consumable_with_authorization = notes_checker
        .can_consume(multisig_account.id(), block_num, notes.get_note(0).clone(), tx_args)
        .await?;
    assert_matches!(consumable_with_authorization, NoteConsumptionStatus::Consumable);
>>>>>>> 28e0f5a2

    Ok(())
}<|MERGE_RESOLUTION|>--- conflicted
+++ resolved
@@ -915,7 +915,103 @@
     Ok(())
 }
 
-<<<<<<< HEAD
+#[tokio::test]
+async fn test_check_note_consumability_multisig() -> anyhow::Result<()> {
+    // Setup keys and authenticators
+    let (_secret_keys, public_keys, authenticators) = setup_keys_and_authenticators(2, 2)?;
+
+    // Create multisig account
+    let multisig_account = create_multisig_account(2, &public_keys, 10, vec![])?;
+
+    let mut mock_chain_builder =
+        MockChainBuilder::with_accounts([multisig_account.clone()]).unwrap();
+
+    let p2id_note = mock_chain_builder.add_p2id_note(
+        ACCOUNT_ID_REGULAR_PUBLIC_ACCOUNT_UPDATABLE_CODE.try_into().unwrap(),
+        multisig_account.id(),
+        &[FungibleAsset::mock(1)],
+        NoteType::Public,
+    )?;
+    let mock_chain = mock_chain_builder.build().unwrap();
+
+    let salt = Word::from([Felt::new(1); 4]);
+
+    // get the transaction context without signatures
+    let tx_context_without_signatures = mock_chain
+        .build_tx_context(multisig_account.id(), &[p2id_note.id()], &[])?
+        .auth_args(salt)
+        .build()?;
+
+    let block_ref = tx_context_without_signatures.tx_inputs().block_header().block_num();
+    let tx_args = tx_context_without_signatures.tx_args();
+    let tx_executor = TransactionExecutor::<'_, '_, _, BasicAuthenticator<ChaCha20Rng>>::new(
+        &tx_context_without_signatures,
+    );
+
+    let notes_checker = NoteConsumptionChecker::new(&tx_executor);
+
+    // this check should return `ConsumableWithAuthorization` variant: the note is consumable, but
+    // authentication is failing
+    let consumable_with_authorization = notes_checker
+        .can_consume(
+            multisig_account.id(),
+            block_ref,
+            miden_objects::transaction::InputNote::Unauthenticated { note: p2id_note.clone() },
+            tx_args.clone(),
+        )
+        .await?;
+    assert_matches!(
+        consumable_with_authorization,
+        NoteConsumptionStatus::ConsumableWithAuthorization
+    );
+
+    // execute the transaction to get the summary
+    let tx_summary = match tx_context_without_signatures.execute().await.unwrap_err() {
+        TransactionExecutorError::Unauthorized(tx_effects) => tx_effects,
+        error => panic!("expected abort with tx effects: {error:?}"),
+    };
+    // Get signatures from both approvers
+    let msg = tx_summary.as_ref().to_commitment();
+    let tx_summary = SigningInputs::TransactionSummary(tx_summary);
+
+    let sig_1 = authenticators[0]
+        .get_signature(public_keys[0].to_commitment().into(), &tx_summary)
+        .await?;
+    let sig_2 = authenticators[1]
+        .get_signature(public_keys[1].to_commitment().into(), &tx_summary)
+        .await?;
+
+    // get the transaction context with signatures
+    let tx_context_with_signatures = mock_chain
+        .build_tx_context(multisig_account.id(), &[p2id_note.id()], &[])?
+        .extend_expected_output_notes(vec![OutputNote::Full(p2id_note)])
+        .add_signature(public_keys[0].clone().into(), msg, sig_1)
+        .add_signature(public_keys[1].clone().into(), msg, sig_2)
+        .auth_args(salt)
+        .build()?;
+
+    let block_num = tx_context_with_signatures.tx_inputs().block_header().block_num();
+    let notes = tx_context_with_signatures.tx_inputs().input_notes().clone();
+    let tx_args = tx_context_with_signatures.tx_args().clone();
+
+    let mut tx_executor = TransactionExecutor::new(&tx_context_with_signatures)
+        .with_source_manager(tx_context_with_signatures.source_manager());
+    if let Some(authenticator) = tx_context_with_signatures.authenticator() {
+        tx_executor = tx_executor.with_authenticator(authenticator);
+    }
+
+    let notes_checker = NoteConsumptionChecker::new(&tx_executor);
+
+    // this check should return `Consumable` variant: we provided the signatures, so the transaction
+    // should execute successfully.
+    let consumable_with_authorization = notes_checker
+        .can_consume(multisig_account.id(), block_num, notes.get_note(0).clone(), tx_args)
+        .await?;
+    assert_matches!(consumable_with_authorization, NoteConsumptionStatus::Consumable);
+
+    Ok(())
+}
+
 /// Tests that 1-of-2 approvers can consume a note but 2-of-2 are required to send a note.
 ///
 /// This test verifies that a multisig account with 2 approvers and threshold 2, but a procedure
@@ -943,27 +1039,11 @@
 
     let note = mock_chain_builder.add_p2id_note(
         multisig_account.id(),
-=======
-#[tokio::test]
-async fn test_check_note_consumability_multisig() -> anyhow::Result<()> {
-    // Setup keys and authenticators
-    let (_secret_keys, public_keys, authenticators) = setup_keys_and_authenticators(2, 2)?;
-
-    // Create multisig account
-    let multisig_account = create_multisig_account(2, &public_keys, 10)?;
-
-    let mut mock_chain_builder =
-        MockChainBuilder::with_accounts([multisig_account.clone()]).unwrap();
-
-    let p2id_note = mock_chain_builder.add_p2id_note(
-        ACCOUNT_ID_REGULAR_PUBLIC_ACCOUNT_UPDATABLE_CODE.try_into().unwrap(),
->>>>>>> 28e0f5a2
         multisig_account.id(),
         &[FungibleAsset::mock(1)],
         NoteType::Public,
     )?;
 
-<<<<<<< HEAD
     let mut mock_chain = mock_chain_builder.build()?;
 
     // 2. consume without signatures
@@ -982,13 +1062,13 @@
     let msg = tx_summary.as_ref().to_commitment();
     let tx_summary_signing = SigningInputs::TransactionSummary(tx_summary.clone());
     let sig = authenticators[0]
-        .get_signature(public_keys[0].to_commitment(), &tx_summary_signing)
+        .get_signature(public_keys[0].to_commitment().into(), &tx_summary_signing)
         .await?;
 
     // 4. execute with signature
     let tx_result = mock_chain
         .build_tx_context(multisig_account.id(), &[note.id()], &[])?
-        .add_signature(public_keys[0].clone(), msg, sig)
+        .add_signature(public_keys[0].clone().into(), msg, sig)
         .auth_args(salt)
         .build()?
         .execute()
@@ -1024,61 +1104,23 @@
         .build()?;
 
     let tx_summary2 = match tx_context_init.execute().await.unwrap_err() {
-=======
-    let mock_chain = mock_chain_builder.build().unwrap();
-
-    let salt = Word::from([Felt::new(1); 4]);
-
-    // get the transaction context without signatures
-    let tx_context_without_signatures = mock_chain
-        .build_tx_context(multisig_account.id(), &[p2id_note.id()], &[])?
-        .auth_args(salt)
-        .build()?;
-
-    let block_ref = tx_context_without_signatures.tx_inputs().block_header().block_num();
-    let tx_args = tx_context_without_signatures.tx_args();
-    let tx_executor = TransactionExecutor::<'_, '_, _, BasicAuthenticator<ChaCha20Rng>>::new(
-        &tx_context_without_signatures,
-    );
-
-    let notes_checker = NoteConsumptionChecker::new(&tx_executor);
-
-    // this check should return `ConsumableWithAuthorization` variant: the note is consumable, but
-    // authentication is failing
-    let consumable_with_authorization = notes_checker
-        .can_consume(
-            multisig_account.id(),
-            block_ref,
-            miden_objects::transaction::InputNote::Unauthenticated { note: p2id_note.clone() },
-            tx_args.clone(),
-        )
-        .await?;
-    assert_matches!(
-        consumable_with_authorization,
-        NoteConsumptionStatus::ConsumableWithAuthorization
-    );
-
-    // execute the transaction to get the summary
-    let tx_summary = match tx_context_without_signatures.execute().await.unwrap_err() {
->>>>>>> 28e0f5a2
         TransactionExecutorError::Unauthorized(tx_effects) => tx_effects,
         error => panic!("expected abort with tx effects: {error:?}"),
     };
 
-<<<<<<< HEAD
     // Get signature from only ONE approver
     let msg2 = tx_summary2.as_ref().to_commitment();
     let tx_summary2_signing = SigningInputs::TransactionSummary(tx_summary2.clone());
 
     let sig_1 = authenticators[0]
-        .get_signature(public_keys[0].to_commitment(), &tx_summary2_signing)
+        .get_signature(public_keys[0].to_commitment().into(), &tx_summary2_signing)
         .await?;
 
     // Try to execute with only 1 signature - should FAIL
     let tx_context_one_sig = mock_chain
         .build_tx_context(multisig_account.id(), &[], &[])?
         .extend_expected_output_notes(vec![OutputNote::Full(output_note.clone())])
-        .add_signature(public_keys[0].clone(), msg2, sig_1)
+        .add_signature(public_keys[0].clone().into(), msg2, sig_1)
         .auth_args(salt2)
         .build()?;
 
@@ -1094,18 +1136,18 @@
 
     // Now get signatures from BOTH approvers
     let sig_1 = authenticators[0]
-        .get_signature(public_keys[0].to_commitment(), &tx_summary2_signing)
+        .get_signature(public_keys[0].to_commitment().into(), &tx_summary2_signing)
         .await?;
     let sig_2 = authenticators[1]
-        .get_signature(public_keys[1].to_commitment(), &tx_summary2_signing)
+        .get_signature(public_keys[1].to_commitment().into(), &tx_summary2_signing)
         .await?;
 
     // Execute with 2 signatures - should SUCCEED
     let result = mock_chain
         .build_tx_context(multisig_account.id(), &[], &[])?
         .extend_expected_output_notes(vec![OutputNote::Full(output_note)])
-        .add_signature(public_keys[0].clone(), msg2, sig_1)
-        .add_signature(public_keys[1].clone(), msg2, sig_2)
+        .add_signature(public_keys[0].clone().into(), msg2, sig_1)
+        .add_signature(public_keys[1].clone().into(), msg2, sig_2)
         .auth_args(salt2)
         .build()?
         .execute()
@@ -1119,46 +1161,6 @@
     mock_chain.prove_next_block()?;
 
     assert_eq!(multisig_account.vault().get_balance(FungibleAsset::mock_issuer())?, 6);
-=======
-    // Get signatures from both approvers
-    let msg = tx_summary.as_ref().to_commitment();
-    let tx_summary = SigningInputs::TransactionSummary(tx_summary);
-
-    let sig_1 = authenticators[0]
-        .get_signature(public_keys[0].to_commitment().into(), &tx_summary)
-        .await?;
-    let sig_2 = authenticators[1]
-        .get_signature(public_keys[1].to_commitment().into(), &tx_summary)
-        .await?;
-
-    // get the transaction context with signatures
-    let tx_context_with_signatures = mock_chain
-        .build_tx_context(multisig_account.id(), &[p2id_note.id()], &[])?
-        .extend_expected_output_notes(vec![OutputNote::Full(p2id_note)])
-        .add_signature(public_keys[0].clone().into(), msg, sig_1)
-        .add_signature(public_keys[1].clone().into(), msg, sig_2)
-        .auth_args(salt)
-        .build()?;
-
-    let block_num = tx_context_with_signatures.tx_inputs().block_header().block_num();
-    let notes = tx_context_with_signatures.tx_inputs().input_notes().clone();
-    let tx_args = tx_context_with_signatures.tx_args().clone();
-
-    let mut tx_executor = TransactionExecutor::new(&tx_context_with_signatures)
-        .with_source_manager(tx_context_with_signatures.source_manager());
-    if let Some(authenticator) = tx_context_with_signatures.authenticator() {
-        tx_executor = tx_executor.with_authenticator(authenticator);
-    }
-
-    let notes_checker = NoteConsumptionChecker::new(&tx_executor);
-
-    // this check should return `Consumable` variant: we provided the signatures, so the transaction
-    // should execute successfully.
-    let consumable_with_authorization = notes_checker
-        .can_consume(multisig_account.id(), block_num, notes.get_note(0).clone(), tx_args)
-        .await?;
-    assert_matches!(consumable_with_authorization, NoteConsumptionStatus::Consumable);
->>>>>>> 28e0f5a2
 
     Ok(())
 }
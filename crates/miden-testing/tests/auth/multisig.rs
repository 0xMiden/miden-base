--- conflicted
+++ resolved
@@ -141,21 +141,13 @@
     let tx_summary = SigningInputs::TransactionSummary(tx_summary);
 
     let sig_1 = authenticators[0]
-<<<<<<< HEAD
-        .get_signature(public_keys[0].into(), &tx_summary)
+        .get_signature(public_keys[0].to_commitment(), &tx_summary)
         .await?
-        .to_prepared_signature();
-    let sig_2 = authenticators[1]
-        .get_signature(public_keys[1].into(), &tx_summary)
-        .await?
-        .to_prepared_signature();
-=======
-        .get_signature(public_keys[0].to_commitment(), &tx_summary)
-        .await?;
+        .to_prepared_signature();;
     let sig_2 = authenticators[1]
         .get_signature(public_keys[1].to_commitment(), &tx_summary)
-        .await?;
->>>>>>> 462d7a41
+        .await?
+        .to_prepared_signature();;
 
     // Execute transaction with signatures - should succeed
     let tx_context_execute = mock_chain
@@ -233,21 +225,13 @@
         let tx_summary = SigningInputs::TransactionSummary(tx_summary);
 
         let sig_1 = authenticators[*signer1_idx]
-<<<<<<< HEAD
-            .get_signature(public_keys[*signer1_idx].into(), &tx_summary)
+            .get_signature(public_keys[*signer1_idx].to_commitment(), &tx_summary)
             .await?
             .to_prepared_signature();
         let sig_2 = authenticators[*signer2_idx]
-            .get_signature(public_keys[*signer2_idx].into(), &tx_summary)
+            .get_signature(public_keys[*signer2_idx].to_commitment(), &tx_summary)
             .await?
             .to_prepared_signature();
-=======
-            .get_signature(public_keys[*signer1_idx].to_commitment(), &tx_summary)
-            .await?;
-        let sig_2 = authenticators[*signer2_idx]
-            .get_signature(public_keys[*signer2_idx].to_commitment(), &tx_summary)
-            .await?;
->>>>>>> 462d7a41
 
         // Execute transaction with signatures - should succeed for any combination
         let tx_context_execute = mock_chain
@@ -310,21 +294,13 @@
     let tx_summary = SigningInputs::TransactionSummary(tx_summary);
 
     let sig_1 = authenticators[0]
-<<<<<<< HEAD
-        .get_signature(public_keys[0].into(), &tx_summary)
+        .get_signature(public_keys[0].to_commitment(), &tx_summary)
         .await?
         .to_prepared_signature();
     let sig_2 = authenticators[1]
-        .get_signature(public_keys[1].into(), &tx_summary)
+        .get_signature(public_keys[1].to_commitment(), &tx_summary)
         .await?
         .to_prepared_signature();
-=======
-        .get_signature(public_keys[0].to_commitment(), &tx_summary)
-        .await?;
-    let sig_2 = authenticators[1]
-        .get_signature(public_keys[1].to_commitment(), &tx_summary)
-        .await?;
->>>>>>> 462d7a41
 
     // Execute transaction with signatures - should succeed (first execution)
     let tx_context_execute = mock_chain

--- conflicted
+++ resolved
@@ -1,8 +1,5 @@
-<<<<<<< HEAD
+use assert_matches::assert_matches;
 use miden_lib::account::components::rpo_falcon_512_multisig_library;
-=======
-use assert_matches::assert_matches;
->>>>>>> 7c1f8bed
 use miden_lib::account::wallets::BasicWallet;
 use miden_lib::errors::tx_kernel_errors::ERR_TX_ALREADY_EXECUTED;
 use miden_lib::note::create_p2id_note;
@@ -343,7 +340,6 @@
     Ok(())
 }
 
-<<<<<<< HEAD
 /// Tests multisig signer update functionality.
 ///
 /// This test verifies that a multisig account can:
@@ -675,66 +671,10 @@
         .build()?;
 
     let tx_summary = match tx_context_init.execute().await.unwrap_err() {
-=======
-#[tokio::test]
-async fn test_check_note_consumability_multisig() -> anyhow::Result<()> {
-    // Setup keys and authenticators
-    let (_secret_keys, public_keys, authenticators) = setup_keys_and_authenticators(2, 2)?;
-
-    // Create multisig account
-    let multisig_account = create_multisig_account(2, &public_keys, 10)?;
-
-    let mut mock_chain_builder =
-        MockChainBuilder::with_accounts([multisig_account.clone()]).unwrap();
-
-    let p2id_note = mock_chain_builder.add_p2id_note(
-        ACCOUNT_ID_REGULAR_PUBLIC_ACCOUNT_UPDATABLE_CODE.try_into().unwrap(),
-        multisig_account.id(),
-        &[FungibleAsset::mock(1)],
-        NoteType::Public,
-    )?;
-
-    let mock_chain = mock_chain_builder.build().unwrap();
-
-    let salt = Word::from([Felt::new(1); 4]);
-
-    // get the transaction context without signatures
-    let tx_context_without_signatures = mock_chain
-        .build_tx_context(multisig_account.id(), &[p2id_note.id()], &[])?
-        .auth_args(salt)
-        .build()?;
-
-    let block_ref = tx_context_without_signatures.tx_inputs().block_header().block_num();
-    let tx_args = tx_context_without_signatures.tx_args();
-    let tx_executor = TransactionExecutor::<'_, '_, _, BasicAuthenticator<ChaCha20Rng>>::new(
-        &tx_context_without_signatures,
-    );
-
-    let notes_checker = NoteConsumptionChecker::new(&tx_executor);
-
-    // this check should return `UnconsumableWithoutAuthorization` variant: the note is consumable,
-    // but authentication is failing
-    let unconsumable_without_authorization = notes_checker
-        .can_consume(
-            multisig_account.id(),
-            block_ref,
-            miden_objects::transaction::InputNote::Unauthenticated { note: p2id_note.clone() },
-            tx_args.clone(),
-        )
-        .await?;
-    assert_matches!(
-        unconsumable_without_authorization,
-        NoteConsumptionStatus::UnconsumableWithoutAuthorization
-    );
-
-    // execute the transaction to get the summary
-    let tx_summary = match tx_context_without_signatures.execute().await.unwrap_err() {
->>>>>>> 7c1f8bed
         TransactionExecutorError::Unauthorized(tx_effects) => tx_effects,
         error => panic!("expected abort with tx effects: {error:?}"),
     };
 
-<<<<<<< HEAD
     // Get signatures from 4 of the 5 original approvers (threshold is 4)
     let msg = tx_summary.as_ref().to_commitment();
     let tx_summary = SigningInputs::TransactionSummary(tx_summary);
@@ -969,24 +909,84 @@
         result.is_err(),
         "Transaction should fail when signed by unauthorized new approvers"
     );
-=======
+
+    Ok(())
+}
+
+#[tokio::test]
+async fn test_check_note_consumability_multisig() -> anyhow::Result<()> {
+    // Setup keys and authenticators
+    let (_secret_keys, public_keys, authenticators) = setup_keys_and_authenticators(2, 2)?;
+
+    // Create multisig account
+    let multisig_account = create_multisig_account(2, &public_keys, 10)?;
+
+    let mut mock_chain_builder =
+        MockChainBuilder::with_accounts([multisig_account.clone()]).unwrap();
+
+    let p2id_note = mock_chain_builder.add_p2id_note(
+        ACCOUNT_ID_REGULAR_PUBLIC_ACCOUNT_UPDATABLE_CODE.try_into().unwrap(),
+        multisig_account.id(),
+        &[FungibleAsset::mock(1)],
+        NoteType::Public,
+    )?;
+
+    let mock_chain = mock_chain_builder.build().unwrap();
+
+    let salt = Word::from([Felt::new(1); 4]);
+
+    // get the transaction context without signatures
+    let tx_context_without_signatures = mock_chain
+        .build_tx_context(multisig_account.id(), &[p2id_note.id()], &[])?
+        .auth_args(salt)
+        .build()?;
+
+    let block_ref = tx_context_without_signatures.tx_inputs().block_header().block_num();
+    let tx_args = tx_context_without_signatures.tx_args();
+    let tx_executor = TransactionExecutor::<'_, '_, _, BasicAuthenticator<ChaCha20Rng>>::new(
+        &tx_context_without_signatures,
+    );
+
+    let notes_checker = NoteConsumptionChecker::new(&tx_executor);
+
+    // this check should return `UnconsumableWithoutAuthorization` variant: the note is consumable,
+    // but authentication is failing
+    let unconsumable_without_authorization = notes_checker
+        .can_consume(
+            multisig_account.id(),
+            block_ref,
+            miden_objects::transaction::InputNote::Unauthenticated { note: p2id_note.clone() },
+            tx_args.clone(),
+        )
+        .await?;
+    assert_matches!(
+        unconsumable_without_authorization,
+        NoteConsumptionStatus::UnconsumableWithoutAuthorization
+    );
+
+    // execute the transaction to get the summary
+    let tx_summary = match tx_context_without_signatures.execute().await.unwrap_err() {
+        TransactionExecutorError::Unauthorized(tx_effects) => tx_effects,
+        error => panic!("expected abort with tx effects: {error:?}"),
+    };
+
     // Get signatures from both approvers
     let msg = tx_summary.as_ref().to_commitment();
     let tx_summary = SigningInputs::TransactionSummary(tx_summary);
 
-    let sig_1 = authenticators[0].get_signature(public_keys[0].into(), &tx_summary).await?;
-    let sig_2 = authenticators[1].get_signature(public_keys[1].into(), &tx_summary).await?;
-
-    // Populate advice map with signatures
-    let mut advice_map = AdviceMap::default();
-    advice_map.insert(Hasher::merge(&[public_keys[0].into(), msg]), sig_1);
-    advice_map.insert(Hasher::merge(&[public_keys[1].into(), msg]), sig_2);
+    let sig_1 = authenticators[0]
+        .get_signature(public_keys[0].to_commitment(), &tx_summary)
+        .await?;
+    let sig_2 = authenticators[1]
+        .get_signature(public_keys[1].to_commitment(), &tx_summary)
+        .await?;
 
     // get the transaction context with signatures
     let tx_context_with_signatures = mock_chain
         .build_tx_context(multisig_account.id(), &[p2id_note.id()], &[])?
         .extend_expected_output_notes(vec![OutputNote::Full(p2id_note)])
-        .extend_advice_map(advice_map.iter().map(|(k, v)| (*k, v.to_vec())))
+        .add_signature(public_keys[0].clone(), msg, sig_1)
+        .add_signature(public_keys[1].clone(), msg, sig_2)
         .auth_args(salt)
         .build()?;
 
@@ -1008,7 +1008,6 @@
         .can_consume(multisig_account.id(), block_num, notes.get_note(0).clone(), tx_args)
         .await?;
     assert_matches!(consumable_with_authorization, NoteConsumptionStatus::Consumable);
->>>>>>> 7c1f8bed
 
     Ok(())
 }
extern crate alloc;

use core::slice;
use std::sync::Arc;

use miden_lib::account::faucets::{BasicFungibleFaucet, FungibleFaucetExt, NetworkFungibleFaucet};
use miden_lib::errors::tx_kernel_errors::ERR_FUNGIBLE_ASSET_DISTRIBUTE_WOULD_CAUSE_MAX_SUPPLY_TO_BE_EXCEEDED;
<<<<<<< HEAD
use miden_lib::note::create_p2id_note;
use miden_lib::note::well_known_note::WellKnownNote;
use miden_lib::testing::note::NoteBuilder;
use miden_lib::utils::ScriptBuilder;
use miden_objects::account::{Account, AccountId};
use miden_objects::asset::{Asset, FungibleAsset};
use miden_objects::note::{NoteAssets, NoteExecutionHint, NoteId, NoteMetadata, NoteTag, NoteType};
use miden_objects::testing::account_id::ACCOUNT_ID_PRIVATE_SENDER;
=======
use miden_lib::note::well_known_note::WellKnownNote;
use miden_lib::utils::ScriptBuilder;
use miden_objects::account::{
    Account,
    AccountId,
    AccountIdVersion,
    AccountStorageMode,
    AccountType,
};
use miden_objects::assembly::DefaultSourceManager;
use miden_objects::asset::{Asset, FungibleAsset};
use miden_objects::note::{
    Note,
    NoteAssets,
    NoteExecutionHint,
    NoteId,
    NoteInputs,
    NoteMetadata,
    NoteRecipient,
    NoteTag,
    NoteType,
};
>>>>>>> a9177f92
use miden_objects::transaction::{ExecutedTransaction, OutputNote};
use miden_objects::{Felt, Word};
use miden_processor::crypto::RpoRandomCoin;
use miden_testing::{Auth, MockChain, assert_transaction_executor_error};

use crate::scripts::swap::create_p2id_note_exact;
use crate::{get_note_with_fungible_asset_and_script, prove_and_verify_transaction};

// Shared test utilities for faucet tests
// ================================================================================================

/// Common test parameters for faucet tests
pub struct FaucetTestParams {
    pub recipient: Word,
    pub tag: NoteTag,
    pub aux: Felt,
    pub note_execution_hint: NoteExecutionHint,
    pub note_type: NoteType,
    pub amount: Felt,
}

/// Creates minting script code for fungible asset distribution
pub fn create_mint_script_code(params: &FaucetTestParams) -> String {
    format!(
        "
            begin
                # pad the stack before call
                push.0.0.0 padw

                push.{recipient}
                push.{note_execution_hint}
                push.{note_type}
                push.{aux}
                push.{tag}
                push.{amount}
                # => [amount, tag, aux, note_type, execution_hint, RECIPIENT, pad(7)]

                call.::miden::contracts::faucets::basic_fungible::distribute
                # => [note_idx, pad(15)]

                # truncate the stack
                dropw dropw dropw dropw
            end
            ",
        note_type = params.note_type as u8,
        recipient = params.recipient,
        aux = params.aux,
        tag = u32::from(params.tag),
        note_execution_hint = Felt::from(params.note_execution_hint),
        amount = params.amount,
    )
}

/// Executes a minting transaction with the given faucet and parameters
pub async fn execute_mint_transaction(
    mock_chain: &mut MockChain,
    faucet: Account,
    params: &FaucetTestParams,
) -> anyhow::Result<ExecutedTransaction> {
    let source_manager = Arc::new(DefaultSourceManager::default());
    let tx_script_code = create_mint_script_code(params);
    let tx_script = ScriptBuilder::with_source_manager(source_manager.clone())
        .compile_tx_script(tx_script_code)?;
    let tx_context = mock_chain
        .build_tx_context(faucet, &[], &[])?
        .tx_script(tx_script)
        .with_source_manager(source_manager)
        .build()?;

    Ok(tx_context.execute().await?)
}

/// Verifies minted output note matches expectations
pub fn verify_minted_output_note(
    executed_transaction: &ExecutedTransaction,
    faucet: &Account,
    params: &FaucetTestParams,
) -> anyhow::Result<()> {
    let fungible_asset: Asset = FungibleAsset::new(faucet.id(), params.amount.into())?.into();

    let output_note = executed_transaction.output_notes().get_note(0).clone();
    let assets = NoteAssets::new(vec![fungible_asset])?;
    let id = NoteId::new(params.recipient, assets.commitment());

    assert_eq!(output_note.id(), id);
    assert_eq!(
        output_note.metadata(),
        &NoteMetadata::new(
            faucet.id(),
            params.note_type,
            params.tag,
            params.note_execution_hint,
            params.aux
        )?
    );

    Ok(())
}

// TESTS MINT FUNGIBLE ASSET
// ================================================================================================

/// Tests that minting assets on an existing faucet succeeds.
#[tokio::test]
async fn minting_fungible_asset_on_existing_faucet_succeeds() -> anyhow::Result<()> {
    let mut builder = MockChain::builder();
    let faucet = builder.add_existing_basic_faucet(Auth::BasicAuth, "TST", 200, None)?;
    let mut mock_chain = builder.build()?;

    let params = FaucetTestParams {
        recipient: Word::from([0, 1, 2, 3u32]),
        tag: NoteTag::for_local_use_case(0, 0).unwrap(),
        aux: Felt::new(27),
        note_execution_hint: NoteExecutionHint::on_block_slot(5, 6, 7),
        note_type: NoteType::Private,
        amount: Felt::new(100),
    };

    params
        .tag
        .validate(params.note_type)
        .expect("note tag should support private notes");

    let executed_transaction =
        execute_mint_transaction(&mut mock_chain, faucet.clone(), &params).await?;
    verify_minted_output_note(&executed_transaction, &faucet, &params)?;

    Ok(())
}

#[tokio::test]
async fn faucet_contract_mint_fungible_asset_fails_exceeds_max_supply() -> anyhow::Result<()> {
    // CONSTRUCT AND EXECUTE TX (Failure)
    // --------------------------------------------------------------------------------------------
    let mut builder = MockChain::builder();
    let faucet = builder.add_existing_basic_faucet(Auth::BasicAuth, "TST", 200, None)?;
    let mock_chain = builder.build()?;

    let recipient = Word::from([0, 1, 2, 3u32]);
    let aux = Felt::new(27);
    let tag = Felt::new(4);
    let amount = Felt::new(250);

    let tx_script_code = format!(
        "
            begin
                # pad the stack before call
                push.0.0.0 padw

                push.{recipient}
                push.{note_type}
                push.{aux}
                push.{tag}
                push.{amount}
                # => [amount, tag, aux, note_type, execution_hint, RECIPIENT, pad(7)]

                call.::miden::contracts::faucets::basic_fungible::distribute
                # => [note_idx, pad(15)]

                # truncate the stack
                dropw dropw dropw dropw

            end
            ",
        note_type = NoteType::Private as u8,
        recipient = recipient,
    );

    let tx_script = ScriptBuilder::default().compile_tx_script(tx_script_code)?;
    let tx = mock_chain
        .build_tx_context(faucet.id(), &[], &[])?
        .tx_script(tx_script)
        .build()?
        .execute()
        .await;

    // Execute the transaction and get the witness
    assert_transaction_executor_error!(
        tx,
        ERR_FUNGIBLE_ASSET_DISTRIBUTE_WOULD_CAUSE_MAX_SUPPLY_TO_BE_EXCEEDED
    );
    Ok(())
}

// TESTS FOR NEW FAUCET EXECUTION ENVIRONMENT
// ================================================================================================

/// Tests that minting assets on a new faucet succeeds.
#[tokio::test]
async fn minting_fungible_asset_on_new_faucet_succeeds() -> anyhow::Result<()> {
    let mut builder = MockChain::builder();
    let faucet = builder.create_new_faucet(Auth::BasicAuth, "TST", 200)?;
    let mut mock_chain = builder.build()?;

    let params = FaucetTestParams {
        recipient: Word::from([0, 1, 2, 3u32]),
        tag: NoteTag::for_local_use_case(0, 0).unwrap(),
        aux: Felt::new(27),
        note_execution_hint: NoteExecutionHint::on_block_slot(5, 6, 7),
        note_type: NoteType::Private,
        amount: Felt::new(100),
    };

    params
        .tag
        .validate(params.note_type)
        .expect("note tag should support private notes");

    let executed_transaction =
        execute_mint_transaction(&mut mock_chain, faucet.clone(), &params).await?;
    verify_minted_output_note(&executed_transaction, &faucet, &params)?;

    Ok(())
}

// TESTS BURN FUNGIBLE ASSET
// ================================================================================================

/// Tests that burning a fungible asset on an existing faucet succeeds and proves the transaction.
#[tokio::test]
async fn prove_burning_fungible_asset_on_existing_faucet_succeeds() -> anyhow::Result<()> {
    let mut builder = MockChain::builder();
    let faucet = builder.add_existing_basic_faucet(Auth::BasicAuth, "TST", 200, Some(100))?;

    let fungible_asset = FungibleAsset::new(faucet.id(), 100).unwrap();

    // need to create a note with the fungible asset to be burned
    let burn_note_script_code = "
        # burn the asset
        begin
            dropw
            # => []

            call.::miden::contracts::faucets::basic_fungible::burn
            # => [ASSET]

            # truncate the stack
            dropw
        end
        ";

    let note = get_note_with_fungible_asset_and_script(fungible_asset, burn_note_script_code);

    builder.add_output_note(OutputNote::Full(note.clone()));
    let mock_chain = builder.build()?;

    // The Fungible Faucet component is added as the second component after auth, so it's storage
    // slot offset will be 2. Check that max_supply at the word's index 0 is 200. The remainder of
    // the word is initialized with the metadata of the faucet which we don't need to check.
    assert_eq!(faucet.storage().get_item(2).unwrap()[0], Felt::new(200));

    // Check that the faucet reserved slot has been correctly initialized.
    // The already issued amount should be 100.
    assert_eq!(faucet.get_token_issuance().unwrap(), Felt::new(100));

    // CONSTRUCT AND EXECUTE TX (Success)
    // --------------------------------------------------------------------------------------------
    // Execute the transaction and get the witness
    let executed_transaction = mock_chain
        .build_tx_context(faucet.id(), &[note.id()], &[])?
        .build()?
        .execute()
        .await?;

    // Prove, serialize/deserialize and verify the transaction
    prove_and_verify_transaction(executed_transaction.clone())?;

    assert_eq!(executed_transaction.account_delta().nonce_delta(), Felt::new(1));
    assert_eq!(executed_transaction.input_notes().get_note(0).id(), note.id());
    Ok(())
}

<<<<<<< HEAD
// TEST PUBLIC NOTE CREATION DURING NOTE CONSUMPTION
// ================================================================================================

/// Tests that a public note can be created during note consumption by fetching the note script
/// from the data store. This test verifies the functionality added in issue #1972.
///
/// The test creates a note that calls the faucet's `distribute` function to create a PUBLIC
/// P2ID output note. The P2ID script is fetched from the data store during transaction execution.
#[tokio::test]
async fn test_public_note_creation_with_script_from_datastore() -> anyhow::Result<()> {
    let mut builder = MockChain::builder();
    let faucet = builder.add_existing_faucet(Auth::BasicAuth, "TST", 200, None)?;

    // Parameters for the PUBLIC P2ID note that will be created by the faucet
    let recipient_account_id = AccountId::try_from(ACCOUNT_ID_PRIVATE_SENDER)?;
    let amount = Felt::new(75);
    let tag = NoteTag::for_public_use_case(0, 0, miden_objects::note::NoteExecutionMode::Local)?;
    let aux = Felt::new(27);
    let note_execution_hint = NoteExecutionHint::on_block_slot(5, 6, 7);
    let note_type = NoteType::Public; // PUBLIC note

    // Create the expected P2ID note using the helper function for debugging purposes
    let mut rng = RpoRandomCoin::new([Felt::from(0u32); 4].into());
    let expected_p2id_note = create_p2id_note(
        faucet.id(),
        recipient_account_id,
        vec![FungibleAsset::new(faucet.id(), amount.into())?.into()],
        note_type,
        aux,
        &mut rng,
    )?;

    // Extract recipient information from the expected note
    let p2id_recipient = expected_p2id_note.recipient();
    let p2id_script_root = p2id_recipient.script().root();
    let serial_num = p2id_recipient.serial_num();
    let target_account_suffix = recipient_account_id.suffix();
    let target_account_prefix = recipient_account_id.prefix().as_felt();

    let note_script_code = format!(
        "
            use.miden::note
            
            begin
                # Build recipient hash from SERIAL_NUM, SCRIPT_ROOT, and INPUTS_COMMITMENT
                push.{script_root}
                # => [SCRIPT_ROOT]
                
                push.{serial_num}
                # => [SERIAL_NUM, SCRIPT_ROOT]

                # Store P2ID inputs (target account ID) in memory at address 0
                # P2ID inputs are: [target.suffix(), target.prefix()]
                push.{target_suffix}.{target_prefix} push.0.0
                push.0 mem_storew dropw
                # Memory[0] = [0, 0, target_prefix, target_suffix]

                push.2 push.0
                # => [inputs_ptr, num_inputs, SERIAL_NUM, SCRIPT_ROOT]

                exec.note::build_recipient
                # => [RECIPIENT]

                # Now call distribute with the computed recipient
                push.{note_execution_hint}
                push.{note_type}
                push.{aux}
                push.{tag}
                push.{amount}
                # => [amount, tag, aux, note_type, execution_hint, RECIPIENT]

                call.::miden::contracts::faucets::basic_fungible::distribute
                # => [note_idx, pad(15)]

                # Truncate the stack
                dropw dropw dropw dropw
            end
            ",
        note_type = note_type as u8,
        target_suffix = target_account_suffix,
        target_prefix = target_account_prefix,
        script_root = p2id_script_root,
        serial_num = serial_num,
        aux = aux,
        tag = u32::from(tag),
        note_execution_hint = Felt::from(note_execution_hint),
        amount = amount,
    );

    // Create the trigger note that will call distribute
    let mut rng = RpoRandomCoin::new([Felt::from(1u32); 4].into());
    let trigger_note = NoteBuilder::new(faucet.id(), &mut rng)
        .note_type(NoteType::Private)
        .tag(NoteTag::for_local_use_case(0, 0)?.into())
        .note_execution_hint(NoteExecutionHint::always())
        .aux(Felt::new(0))
        .serial_number(Word::from([1, 2, 3, 4u32]))
        .code(note_script_code)
        .build()?;

    builder.add_output_note(OutputNote::Full(trigger_note.clone()));
    let mock_chain = builder.build()?;

    // Add the P2ID script to the data store so it can be fetched during transaction execution
    let p2id_script = WellKnownNote::P2ID.script();

    // Execute the transaction - this should fetch the P2ID script from the data store.
    // Note: There is intentionally no call to extend_expected_output_notes here, so the
    // transaction host is forced to request the script from the data store during execution.
    let executed_transaction = mock_chain
        .build_tx_context(faucet.id(), &[trigger_note.id()], &[])?
        .add_note_script(p2id_script)
        .build()?
        .execute()
        .await?;

    // Verify that a PUBLIC P2ID note was created
    assert_eq!(executed_transaction.output_notes().num_notes(), 1);
    let output_note = executed_transaction.output_notes().get_note(0);

    // Verify the output note is public
    assert_eq!(output_note.metadata().note_type(), NoteType::Public);

    // Verify the output note contains the minted fungible asset
    let expected_asset = FungibleAsset::new(faucet.id(), amount.into())?;
    let expected_asset_obj = Asset::from(expected_asset);
    assert!(output_note.assets().unwrap().iter().any(|asset| asset == &expected_asset_obj));

    // Verify the note was created by the faucet
    assert_eq!(output_note.metadata().sender(), faucet.id());

    // Verify nonce was incremented
    assert_eq!(executed_transaction.account_delta().nonce_delta(), Felt::new(1));
=======
// TESTS NETWORK FAUCET
// ================================================================================================

/// Tests minting on network faucet
#[tokio::test]
async fn network_faucet_mint() -> anyhow::Result<()> {
    let mut builder = MockChain::builder();

    let faucet_owner_account_id = AccountId::dummy(
        [1; 15],
        AccountIdVersion::Version0,
        AccountType::RegularAccountImmutableCode,
        AccountStorageMode::Private,
    );

    let faucet =
        builder.add_existing_network_faucet("NET", 1000, faucet_owner_account_id, Some(50))?;

    // Create a target account to consume the minted note
    let mut target_account = builder.add_existing_wallet(Auth::IncrNonce)?;

    // The Network Fungible Faucet component is added as the second component after auth, so its
    // storage slot offset will be 2. Check that max_supply at the word's index 0 is 200.
    assert_eq!(faucet.storage().get_item(1).unwrap()[0], Felt::new(1000));

    // Check that the creator account ID is stored in slot 2 (second storage slot of the component)
    // The owner_account_id is stored as Word [0, 0, suffix, prefix]
    let stored_owner_id = faucet.storage().get_item(2).unwrap();
    assert_eq!(stored_owner_id[3], faucet_owner_account_id.prefix().as_felt());
    assert_eq!(stored_owner_id[2], Felt::new(faucet_owner_account_id.suffix().as_int()));

    // Check that the faucet reserved slot has been correctly initialized.
    // The already issued amount should be 50.
    assert_eq!(faucet.get_token_issuance().unwrap(), Felt::new(50));

    // CREATE MINT NOTE USING STANDARD NOTE
    // --------------------------------------------------------------------------------------------

    let amount = Felt::new(75);
    let mint_asset: Asset = FungibleAsset::new(faucet.id(), amount.into()).unwrap().into();
    let tag = NoteTag::for_local_use_case(0, 0).unwrap();
    let aux = Felt::new(27);
    let note_execution_hint = NoteExecutionHint::on_block_slot(5, 6, 7);
    let note_type = NoteType::Private;
    let serial_num = Word::default();

    let p2id_mint_output_note = create_p2id_note_exact(
        faucet.id(),
        target_account.id(),
        vec![mint_asset],
        note_type,
        aux,
        serial_num,
    )
    .unwrap();
    let recipient = p2id_mint_output_note.recipient().digest();

    // Use the standard MINT note script
    let note_script = WellKnownNote::MINT.script();

    // Create the note inputs for MINT note (reversed order)
    let inputs = NoteInputs::new(vec![
        recipient[0],
        recipient[1],
        recipient[2],
        recipient[3],
        note_execution_hint.into(),
        note_type.into(),
        aux,
        tag.into(),
        amount,
    ])?;

    // Create the MINT note using the standard script
    let mint_note_metadata =
        NoteMetadata::new(faucet_owner_account_id, note_type, tag, note_execution_hint, aux)?;
    let mint_note_assets = NoteAssets::new(vec![])?; // Empty assets for mint note
    let serial_num = Word::from([1, 2, 3, 4u32]); // Random serial number
    let mint_note_recipient = NoteRecipient::new(serial_num, note_script, inputs);
    let mint_note = Note::new(mint_note_assets, mint_note_metadata, mint_note_recipient);

    // Add the MINT note to the mock chain
    builder.add_output_note(OutputNote::Full(mint_note.clone()));
    let mut mock_chain = builder.build()?;

    // EXECUTE MINT NOTE AGAINST NETWORK FAUCET
    // --------------------------------------------------------------------------------------------
    let tx_context = mock_chain.build_tx_context(faucet.id(), &[mint_note.id()], &[])?.build()?;
    let executed_transaction = tx_context.execute().await?;

    // Check that a P2ID note was created by the faucet
    assert_eq!(executed_transaction.output_notes().num_notes(), 1);
    let output_note = executed_transaction.output_notes().get_note(0);

    // Verify the output note contains the minted fungible asset
    let expected_asset = FungibleAsset::new(faucet.id(), amount.into())?;
    let assets = NoteAssets::new(vec![expected_asset.into()])?;
    let expected_note_id = NoteId::new(recipient, assets.commitment());

    assert_eq!(output_note.id(), expected_note_id);
    assert_eq!(output_note.metadata().sender(), faucet.id());

    // Apply the transaction to the mock chain
    mock_chain.add_pending_executed_transaction(&executed_transaction)?;
    mock_chain.prove_next_block()?;

    // CONSUME THE OUTPUT NOTE WITH TARGET ACCOUNT
    // --------------------------------------------------------------------------------------------
    // Execute transaction to consume the output note with the target account
    let consume_tx_context = mock_chain
        .build_tx_context(target_account.id(), &[], slice::from_ref(&p2id_mint_output_note))?
        .build()?;
    let consume_executed_transaction = consume_tx_context.execute().await?;

    // Apply the delta to the target account and verify the asset was added to the account's vault
    target_account.apply_delta(consume_executed_transaction.account_delta())?;

    // Verify the account's vault now contains the expected fungible asset
    let balance = target_account.vault().get_balance(faucet.id())?;
    assert_eq!(balance, expected_asset.amount(),);

    Ok(())
}

// TESTS FOR FAUCET PROCEDURE COMPATIBILITY
// ================================================================================================

/// Tests that basic and network fungible faucets have the same burn procedure digest.
/// This is required for BURN notes to work with both faucet types.
#[test]
fn test_faucet_burn_procedures_are_identical() {
    // Both faucet types must export the same burn procedure with identical MAST roots
    // so that a single BURN note script can work with either faucet type
    assert_eq!(
        BasicFungibleFaucet::burn_digest(),
        NetworkFungibleFaucet::burn_digest(),
        "Basic and network fungible faucets must have the same burn procedure digest"
    );
}

/// Tests burning on network faucet
#[tokio::test]
async fn network_faucet_burn() -> anyhow::Result<()> {
    let mut builder = MockChain::builder();

    let faucet_owner_account_id = AccountId::dummy(
        [1; 15],
        AccountIdVersion::Version0,
        AccountType::RegularAccountImmutableCode,
        AccountStorageMode::Private,
    );

    let mut faucet =
        builder.add_existing_network_faucet("NET", 200, faucet_owner_account_id, Some(100))?;

    let burn_amount = 100u64;
    let fungible_asset = FungibleAsset::new(faucet.id(), burn_amount).unwrap();

    // CREATE BURN NOTE USING STANDARD NOTE SCRIPT
    // --------------------------------------------------------------------------------------------
    // Use the standard BURN note script
    let note_script = WellKnownNote::BURN.script();

    // Create the burn note using the standard script
    let burn_note_metadata = NoteMetadata::new(
        faucet_owner_account_id,
        NoteType::Public,
        NoteTag::for_local_use_case(0, 0)?,
        NoteExecutionHint::Always,
        Felt::new(0),
    )?;
    let burn_note_assets = NoteAssets::new(vec![fungible_asset.into()])?;
    let serial_num = Word::from([5, 6, 7, 8u32]);
    let inputs = NoteInputs::new(vec![]).unwrap();
    let burn_note_recipient = NoteRecipient::new(serial_num, note_script, inputs);
    let note = Note::new(burn_note_assets, burn_note_metadata, burn_note_recipient);

    builder.add_output_note(OutputNote::Full(note.clone()));
    let mut mock_chain = builder.build()?;
    mock_chain.prove_next_block()?;

    // Check the initial token issuance before burning
    let initial_issuance = faucet.get_token_issuance().unwrap();
    assert_eq!(initial_issuance, Felt::new(100));

    // EXECUTE BURN NOTE AGAINST NETWORK FAUCET
    // --------------------------------------------------------------------------------------------
    let tx_context = mock_chain.build_tx_context(faucet.id(), &[note.id()], &[])?.build()?;
    let executed_transaction = tx_context.execute().await?;

    // Check that the burn was successful - no output notes should be created for burn
    assert_eq!(executed_transaction.output_notes().num_notes(), 0);

    // Verify the transaction was executed successfully
    assert_eq!(executed_transaction.account_delta().nonce_delta(), Felt::new(1));
    assert_eq!(executed_transaction.input_notes().get_note(0).id(), note.id());

    // Apply the delta to the faucet account and verify the token issuance decreased
    faucet.apply_delta(executed_transaction.account_delta())?;
    let final_issuance = faucet.get_token_issuance().unwrap();
    assert_eq!(final_issuance, Felt::new(initial_issuance.as_int() - burn_amount));
>>>>>>> a9177f92

    Ok(())
}<|MERGE_RESOLUTION|>--- conflicted
+++ resolved
@@ -5,7 +5,6 @@
 
 use miden_lib::account::faucets::{BasicFungibleFaucet, FungibleFaucetExt, NetworkFungibleFaucet};
 use miden_lib::errors::tx_kernel_errors::ERR_FUNGIBLE_ASSET_DISTRIBUTE_WOULD_CAUSE_MAX_SUPPLY_TO_BE_EXCEEDED;
-<<<<<<< HEAD
 use miden_lib::note::create_p2id_note;
 use miden_lib::note::well_known_note::WellKnownNote;
 use miden_lib::testing::note::NoteBuilder;
@@ -14,30 +13,6 @@
 use miden_objects::asset::{Asset, FungibleAsset};
 use miden_objects::note::{NoteAssets, NoteExecutionHint, NoteId, NoteMetadata, NoteTag, NoteType};
 use miden_objects::testing::account_id::ACCOUNT_ID_PRIVATE_SENDER;
-=======
-use miden_lib::note::well_known_note::WellKnownNote;
-use miden_lib::utils::ScriptBuilder;
-use miden_objects::account::{
-    Account,
-    AccountId,
-    AccountIdVersion,
-    AccountStorageMode,
-    AccountType,
-};
-use miden_objects::assembly::DefaultSourceManager;
-use miden_objects::asset::{Asset, FungibleAsset};
-use miden_objects::note::{
-    Note,
-    NoteAssets,
-    NoteExecutionHint,
-    NoteId,
-    NoteInputs,
-    NoteMetadata,
-    NoteRecipient,
-    NoteTag,
-    NoteType,
-};
->>>>>>> a9177f92
 use miden_objects::transaction::{ExecutedTransaction, OutputNote};
 use miden_objects::{Felt, Word};
 use miden_processor::crypto::RpoRandomCoin;
@@ -310,7 +285,6 @@
     Ok(())
 }
 
-<<<<<<< HEAD
 // TEST PUBLIC NOTE CREATION DURING NOTE CONSUMPTION
 // ================================================================================================
 
@@ -444,209 +418,6 @@
 
     // Verify nonce was incremented
     assert_eq!(executed_transaction.account_delta().nonce_delta(), Felt::new(1));
-=======
-// TESTS NETWORK FAUCET
-// ================================================================================================
-
-/// Tests minting on network faucet
-#[tokio::test]
-async fn network_faucet_mint() -> anyhow::Result<()> {
-    let mut builder = MockChain::builder();
-
-    let faucet_owner_account_id = AccountId::dummy(
-        [1; 15],
-        AccountIdVersion::Version0,
-        AccountType::RegularAccountImmutableCode,
-        AccountStorageMode::Private,
-    );
-
-    let faucet =
-        builder.add_existing_network_faucet("NET", 1000, faucet_owner_account_id, Some(50))?;
-
-    // Create a target account to consume the minted note
-    let mut target_account = builder.add_existing_wallet(Auth::IncrNonce)?;
-
-    // The Network Fungible Faucet component is added as the second component after auth, so its
-    // storage slot offset will be 2. Check that max_supply at the word's index 0 is 200.
-    assert_eq!(faucet.storage().get_item(1).unwrap()[0], Felt::new(1000));
-
-    // Check that the creator account ID is stored in slot 2 (second storage slot of the component)
-    // The owner_account_id is stored as Word [0, 0, suffix, prefix]
-    let stored_owner_id = faucet.storage().get_item(2).unwrap();
-    assert_eq!(stored_owner_id[3], faucet_owner_account_id.prefix().as_felt());
-    assert_eq!(stored_owner_id[2], Felt::new(faucet_owner_account_id.suffix().as_int()));
-
-    // Check that the faucet reserved slot has been correctly initialized.
-    // The already issued amount should be 50.
-    assert_eq!(faucet.get_token_issuance().unwrap(), Felt::new(50));
-
-    // CREATE MINT NOTE USING STANDARD NOTE
-    // --------------------------------------------------------------------------------------------
-
-    let amount = Felt::new(75);
-    let mint_asset: Asset = FungibleAsset::new(faucet.id(), amount.into()).unwrap().into();
-    let tag = NoteTag::for_local_use_case(0, 0).unwrap();
-    let aux = Felt::new(27);
-    let note_execution_hint = NoteExecutionHint::on_block_slot(5, 6, 7);
-    let note_type = NoteType::Private;
-    let serial_num = Word::default();
-
-    let p2id_mint_output_note = create_p2id_note_exact(
-        faucet.id(),
-        target_account.id(),
-        vec![mint_asset],
-        note_type,
-        aux,
-        serial_num,
-    )
-    .unwrap();
-    let recipient = p2id_mint_output_note.recipient().digest();
-
-    // Use the standard MINT note script
-    let note_script = WellKnownNote::MINT.script();
-
-    // Create the note inputs for MINT note (reversed order)
-    let inputs = NoteInputs::new(vec![
-        recipient[0],
-        recipient[1],
-        recipient[2],
-        recipient[3],
-        note_execution_hint.into(),
-        note_type.into(),
-        aux,
-        tag.into(),
-        amount,
-    ])?;
-
-    // Create the MINT note using the standard script
-    let mint_note_metadata =
-        NoteMetadata::new(faucet_owner_account_id, note_type, tag, note_execution_hint, aux)?;
-    let mint_note_assets = NoteAssets::new(vec![])?; // Empty assets for mint note
-    let serial_num = Word::from([1, 2, 3, 4u32]); // Random serial number
-    let mint_note_recipient = NoteRecipient::new(serial_num, note_script, inputs);
-    let mint_note = Note::new(mint_note_assets, mint_note_metadata, mint_note_recipient);
-
-    // Add the MINT note to the mock chain
-    builder.add_output_note(OutputNote::Full(mint_note.clone()));
-    let mut mock_chain = builder.build()?;
-
-    // EXECUTE MINT NOTE AGAINST NETWORK FAUCET
-    // --------------------------------------------------------------------------------------------
-    let tx_context = mock_chain.build_tx_context(faucet.id(), &[mint_note.id()], &[])?.build()?;
-    let executed_transaction = tx_context.execute().await?;
-
-    // Check that a P2ID note was created by the faucet
-    assert_eq!(executed_transaction.output_notes().num_notes(), 1);
-    let output_note = executed_transaction.output_notes().get_note(0);
-
-    // Verify the output note contains the minted fungible asset
-    let expected_asset = FungibleAsset::new(faucet.id(), amount.into())?;
-    let assets = NoteAssets::new(vec![expected_asset.into()])?;
-    let expected_note_id = NoteId::new(recipient, assets.commitment());
-
-    assert_eq!(output_note.id(), expected_note_id);
-    assert_eq!(output_note.metadata().sender(), faucet.id());
-
-    // Apply the transaction to the mock chain
-    mock_chain.add_pending_executed_transaction(&executed_transaction)?;
-    mock_chain.prove_next_block()?;
-
-    // CONSUME THE OUTPUT NOTE WITH TARGET ACCOUNT
-    // --------------------------------------------------------------------------------------------
-    // Execute transaction to consume the output note with the target account
-    let consume_tx_context = mock_chain
-        .build_tx_context(target_account.id(), &[], slice::from_ref(&p2id_mint_output_note))?
-        .build()?;
-    let consume_executed_transaction = consume_tx_context.execute().await?;
-
-    // Apply the delta to the target account and verify the asset was added to the account's vault
-    target_account.apply_delta(consume_executed_transaction.account_delta())?;
-
-    // Verify the account's vault now contains the expected fungible asset
-    let balance = target_account.vault().get_balance(faucet.id())?;
-    assert_eq!(balance, expected_asset.amount(),);
-
-    Ok(())
-}
-
-// TESTS FOR FAUCET PROCEDURE COMPATIBILITY
-// ================================================================================================
-
-/// Tests that basic and network fungible faucets have the same burn procedure digest.
-/// This is required for BURN notes to work with both faucet types.
-#[test]
-fn test_faucet_burn_procedures_are_identical() {
-    // Both faucet types must export the same burn procedure with identical MAST roots
-    // so that a single BURN note script can work with either faucet type
-    assert_eq!(
-        BasicFungibleFaucet::burn_digest(),
-        NetworkFungibleFaucet::burn_digest(),
-        "Basic and network fungible faucets must have the same burn procedure digest"
-    );
-}
-
-/// Tests burning on network faucet
-#[tokio::test]
-async fn network_faucet_burn() -> anyhow::Result<()> {
-    let mut builder = MockChain::builder();
-
-    let faucet_owner_account_id = AccountId::dummy(
-        [1; 15],
-        AccountIdVersion::Version0,
-        AccountType::RegularAccountImmutableCode,
-        AccountStorageMode::Private,
-    );
-
-    let mut faucet =
-        builder.add_existing_network_faucet("NET", 200, faucet_owner_account_id, Some(100))?;
-
-    let burn_amount = 100u64;
-    let fungible_asset = FungibleAsset::new(faucet.id(), burn_amount).unwrap();
-
-    // CREATE BURN NOTE USING STANDARD NOTE SCRIPT
-    // --------------------------------------------------------------------------------------------
-    // Use the standard BURN note script
-    let note_script = WellKnownNote::BURN.script();
-
-    // Create the burn note using the standard script
-    let burn_note_metadata = NoteMetadata::new(
-        faucet_owner_account_id,
-        NoteType::Public,
-        NoteTag::for_local_use_case(0, 0)?,
-        NoteExecutionHint::Always,
-        Felt::new(0),
-    )?;
-    let burn_note_assets = NoteAssets::new(vec![fungible_asset.into()])?;
-    let serial_num = Word::from([5, 6, 7, 8u32]);
-    let inputs = NoteInputs::new(vec![]).unwrap();
-    let burn_note_recipient = NoteRecipient::new(serial_num, note_script, inputs);
-    let note = Note::new(burn_note_assets, burn_note_metadata, burn_note_recipient);
-
-    builder.add_output_note(OutputNote::Full(note.clone()));
-    let mut mock_chain = builder.build()?;
-    mock_chain.prove_next_block()?;
-
-    // Check the initial token issuance before burning
-    let initial_issuance = faucet.get_token_issuance().unwrap();
-    assert_eq!(initial_issuance, Felt::new(100));
-
-    // EXECUTE BURN NOTE AGAINST NETWORK FAUCET
-    // --------------------------------------------------------------------------------------------
-    let tx_context = mock_chain.build_tx_context(faucet.id(), &[note.id()], &[])?.build()?;
-    let executed_transaction = tx_context.execute().await?;
-
-    // Check that the burn was successful - no output notes should be created for burn
-    assert_eq!(executed_transaction.output_notes().num_notes(), 0);
-
-    // Verify the transaction was executed successfully
-    assert_eq!(executed_transaction.account_delta().nonce_delta(), Felt::new(1));
-    assert_eq!(executed_transaction.input_notes().get_note(0).id(), note.id());
-
-    // Apply the delta to the faucet account and verify the token issuance decreased
-    faucet.apply_delta(executed_transaction.account_delta())?;
-    let final_issuance = faucet.get_token_issuance().unwrap();
-    assert_eq!(final_issuance, Felt::new(initial_issuance.as_int() - burn_amount));
->>>>>>> a9177f92
 
     Ok(())
 }
--- conflicted
+++ resolved
@@ -1,13 +1,9 @@
 extern crate alloc;
 
-<<<<<<< HEAD
-use miden_lib::account::faucets::{BasicFungibleFaucet, FungibleFaucetExt};
-=======
+use alloc::sync::Arc;
 use core::slice;
-use std::sync::Arc;
 
 use miden_lib::account::faucets::{BasicFungibleFaucet, FungibleFaucetExt, NetworkFungibleFaucet};
->>>>>>> 945d8bc4
 use miden_lib::errors::tx_kernel_errors::ERR_FUNGIBLE_ASSET_DISTRIBUTE_WOULD_CAUSE_MAX_SUPPLY_TO_BE_EXCEEDED;
 use miden_lib::note::{create_burn_note, create_mint_note};
 use miden_lib::testing::note::NoteBuilder;
@@ -508,11 +504,15 @@
 
     // The Network Fungible Faucet component is added as the second component after auth, so its
     // storage slot offset will be 2. Check that max_supply at the word's index 0 is 200.
-    assert_eq!(faucet.storage().get_item(1).unwrap()[0], Felt::new(1000));
+    assert_eq!(
+        faucet.storage().get_item(NetworkFungibleFaucet::metadata_slot()).unwrap()[0],
+        Felt::new(1000)
+    );
 
     // Check that the creator account ID is stored in slot 2 (second storage slot of the component)
     // The owner_account_id is stored as Word [0, 0, suffix, prefix]
-    let stored_owner_id = faucet.storage().get_item(2).unwrap();
+    let stored_owner_id =
+        faucet.storage().get_item(NetworkFungibleFaucet::owner_config_slot()).unwrap();
     assert_eq!(stored_owner_id[3], faucet_owner_account_id.prefix().as_felt());
     assert_eq!(stored_owner_id[2], Felt::new(faucet_owner_account_id.suffix().as_int()));
 

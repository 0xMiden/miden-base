extern crate alloc;

use miden_lib::account::faucets::FungibleFaucetExt;
use miden_lib::errors::tx_kernel_errors::ERR_FUNGIBLE_ASSET_DISTRIBUTE_WOULD_CAUSE_MAX_SUPPLY_TO_BE_EXCEEDED;
use miden_lib::note::create_p2id_note;
use miden_lib::utils::ScriptBuilder;
use miden_objects::account::Account;
use miden_objects::asset::{Asset, FungibleAsset};
use miden_objects::note::{NoteAssets, NoteExecutionHint, NoteId, NoteMetadata, NoteTag, NoteType};
use miden_objects::transaction::{ExecutedTransaction, OutputNote};
use miden_objects::{Felt, Word};
use miden_testing::{Auth, MockChain, assert_transaction_executor_error};

use crate::{get_note_with_fungible_asset_and_script, prove_and_verify_transaction};

// Shared test utilities for faucet tests
// ================================================================================================

/// Common test parameters for faucet tests
pub struct FaucetTestParams {
    pub recipient: Word,
    pub tag: NoteTag,
    pub aux: Felt,
    pub note_execution_hint: NoteExecutionHint,
    pub note_type: NoteType,
    pub amount: Felt,
}

/// Creates minting script code for fungible asset distribution
pub fn create_mint_script_code(params: &FaucetTestParams) -> String {
    format!(
        "
            begin
                # pad the stack before call
                push.0.0.0 padw

                push.{recipient}
                push.{note_execution_hint}
                push.{note_type}
                push.{aux}
                push.{tag}
                push.{amount}
                # => [amount, tag, aux, note_type, execution_hint, RECIPIENT, pad(7)]

                call.::miden::contracts::faucets::basic_fungible::distribute
                # => [note_idx, pad(15)]

                # truncate the stack
                dropw dropw dropw dropw
            end
            ",
        note_type = params.note_type as u8,
        recipient = params.recipient,
        aux = params.aux,
        tag = u32::from(params.tag),
        note_execution_hint = Felt::from(params.note_execution_hint),
        amount = params.amount,
    )
}

/// Executes a minting transaction with the given faucet and parameters
pub async fn execute_mint_transaction(
    mock_chain: &mut MockChain,
    faucet: Account,
    params: &FaucetTestParams,
) -> anyhow::Result<ExecutedTransaction> {
    let tx_script_code = create_mint_script_code(params);
    let tx_script = ScriptBuilder::default().compile_tx_script(tx_script_code)?;
    let tx_context = mock_chain.build_tx_context(faucet, &[], &[])?.tx_script(tx_script).build()?;

    Ok(tx_context.execute().await?)
}

/// Verifies minted output note matches expectations
pub fn verify_minted_output_note(
    executed_transaction: &ExecutedTransaction,
    faucet: &Account,
    params: &FaucetTestParams,
) -> anyhow::Result<()> {
    let fungible_asset: Asset = FungibleAsset::new(faucet.id(), params.amount.into())?.into();

    let output_note = executed_transaction.output_notes().get_note(0).clone();
    let assets = NoteAssets::new(vec![fungible_asset])?;
    let id = NoteId::new(params.recipient, assets.commitment());

    assert_eq!(output_note.id(), id);
    assert_eq!(
        output_note.metadata(),
        &NoteMetadata::new(
            faucet.id(),
            params.note_type,
            params.tag,
            params.note_execution_hint,
            params.aux
        )?
    );

    Ok(())
}

// TESTS MINT FUNGIBLE ASSET
// ================================================================================================

/// Tests that minting assets on an existing faucet succeeds.
#[tokio::test]
async fn minting_fungible_asset_on_existing_faucet_succeeds() -> anyhow::Result<()> {
    let mut builder = MockChain::builder();
    let faucet = builder.add_existing_faucet(Auth::BasicAuth, "TST", 200, None)?;
    let mut mock_chain = builder.build()?;

    let params = FaucetTestParams {
        recipient: Word::from([0, 1, 2, 3u32]),
        tag: NoteTag::for_local_use_case(0, 0).unwrap(),
        aux: Felt::new(27),
        note_execution_hint: NoteExecutionHint::on_block_slot(5, 6, 7),
        note_type: NoteType::Private,
        amount: Felt::new(100),
    };

    params
        .tag
        .validate(params.note_type)
        .expect("note tag should support private notes");

    let executed_transaction =
        execute_mint_transaction(&mut mock_chain, faucet.clone(), &params).await?;
    verify_minted_output_note(&executed_transaction, &faucet, &params)?;

    Ok(())
}

#[tokio::test]
async fn faucet_contract_mint_fungible_asset_fails_exceeds_max_supply() -> anyhow::Result<()> {
    // CONSTRUCT AND EXECUTE TX (Failure)
    // --------------------------------------------------------------------------------------------
    let mut builder = MockChain::builder();
    let faucet = builder.add_existing_faucet(Auth::BasicAuth, "TST", 200, None)?;
    let mock_chain = builder.build()?;

    let recipient = Word::from([0, 1, 2, 3u32]);
    let aux = Felt::new(27);
    let tag = Felt::new(4);
    let amount = Felt::new(250);

    let tx_script_code = format!(
        "
            begin
                # pad the stack before call
                push.0.0.0 padw

                push.{recipient}
                push.{note_type}
                push.{aux}
                push.{tag}
                push.{amount}
                # => [amount, tag, aux, note_type, execution_hint, RECIPIENT, pad(7)]

                call.::miden::contracts::faucets::basic_fungible::distribute
                # => [note_idx, pad(15)]

                # truncate the stack
                dropw dropw dropw dropw

            end
            ",
        note_type = NoteType::Private as u8,
        recipient = recipient,
    );

    let tx_script = ScriptBuilder::default().compile_tx_script(tx_script_code)?;
    let tx = mock_chain
        .build_tx_context(faucet.id(), &[], &[])?
        .tx_script(tx_script)
        .build()?
        .execute()
        .await;

    // Execute the transaction and get the witness
    assert_transaction_executor_error!(
        tx,
        ERR_FUNGIBLE_ASSET_DISTRIBUTE_WOULD_CAUSE_MAX_SUPPLY_TO_BE_EXCEEDED
    );
    Ok(())
}

// TESTS FOR NEW FAUCET EXECUTION ENVIRONMENT
// ================================================================================================

/// Tests that minting assets on a new faucet succeeds.
#[tokio::test]
async fn minting_fungible_asset_on_new_faucet_succeeds() -> anyhow::Result<()> {
    let mut builder = MockChain::builder();
    let faucet = builder.create_new_faucet(Auth::BasicAuth, "TST", 200)?;
    let mut mock_chain = builder.build()?;

    let params = FaucetTestParams {
        recipient: Word::from([0, 1, 2, 3u32]),
        tag: NoteTag::for_local_use_case(0, 0).unwrap(),
        aux: Felt::new(27),
        note_execution_hint: NoteExecutionHint::on_block_slot(5, 6, 7),
        note_type: NoteType::Private,
        amount: Felt::new(100),
    };

    params
        .tag
        .validate(params.note_type)
        .expect("note tag should support private notes");

    let executed_transaction =
        execute_mint_transaction(&mut mock_chain, faucet.clone(), &params).await?;
    verify_minted_output_note(&executed_transaction, &faucet, &params)?;

    Ok(())
}

// TESTS BURN FUNGIBLE ASSET
// ================================================================================================

/// Tests that burning a fungible asset on an existing faucet succeeds and proves the transaction.
#[tokio::test]
async fn prove_burning_fungible_asset_on_existing_faucet_succeeds() -> anyhow::Result<()> {
    let mut builder = MockChain::builder();
    let faucet = builder.add_existing_faucet(Auth::BasicAuth, "TST", 200, Some(100))?;

    let fungible_asset = FungibleAsset::new(faucet.id(), 100).unwrap();

    // need to create a note with the fungible asset to be burned
    let burn_note_script_code = "
        # burn the asset
        begin
            dropw

            # pad the stack before call
            padw padw padw padw
            # => [pad(16)]

            exec.::miden::active_note::get_assets drop
            mem_loadw
            # => [ASSET, pad(12)]

            call.::miden::contracts::faucets::basic_fungible::burn

            # truncate the stack
            dropw dropw dropw dropw
        end
        ";

    let note = get_note_with_fungible_asset_and_script(fungible_asset, burn_note_script_code);

    builder.add_output_note(OutputNote::Full(note.clone()));
    let mock_chain = builder.build()?;

    // The Fungible Faucet component is added as the second component after auth, so it's storage
    // slot offset will be 2. Check that max_supply at the word's index 0 is 200. The remainder of
    // the word is initialized with the metadata of the faucet which we don't need to check.
    assert_eq!(faucet.storage().get_item(2).unwrap()[0], Felt::new(200));

    // Check that the faucet reserved slot has been correctly initialized.
    // The already issued amount should be 100.
    assert_eq!(faucet.get_token_issuance().unwrap(), Felt::new(100));

    // CONSTRUCT AND EXECUTE TX (Success)
    // --------------------------------------------------------------------------------------------
    // Execute the transaction and get the witness
    let executed_transaction = mock_chain
        .build_tx_context(faucet.id(), &[note.id()], &[])?
        .build()?
        .execute()
        .await?;

    // Prove, serialize/deserialize and verify the transaction
    prove_and_verify_transaction(executed_transaction.clone())?;

    assert_eq!(executed_transaction.account_delta().nonce_delta(), Felt::new(1));
    assert_eq!(executed_transaction.input_notes().get_note(0).id(), note.id());
    Ok(())
}

// TEST PUBLIC NOTE CREATION DURING NOTE CONSUMPTION
// ================================================================================================

/// Tests that a public note can be created during note consumption by fetching the note script
/// from the data store. This test verifies the functionality added in issue #1972.
///
/// The test creates a note that calls the faucet's `distribute` function to create a PUBLIC
/// P2ID output note. The P2ID script is fetched from the data store during transaction execution.
#[tokio::test]
async fn test_public_note_creation_with_script_from_datastore() -> anyhow::Result<()> {
    use miden_lib::note::well_known_note::WellKnownNote;
<<<<<<< HEAD
    use miden_objects::account::{AccountId, AccountIdVersion, AccountStorageMode, AccountType};
=======
    use miden_objects::account::{AccountId, AccountIdVersion, AccountType, AccountStorageMode};
>>>>>>> ae76d56e
    use miden_objects::crypto::rand::RpoRandomCoin;
    use miden_objects::note::{Note, NoteInputs, NoteRecipient};

    let mut builder = MockChain::builder();
    let faucet = builder.add_existing_faucet(Auth::BasicAuth, "TST", 200, None)?;

    // Parameters for the PUBLIC P2ID note that will be created by the faucet
    let recipient_account_id = AccountId::dummy(
        [1; 15],
        AccountIdVersion::Version0,
        AccountType::RegularAccountImmutableCode,
        AccountStorageMode::Private,
    );
    let amount = Felt::new(75);
    let tag = NoteTag::for_public_use_case(0, 0, miden_objects::note::NoteExecutionMode::Local)?;
    let aux = Felt::new(27);
    let note_execution_hint = NoteExecutionHint::on_block_slot(5, 6, 7);
    let note_type = NoteType::Public; // PUBLIC note

    // Create the expected P2ID note using the helper function for debugging purposes
    let mut rng = RpoRandomCoin::new([Felt::from(0u32); 4].into());
    let expected_p2id_note = create_p2id_note(
        faucet.id(),
        recipient_account_id,
        vec![FungibleAsset::new(faucet.id(), amount.into())?.into()],
        note_type,
        aux,
        &mut rng,
    )?;
<<<<<<< HEAD

=======
    
>>>>>>> ae76d56e
    // Extract recipient information from the expected note
    let p2id_recipient = expected_p2id_note.recipient();
    let p2id_script_root = p2id_recipient.script().root();
    let serial_num = p2id_recipient.serial_num();
    let target_account_suffix = recipient_account_id.suffix();
    let target_account_prefix = recipient_account_id.prefix().as_felt();
<<<<<<< HEAD

    println!("note commitment: {:?}", expected_p2id_note.inputs().commitment());
    println!("note recipient: {:?}", expected_p2id_note.recipient().digest());
    println!("note script root: {:?}", expected_p2id_note.script().root());

=======
    
    println!("note commitment: {:?}", expected_p2id_note.inputs().commitment());
    println!("note recipient: {:?}", expected_p2id_note.recipient().digest());
    println!("note script root: {:?}", expected_p2id_note.script().root());
 
>>>>>>> ae76d56e
    let note_script_code = format!(
        "
            use.miden::note
            
            begin
                # Build recipient hash from SERIAL_NUM, SCRIPT_ROOT, and INPUTS_COMMITMENT
                push.{script_root}
                # => [SCRIPT_ROOT]
                
                push.{serial_num}
                # => [SERIAL_NUM, SCRIPT_ROOT]

                # Store P2ID inputs (target account ID) in memory at address 0
                # P2ID inputs are: [target.suffix(), target.prefix()]
                push.{target_suffix}.{target_prefix} push.0.0
                push.0 mem_storew dropw
                # Memory[0] = [0, 0, target_prefix, target_suffix]

                push.2 push.0
                # => [inputs_ptr, num_inputs, SERIAL_NUM, SCRIPT_ROOT]
<<<<<<< HEAD

                push.111 debug.stack drop

=======
                
>>>>>>> ae76d56e
                exec.note::build_recipient
                # => [RECIPIENT]
                
                # Now call distribute with the computed recipient
                push.{note_execution_hint}
                push.{note_type}
                push.{aux}
                push.{tag}
                push.{amount}
                # => [amount, tag, aux, note_type, execution_hint, RECIPIENT]

                call.::miden::contracts::faucets::basic_fungible::distribute
                # => [note_idx, pad(15)]

                # Truncate the stack
                dropw dropw dropw dropw
            end
            ",
        note_type = note_type as u8,
        target_suffix = target_account_suffix,
        target_prefix = target_account_prefix,
        script_root = p2id_script_root,
        serial_num = serial_num,
        aux = aux,
        tag = u32::from(tag),
        note_execution_hint = Felt::from(note_execution_hint),
        amount = amount,
    );

    // Create the trigger note that will call distribute
<<<<<<< HEAD
    let trigger_note_script =
        miden_lib::utils::ScriptBuilder::default().compile_note_script(note_script_code)?;

    let serial_num = Word::from([1, 2, 3, 4u32]);
    let trigger_note_inputs = NoteInputs::new(vec![])?;
    let trigger_note_recipient =
        NoteRecipient::new(serial_num, trigger_note_script, trigger_note_inputs);
=======
    let trigger_note_script = miden_lib::utils::ScriptBuilder::default()
        .compile_note_script(note_script_code)?;
    
    let serial_num = Word::from([1, 2, 3, 4u32]);
    let trigger_note_inputs = NoteInputs::new(vec![])?;
    let trigger_note_recipient = NoteRecipient::new(serial_num, trigger_note_script, trigger_note_inputs);
>>>>>>> ae76d56e
    let trigger_note_metadata = NoteMetadata::new(
        faucet.id(),
        NoteType::Private,
        NoteTag::for_local_use_case(0, 0)?,
        NoteExecutionHint::always(),
        Felt::new(0),
    )?;
    let trigger_note_assets = NoteAssets::new(vec![])?;
<<<<<<< HEAD
    let trigger_note =
        Note::new(trigger_note_assets, trigger_note_metadata, trigger_note_recipient);
=======
    let trigger_note = Note::new(trigger_note_assets, trigger_note_metadata, trigger_note_recipient);
>>>>>>> ae76d56e

    builder.add_output_note(OutputNote::Full(trigger_note.clone()));
    let mock_chain = builder.build()?;

    // Add the P2ID script to the data store so it can be fetched during transaction execution
    let p2id_script = WellKnownNote::P2ID.script();
<<<<<<< HEAD

=======
    
>>>>>>> ae76d56e
    // Execute the transaction - this should fetch the P2ID script from the data store
    let executed_transaction = mock_chain
        .build_tx_context(faucet.id(), &[trigger_note.id()], &[])?
        .add_note_script(p2id_script)
        .build()?
        .execute()
        .await?;

    // Verify that a PUBLIC P2ID note was created
    assert_eq!(executed_transaction.output_notes().num_notes(), 1);
    let output_note = executed_transaction.output_notes().get_note(0);

    // Verify the output note is public
    assert_eq!(output_note.metadata().note_type(), NoteType::Public);
<<<<<<< HEAD

=======
    
>>>>>>> ae76d56e
    // Verify the output note contains the minted fungible asset
    let expected_asset = FungibleAsset::new(faucet.id(), amount.into())?;
    let expected_asset_obj = Asset::from(expected_asset);
    assert!(output_note.assets().unwrap().iter().any(|asset| asset == &expected_asset_obj));

    // Verify the note was created by the faucet
    assert_eq!(output_note.metadata().sender(), faucet.id());

    // Verify nonce was incremented
    assert_eq!(executed_transaction.account_delta().nonce_delta(), Felt::new(1));

    Ok(())
}<|MERGE_RESOLUTION|>--- conflicted
+++ resolved
@@ -288,11 +288,7 @@
 #[tokio::test]
 async fn test_public_note_creation_with_script_from_datastore() -> anyhow::Result<()> {
     use miden_lib::note::well_known_note::WellKnownNote;
-<<<<<<< HEAD
     use miden_objects::account::{AccountId, AccountIdVersion, AccountStorageMode, AccountType};
-=======
-    use miden_objects::account::{AccountId, AccountIdVersion, AccountType, AccountStorageMode};
->>>>>>> ae76d56e
     use miden_objects::crypto::rand::RpoRandomCoin;
     use miden_objects::note::{Note, NoteInputs, NoteRecipient};
 
@@ -322,30 +318,18 @@
         aux,
         &mut rng,
     )?;
-<<<<<<< HEAD
-
-=======
-    
->>>>>>> ae76d56e
+
     // Extract recipient information from the expected note
     let p2id_recipient = expected_p2id_note.recipient();
     let p2id_script_root = p2id_recipient.script().root();
     let serial_num = p2id_recipient.serial_num();
     let target_account_suffix = recipient_account_id.suffix();
     let target_account_prefix = recipient_account_id.prefix().as_felt();
-<<<<<<< HEAD
 
     println!("note commitment: {:?}", expected_p2id_note.inputs().commitment());
     println!("note recipient: {:?}", expected_p2id_note.recipient().digest());
     println!("note script root: {:?}", expected_p2id_note.script().root());
 
-=======
-    
-    println!("note commitment: {:?}", expected_p2id_note.inputs().commitment());
-    println!("note recipient: {:?}", expected_p2id_note.recipient().digest());
-    println!("note script root: {:?}", expected_p2id_note.script().root());
- 
->>>>>>> ae76d56e
     let note_script_code = format!(
         "
             use.miden::note
@@ -366,16 +350,10 @@
 
                 push.2 push.0
                 # => [inputs_ptr, num_inputs, SERIAL_NUM, SCRIPT_ROOT]
-<<<<<<< HEAD
-
-                push.111 debug.stack drop
-
-=======
-                
->>>>>>> ae76d56e
+
                 exec.note::build_recipient
                 # => [RECIPIENT]
-                
+
                 # Now call distribute with the computed recipient
                 push.{note_execution_hint}
                 push.{note_type}
@@ -383,6 +361,8 @@
                 push.{tag}
                 push.{amount}
                 # => [amount, tag, aux, note_type, execution_hint, RECIPIENT]
+
+                push.111 debug.stack drop
 
                 call.::miden::contracts::faucets::basic_fungible::distribute
                 # => [note_idx, pad(15)]
@@ -403,7 +383,6 @@
     );
 
     // Create the trigger note that will call distribute
-<<<<<<< HEAD
     let trigger_note_script =
         miden_lib::utils::ScriptBuilder::default().compile_note_script(note_script_code)?;
 
@@ -411,14 +390,6 @@
     let trigger_note_inputs = NoteInputs::new(vec![])?;
     let trigger_note_recipient =
         NoteRecipient::new(serial_num, trigger_note_script, trigger_note_inputs);
-=======
-    let trigger_note_script = miden_lib::utils::ScriptBuilder::default()
-        .compile_note_script(note_script_code)?;
-    
-    let serial_num = Word::from([1, 2, 3, 4u32]);
-    let trigger_note_inputs = NoteInputs::new(vec![])?;
-    let trigger_note_recipient = NoteRecipient::new(serial_num, trigger_note_script, trigger_note_inputs);
->>>>>>> ae76d56e
     let trigger_note_metadata = NoteMetadata::new(
         faucet.id(),
         NoteType::Private,
@@ -427,23 +398,15 @@
         Felt::new(0),
     )?;
     let trigger_note_assets = NoteAssets::new(vec![])?;
-<<<<<<< HEAD
     let trigger_note =
         Note::new(trigger_note_assets, trigger_note_metadata, trigger_note_recipient);
-=======
-    let trigger_note = Note::new(trigger_note_assets, trigger_note_metadata, trigger_note_recipient);
->>>>>>> ae76d56e
 
     builder.add_output_note(OutputNote::Full(trigger_note.clone()));
     let mock_chain = builder.build()?;
 
     // Add the P2ID script to the data store so it can be fetched during transaction execution
     let p2id_script = WellKnownNote::P2ID.script();
-<<<<<<< HEAD
-
-=======
-    
->>>>>>> ae76d56e
+
     // Execute the transaction - this should fetch the P2ID script from the data store
     let executed_transaction = mock_chain
         .build_tx_context(faucet.id(), &[trigger_note.id()], &[])?
@@ -458,11 +421,7 @@
 
     // Verify the output note is public
     assert_eq!(output_note.metadata().note_type(), NoteType::Public);
-<<<<<<< HEAD
-
-=======
-    
->>>>>>> ae76d56e
+
     // Verify the output note contains the minted fungible asset
     let expected_asset = FungibleAsset::new(faucet.id(), amount.into())?;
     let expected_asset_obj = Asset::from(expected_asset);

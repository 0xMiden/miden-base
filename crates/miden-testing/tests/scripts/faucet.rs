--- conflicted
+++ resolved
@@ -333,14 +333,9 @@
     let target_account_suffix = recipient_account_id.suffix();
     let target_account_prefix = recipient_account_id.prefix().as_felt();
 
-<<<<<<< HEAD
-    // Adding extra 0 values to inputs to test trial unhashing in extract_note_inputs fn
+    // Use a length that is not a multiple of 8 (double word size) to make sure note storage padding
+    // is correctly handled
     let note_storage = NoteStorage::new(vec![
-=======
-    // Use a length that is not a multiple of 8 (double word size) to make sure note inputs padding
-    // is correctly handled
-    let note_inputs = NoteInputs::new(vec![
->>>>>>> c532ae91
         target_account_suffix,
         target_account_prefix,
         Felt::new(0),
@@ -371,22 +366,7 @@
                 push.{serial_num}
                 # => [SERIAL_NUM, SCRIPT_ROOT]
 
-<<<<<<< HEAD
-                # Store storage length in memory at address 0
-                # First word: inputs[0..4]
-                push.{input0}.{input1}.{input2}.{input3}
-                mem_storew_be.0 dropw
-                # Memory[0] = [input0, input1, input2, input3]
-
-                # Second word: inputs[4..8]
-                push.{input4}.{input5}.{input6}.{input7}
-                mem_storew_be.4 dropw
-                # Memory[1] = [input4, input5, input6, input7]
-
-                push.8 push.0
-                # => [storage_ptr, storage_len, SERIAL_NUM, SCRIPT_ROOT]
-=======
-                # Store note inputs in memory
+                # Store storage length in memory
                 push.{input0} mem_store.0
                 push.{input1} mem_store.1
                 push.{input2} mem_store.2
@@ -396,8 +376,7 @@
                 push.{input6} mem_store.6
 
                 push.7 push.0
-                # => [inputs_ptr, num_inputs = 7, SERIAL_NUM, SCRIPT_ROOT]
->>>>>>> c532ae91
+                # => [storage_ptr, storage_len = 7, SERIAL_NUM, SCRIPT_ROOT]
 
                 exec.note::build_recipient
                 # => [RECIPIENT]
@@ -418,7 +397,6 @@
             end
             ",
         note_type = note_type as u8,
-<<<<<<< HEAD
         input0 = note_storage.items()[0],
         input1 = note_storage.items()[1],
         input2 = note_storage.items()[2],
@@ -426,16 +404,6 @@
         input4 = note_storage.items()[4],
         input5 = note_storage.items()[5],
         input6 = note_storage.items()[6],
-        input7 = note_storage.items()[7],
-=======
-        input0 = note_inputs.values()[0],
-        input1 = note_inputs.values()[1],
-        input2 = note_inputs.values()[2],
-        input3 = note_inputs.values()[3],
-        input4 = note_inputs.values()[4],
-        input5 = note_inputs.values()[5],
-        input6 = note_inputs.values()[6],
->>>>>>> c532ae91
         script_root = output_script_root,
         serial_num = serial_num,
         aux = aux,
@@ -494,12 +462,17 @@
     assert_eq!(
         full_note.recipient().storage().commitment(),
         note_storage.commitment(),
-        "Output note storage commitment should match expected inputs commitment"
+        "Output note storage commitment should match expected storage commitment"
     );
     assert_eq!(
-        full_note.recipient().inputs().num_values(),
-        note_inputs.num_values(),
-        "Output note inputs length should match expected inputs length"
+        full_note.recipient().storage().num_items(),
+        note_storage.num_items(),
+        "Output note storage length should match expected storage length"
+    );
+    assert_eq!(
+        full_note.recipient().storage().num_items(),
+        note_storage.num_items(),
+        "Output note storage length should match expected storage length"
     );
 
     // Verify the output note ID matches the expected note ID
@@ -566,21 +539,6 @@
     .unwrap();
     let recipient = p2id_mint_output_note.recipient().digest();
 
-<<<<<<< HEAD
-    // Use the standard MINT note script
-    let note_script = WellKnownNote::MINT.script();
-
-    // Create the note storage for MINT note (reversed order)
-    let inputs = NoteStorage::new(vec![
-        recipient[0],
-        recipient[1],
-        recipient[2],
-        recipient[3],
-        note_execution_hint.into(),
-        note_type.into(),
-        aux,
-        tag.into(),
-=======
     // Create the MINT note using the helper function
     let mut rng = RpoRandomCoin::new([Felt::from(42u32); 4].into());
     let mint_note = create_mint_note(
@@ -588,7 +546,6 @@
         faucet_owner_account_id,
         recipient,
         output_note_tag.into(),
->>>>>>> c532ae91
         amount,
         aux,
         aux,
@@ -682,14 +639,6 @@
         Felt::new(0),
         &mut rng,
     )?;
-<<<<<<< HEAD
-    let burn_note_assets = NoteAssets::new(vec![fungible_asset.into()])?;
-    let serial_num = Word::from([5, 6, 7, 8u32]);
-    let storage = NoteStorage::new(vec![]).unwrap();
-    let burn_note_recipient = NoteRecipient::new(serial_num, note_script, storage);
-    let note = Note::new(burn_note_assets, burn_note_metadata, burn_note_recipient);
-=======
->>>>>>> c532ae91
 
     builder.add_output_note(OutputNote::Full(note.clone()));
     let mut mock_chain = builder.build()?;

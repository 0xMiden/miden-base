--- conflicted
+++ resolved
@@ -1,11 +1,7 @@
 use std::collections::BTreeMap;
 
 use miden_lib::account::interface::AccountInterface;
-<<<<<<< HEAD
-use miden_lib::transaction::TransactionKernel;
-=======
 use miden_lib::utils::ScriptBuilder;
->>>>>>> 00bd391c
 use miden_objects::Word;
 use miden_objects::asset::{Asset, FungibleAsset};
 use miden_objects::crypto::rand::{FeltRng, RpoRandomCoin};
@@ -16,10 +12,6 @@
     NoteInputs,
     NoteMetadata,
     NoteRecipient,
-<<<<<<< HEAD
-    NoteScript,
-=======
->>>>>>> 00bd391c
     NoteTag,
     NoteType,
     PartialNote,

--- conflicted
+++ resolved
@@ -17,21 +17,9 @@
 /// Test that the P2IDE note works like a regular P2ID note
 #[test]
 fn p2ide_script_success_without_reclaim_or_timelock() -> anyhow::Result<()> {
-<<<<<<< HEAD
-=======
-    let mut mock_chain = MockChain::new();
-
-    // Create sender and target accounts
-    let sender_account = mock_chain.add_pending_existing_wallet(Auth::BasicAuth, vec![]);
-    let target_account = mock_chain.add_pending_existing_wallet(Auth::BasicAuth, vec![]);
-    let malicious_account = mock_chain.add_pending_existing_wallet(Auth::BasicAuth, vec![]);
-
->>>>>>> e87f1f60
     let reclaim_height = None; // if 0, means it is not reclaimable
     let timelock_height = None; // if 0 means it is not timelocked
-    let fungible_asset: Asset = FungibleAsset::mock(100);
-
-<<<<<<< HEAD
+
     let P2ideTestSetup {
         mock_chain,
         fungible_asset,
@@ -40,18 +28,6 @@
         p2ide_note,
         ..
     } = setup_p2ide_test(reclaim_height, timelock_height)?;
-=======
-    let p2ide_note = mock_chain.add_pending_p2ide_note(
-        sender_account.id(),
-        target_account.id(),
-        &[fungible_asset],
-        NoteType::Public,
-        reclaim_height,
-        timelock_height,
-    )?;
-
-    mock_chain.prove_until_block(10u32).context("failed to prove multiple blocks")?;
->>>>>>> e87f1f60
 
     // CONSTRUCT AND EXECUTE TX (Failure - Malicious Account)
     let executed_transaction_1 = mock_chain
@@ -123,17 +99,6 @@
 /// disabled.
 #[test]
 fn p2ide_script_timelocked_reclaim_disabled() -> anyhow::Result<()> {
-<<<<<<< HEAD
-=======
-    let mut mock_chain = MockChain::new();
-
-    // Create sender and target and malicious account
-    let sender_account = mock_chain.add_pending_existing_wallet(Auth::BasicAuth, vec![]);
-    let target_account = mock_chain.add_pending_existing_wallet(Auth::BasicAuth, vec![]);
-
-    let fungible_asset: Asset = FungibleAsset::mock(100);
-
->>>>>>> e87f1f60
     let reclaim_height = None;
     let timelock_height = BlockNumber::from(5u32);
     let P2ideTestSetup {
@@ -145,20 +110,7 @@
         ..
     } = setup_p2ide_test(reclaim_height, Some(timelock_height))?;
 
-<<<<<<< HEAD
-    mock_chain.prove_until_block(1u32).context("failed to prove multiple blocks")?;
-=======
-    let p2ide_note = mock_chain.add_pending_p2ide_note(
-        sender_account.id(),
-        target_account.id(),
-        &[fungible_asset],
-        NoteType::Public,
-        reclaim_height,
-        Some(timelock_height),
-    )?;
-
-    mock_chain.prove_until_block(10)?;
->>>>>>> e87f1f60
+    mock_chain.prove_until_block(10u32).context("failed to prove multiple blocks")?;
 
     // ───────────────────── reclaim attempt (sender) → FAIL ────────────
     let early_reclaim = mock_chain
@@ -219,7 +171,6 @@
 /// where the reclaim block height is equal to the timelock block height
 #[test]
 fn p2ide_script_reclaim_fails_before_timelock_expiry() -> anyhow::Result<()> {
-<<<<<<< HEAD
     let reclaim_height = BlockNumber::from(1u32);
     let timelock_height = BlockNumber::from(5u32);
 
@@ -230,27 +181,6 @@
         p2ide_note,
         ..
     } = setup_p2ide_test(Some(reclaim_height), Some(timelock_height))?;
-=======
-    let mut mock_chain = MockChain::new();
-
-    // Create sender and target account
-    let sender_account = mock_chain.add_pending_existing_wallet(Auth::BasicAuth, vec![]);
-    let target_account = mock_chain.add_pending_existing_wallet(Auth::BasicAuth, vec![]);
-
-    let fungible_asset: Asset = FungibleAsset::mock(100);
-
-    let reclaim_height = BlockNumber::from(1u32);
-    let timelock_height = BlockNumber::from(5u32);
-
-    let p2ide_note = mock_chain.add_pending_p2ide_note(
-        sender_account.id(),
-        target_account.id(),
-        &[fungible_asset],
-        NoteType::Public,
-        Some(reclaim_height),
-        Some(timelock_height),
-    )?;
->>>>>>> e87f1f60
 
     mock_chain.prove_until_block(reclaim_height + 4)?;
 

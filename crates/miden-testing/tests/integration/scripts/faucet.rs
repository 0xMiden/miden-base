extern crate alloc;

use miden_lib::{
    errors::tx_kernel_errors::ERR_FUNGIBLE_ASSET_DISTRIBUTE_WOULD_CAUSE_MAX_SUPPLY_TO_BE_EXCEEDED,
    transaction::{TransactionKernel, memory::FAUCET_STORAGE_DATA_SLOT},
};
use miden_objects::{
    Felt,
    asset::{Asset, FungibleAsset},
    note::{NoteAssets, NoteExecutionHint, NoteId, NoteMetadata, NoteTag, NoteType},
    transaction::{OutputNote, TransactionScript},
};
use miden_testing::{Auth, MockChain, MockFungibleFaucet};
use miden_tx::utils::word_to_masm_push_string;

use crate::{
    assert_transaction_executor_error, get_note_with_fungible_asset_and_script,
    prove_and_verify_transaction,
};

// TESTS MINT FUNGIBLE ASSET
// ================================================================================================

#[test]
fn prove_faucet_contract_mint_fungible_asset_succeeds() {
    // CONSTRUCT AND EXECUTE TX (Success)
    // --------------------------------------------------------------------------------------------
    let mut mock_chain = MockChain::new();
    let faucet = mock_chain
        .add_pending_existing_faucet(Auth::BasicAuth, "TST", 200, None)
        .expect("failed to add pending existing faucet");

    let recipient = [Felt::new(0), Felt::new(1), Felt::new(2), Felt::new(3)];
    let tag = NoteTag::for_local_use_case(0, 0).unwrap();
    let aux = Felt::new(27);
    let note_execution_hint = NoteExecutionHint::on_block_slot(5, 6, 7);
    let note_type = NoteType::Private;
    let amount = Felt::new(100);

    tag.validate(note_type).expect("note tag should support private notes");

    let tx_script_code = format!(
        "
            begin
                # pad the stack before call
                push.0.0.0 padw

                push.{recipient}
                push.{note_execution_hint}
                push.{note_type}
                push.{aux}
                push.{tag}
                push.{amount}
                # => [amount, tag, aux, note_type, execution_hint, RECIPIENT, pad(7)]

                call.::miden::contracts::faucets::basic_fungible::distribute
                # => [note_idx, pad(15)]

                # truncate the stack
                dropw dropw dropw dropw
            end
            ",
        note_type = note_type as u8,
        recipient = word_to_masm_push_string(&recipient),
        aux = aux,
        tag = u32::from(tag),
        note_execution_hint = Felt::from(note_execution_hint)
    );

    let tx_script =
        TransactionScript::compile(tx_script_code, TransactionKernel::testing_assembler()).unwrap();
    let tx_context = mock_chain
        .build_tx_context(faucet.account().id(), &[], &[])
        .unwrap()
        .tx_script(tx_script)
        .build();

    let executed_transaction = tx_context.execute().unwrap();

    prove_and_verify_transaction(executed_transaction.clone()).unwrap();

    let fungible_asset: Asset =
        FungibleAsset::new(faucet.account().id(), amount.into()).unwrap().into();

    let output_note = executed_transaction.output_notes().get_note(0).clone();

    let assets = NoteAssets::new(vec![fungible_asset]).unwrap();
    let id = NoteId::new(recipient.into(), assets.commitment());

    assert_eq!(output_note.id(), id);
    assert_eq!(
        output_note.metadata(),
        &NoteMetadata::new(faucet.account().id(), NoteType::Private, tag, note_execution_hint, aux)
            .unwrap()
    );
}

#[test]
fn faucet_contract_mint_fungible_asset_fails_exceeds_max_supply() {
    // CONSTRUCT AND EXECUTE TX (Failure)
    // --------------------------------------------------------------------------------------------
    let mut mock_chain = MockChain::new();
    let faucet: MockFungibleFaucet = mock_chain
        .add_pending_existing_faucet(Auth::BasicAuth, "TST", 200u64, None)
        .expect("failed to add pending existing faucet");

    let recipient = [Felt::new(0), Felt::new(1), Felt::new(2), Felt::new(3)];
    let aux = Felt::new(27);
    let tag = Felt::new(4);
    let amount = Felt::new(250);

    let tx_script_code = format!(
        "
            begin
                # pad the stack before call
                push.0.0.0 padw

                push.{recipient}
                push.{note_type}
                push.{aux}
                push.{tag}
                push.{amount}
                # => [amount, tag, aux, note_type, execution_hint, RECIPIENT, pad(7)]

                call.::miden::contracts::faucets::basic_fungible::distribute
                # => [note_idx, pad(15)]

                # truncate the stack
                dropw dropw dropw dropw

            end
            ",
        note_type = NoteType::Private as u8,
        recipient = word_to_masm_push_string(&recipient),
    );

    let tx_script =
        TransactionScript::compile(tx_script_code, TransactionKernel::testing_assembler()).unwrap();
    let tx = mock_chain
        .build_tx_context(faucet.account().id(), &[], &[])
        .unwrap()
        .tx_script(tx_script)
        .build()
        .execute();

    // Execute the transaction and get the witness
    assert_transaction_executor_error!(
        tx,
        ERR_FUNGIBLE_ASSET_DISTRIBUTE_WOULD_CAUSE_MAX_SUPPLY_TO_BE_EXCEEDED
    );
}

// TESTS BURN FUNGIBLE ASSET
// ================================================================================================

#[test]
fn prove_faucet_contract_burn_fungible_asset_succeeds() {
    let mut mock_chain = MockChain::new();
    let faucet = mock_chain
        .add_pending_existing_faucet(Auth::BasicAuth, "TST", 200, Some(100))
        .expect("failed to add pending existing faucet");

    let fungible_asset = FungibleAsset::new(faucet.account().id(), 100).unwrap();

    // The Fungible Faucet component is added as the second component after auth, so it's storage
    // slot offset will be 2. Check that max_supply at the word's index 0 is 200. The remainder of
    // the word is initialized with the metadata of the faucet which we don't need to check.
    assert_eq!(faucet.account().storage().get_item(2).unwrap()[0], Felt::new(200));

    // Check that the faucet reserved slot has been correctly initialized.
    // The already issued amount should be 100.
    assert_eq!(
        faucet.account().storage().get_item(FAUCET_STORAGE_DATA_SLOT).unwrap()[3],
        Felt::new(100)
    );

    // need to create a note with the fungible asset to be burned
    let note_script = "
        # burn the asset
        begin
            dropw

            # pad the stack before call
            padw padw padw padw
            # => [pad(16)]

            exec.::miden::note::get_assets drop
            mem_loadw
            # => [ASSET, pad(12)]

            call.::miden::contracts::faucets::basic_fungible::burn

            # truncate the stack
            dropw dropw dropw dropw
        end
        ";

    let note = get_note_with_fungible_asset_and_script(fungible_asset, note_script);

    mock_chain.add_pending_note(OutputNote::Full(note.clone()));
    mock_chain.prove_next_block().unwrap();

    // CONSTRUCT AND EXECUTE TX (Success)
    // --------------------------------------------------------------------------------------------
    // Execute the transaction and get the witness
    let executed_transaction = mock_chain
        .build_tx_context(faucet.account().id(), &[note.id()], &[])
        .unwrap()
        .build()
        .execute()
        .unwrap();

    // Prove, serialize/deserialize and verify the transaction
    prove_and_verify_transaction(executed_transaction.clone()).unwrap();

<<<<<<< HEAD
    // check that the account burned the asset
    assert_eq!(executed_transaction.account_delta().nonce(), Some(Felt::new(1)));
=======
    // nonce was incremented by 2 (once by the call to burn, once by the auth script)
    assert_eq!(executed_transaction.account_delta().nonce_increment(), Felt::new(2));
>>>>>>> 21cbcb60
    assert_eq!(executed_transaction.input_notes().get_note(0).id(), note.id());
}<|MERGE_RESOLUTION|>--- conflicted
+++ resolved
@@ -213,12 +213,7 @@
     // Prove, serialize/deserialize and verify the transaction
     prove_and_verify_transaction(executed_transaction.clone()).unwrap();
 
-<<<<<<< HEAD
-    // check that the account burned the asset
-    assert_eq!(executed_transaction.account_delta().nonce(), Some(Felt::new(1)));
-=======
-    // nonce was incremented by 2 (once by the call to burn, once by the auth script)
-    assert_eq!(executed_transaction.account_delta().nonce_increment(), Felt::new(2));
->>>>>>> 21cbcb60
+    // nonce was incremented by 1 (once by the call to burn)
+    assert_eq!(executed_transaction.account_delta().nonce_increment(), Felt::new(1));
     assert_eq!(executed_transaction.input_notes().get_note(0).id(), note.id());
 }
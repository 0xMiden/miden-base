--- conflicted
+++ resolved
@@ -27,35 +27,19 @@
 vm-processor = { workspace = true }
 
 # External dependencies
-<<<<<<< HEAD
-anyhow = { version = "1.0", default-features = false }
-async-trait = "0.1"
-rand = { workspace = true, features = ["os_rng", "small_rng"] }
-rand_chacha = { version = "0.9", default-features = false }
-thiserror = { workspace = true }
+anyhow             = { version = "1.0", default-features = false }
+async-trait        = "0.1"
+rand               = { workspace = true, features = ["os_rng", "small_rng"] }
+rand_chacha        = { version = "0.9", default-features = false }
+thiserror          = { workspace = true }
 winter-maybe-async = { version = "0.13" }
-winterfell = { version = "0.13" }
+winterfell         = { version = "0.13" }
 
 [dev-dependencies]
-anyhow = { version = "1.0", features = ["std", "backtrace"] }
-assert_matches = { workspace = true }
-miden-objects = { workspace = true, features = ["std"] }
+anyhow            = { version = "1.0", features = ["backtrace", "std"] }
+assert_matches    = { workspace = true }
+miden-objects     = { workspace = true, features = ["std"] }
 winter-rand-utils = { version = "0.13" }
-=======
-anyhow             = { default-features = false, version = "1.0" }
-async-trait        = "0.1"
-rand               = { features = ["os_rng", "small_rng"], workspace = true }
-rand_chacha        = { default-features = false, version = "0.9" }
-thiserror          = { workspace = true }
-winter-maybe-async = { version = "0.12" }
-winterfell         = { version = "0.12" }
-
-[dev-dependencies]
-anyhow            = { features = ["backtrace", "std"], version = "1.0" }
-assert_matches    = { workspace = true }
-miden-objects     = { features = ["std"], workspace = true }
-winter-rand-utils = { version = "0.12" }
->>>>>>> 61d057ba
 
 [package.metadata.cargo-machete]
 # cargo machete flags async-trait as unused but it is used by winter-maybe-async with the async feature

--- conflicted
+++ resolved
@@ -43,11 +43,8 @@
 assembly = { workspace = true }
 assert_matches = { workspace = true }
 miden-objects = { workspace = true, features = ["std"] }
-<<<<<<< HEAD
+rand = { workspace = true, features = ["os_rng", "small_rng"] }
 winter-rand-utils = { version = "0.12" }
-=======
-rand = { workspace = true, features = ["os_rng", "small_rng"] }
->>>>>>> 2daf42f0
 
 [package.metadata.cargo-machete]
 # cargo machete flags async-trait as unused but it is used by winter-maybe-async with the async feature

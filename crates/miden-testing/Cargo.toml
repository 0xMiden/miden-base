--- conflicted
+++ resolved
@@ -40,13 +40,5 @@
 anyhow            = { features = ["backtrace", "std"], version = "1.0" }
 assert_matches    = { workspace = true }
 miden-objects     = { features = ["std"], workspace = true }
-<<<<<<< HEAD
-winter-rand-utils = { version = "0.13" }
-=======
 rstest            = { version = "0.25" }
-winter-rand-utils = { version = "0.13" }
-
-[package.metadata.cargo-machete]
-# cargo machete flags async-trait as unused but it is used by winter-maybe-async with the async feature
-ignored = ["async-trait"]
->>>>>>> e126c45f
+winter-rand-utils = { version = "0.13" }
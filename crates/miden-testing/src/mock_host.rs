use alloc::collections::BTreeSet;
use alloc::sync::Arc;
use alloc::vec::Vec;

use miden_lib::StdLibrary;
use miden_lib::transaction::{EventId, TransactionEvent};
use miden_objects::Word;
use miden_processor::{
    AdviceMutation,
    AsyncHost,
    BaseHost,
    EventError,
    FutureMaybeSend,
    MastForest,
    ProcessState,
};
use miden_tx::TransactionExecutorHost;
use miden_tx::auth::UnreachableAuth;

use crate::TransactionContext;

// MOCK HOST
// ================================================================================================

/// The [`MockHost`] wraps a [`TransactionExecutorHost`] and forwards event handling requests to it,
/// with the difference that it only handles a subset of the events that the executor host handles.
///
/// Why don't we always forward requests to the executor host? In a some tests, when using
/// [`TransactionContext::execute_code`], we want to test that the transaction kernel fails
/// with a certain error when given invalid inputs, but the event handler in the executor host would
/// prematurely abort the transaction due to the invalid inputs. To avoid this situation, the event
/// handler can be disabled and we can test that the transaction kernel has the expected behavior
/// (e.g. even if the transaction host was malicious).
///
/// Some event handlers, such as delta or output note tracking, will similarly interfere with
/// testing a procedure in isolation and these are also turned off in this host.
pub(crate) struct MockHost<'store> {
    /// The underlying [`TransactionExecutorHost`] that the mock host will forward requests to.
    exec_host: TransactionExecutorHost<'store, 'static, TransactionContext, UnreachableAuth>,

    /// The set of event IDs that the mock host will forward to the [`TransactionExecutorHost`].
    ///
    /// Event IDs that are not in this set are not handled. This can be useful in certain test
    /// scenarios.
    handled_events: BTreeSet<EventId>,
}

impl<'store> MockHost<'store> {
    /// Returns a new [`MockHost`] instance with the provided inputs.
    pub fn new(
        exec_host: TransactionExecutorHost<'store, 'static, TransactionContext, UnreachableAuth>,
    ) -> Self {
        // StdLibrary events are always handled.
        let stdlib_handlers = StdLibrary::default()
            .handlers()
            .into_iter()
            .map(|(handler_event_id, _)| handler_event_id);
        let mut handled_events = BTreeSet::from_iter(stdlib_handlers);

        // The default set of transaction events that are always handled.
        handled_events.extend(
            [
                &TransactionEvent::AccountPushProcedureIndex,
                &TransactionEvent::LinkMapSetEvent,
                &TransactionEvent::LinkMapGetEvent,
            ]
            .map(TransactionEvent::event_id),
        );

        Self { exec_host, handled_events }
    }

    // Adds the transaction events needed for Lazy loading to the set of handled events.
    pub fn enable_lazy_loading(&mut self) {
        self.handled_events.extend(
            [
                &TransactionEvent::AccountBeforeForeignLoad,
                &TransactionEvent::AccountVaultBeforeGetBalanceEvent,
                &TransactionEvent::AccountVaultBeforeHasNonFungibleAssetEvent,
                &TransactionEvent::AccountVaultBeforeAddAsset,
                &TransactionEvent::AccountStorageBeforeSetMapItem,
                &TransactionEvent::AccountStorageBeforeGetMapItem,
            ]
            .map(TransactionEvent::event_id),
        );
    }
}

impl<'store> BaseHost for MockHost<'store> {
    fn get_label_and_source_file(
        &self,
        location: &miden_objects::assembly::debuginfo::Location,
    ) -> (
        miden_objects::assembly::debuginfo::SourceSpan,
        Option<Arc<miden_objects::assembly::SourceFile>>,
    ) {
        self.exec_host.get_label_and_source_file(location)
    }
}

impl<'store> AsyncHost for MockHost<'store> {
    fn get_mast_forest(&self, node_digest: &Word) -> impl FutureMaybeSend<Option<Arc<MastForest>>> {
        self.exec_host.get_mast_forest(node_digest)
    }

    fn on_event(
        &mut self,
        process: &ProcessState,
    ) -> impl FutureMaybeSend<Result<Vec<AdviceMutation>, EventError>> {
        let event_id = EventId::from_felt(process.get_stack_item(0));

        async move {
            // If the host should handle the event, delegate to the tx executor host.
            if self.handled_events.contains(&event_id) {
                self.exec_host.on_event(process).await
            } else {
                Ok(Vec::new())
            }
        }
<<<<<<< HEAD
=======

        let advice_mutations = match event {
            TransactionEvent::AccountPushProcedureIndex => {
                self.on_push_account_procedure_index(process)
            },
            TransactionEvent::LinkMapSet => LinkMap::handle_set_event(process),
            TransactionEvent::LinkMapGet => LinkMap::handle_get_event(process),
            _ => Ok(Vec::new()),
        }?;

        Ok(advice_mutations)
>>>>>>> a2db1a96
    }
}<|MERGE_RESOLUTION|>--- conflicted
+++ resolved
@@ -61,8 +61,8 @@
         handled_events.extend(
             [
                 &TransactionEvent::AccountPushProcedureIndex,
-                &TransactionEvent::LinkMapSetEvent,
-                &TransactionEvent::LinkMapGetEvent,
+                &TransactionEvent::LinkMapSet,
+                &TransactionEvent::LinkMapGet,
             ]
             .map(TransactionEvent::event_id),
         );
@@ -75,8 +75,8 @@
         self.handled_events.extend(
             [
                 &TransactionEvent::AccountBeforeForeignLoad,
-                &TransactionEvent::AccountVaultBeforeGetBalanceEvent,
-                &TransactionEvent::AccountVaultBeforeHasNonFungibleAssetEvent,
+                &TransactionEvent::AccountVaultBeforeGetBalance,
+                &TransactionEvent::AccountVaultBeforeHasNonFungibleAsset,
                 &TransactionEvent::AccountVaultBeforeAddAsset,
                 &TransactionEvent::AccountStorageBeforeSetMapItem,
                 &TransactionEvent::AccountStorageBeforeGetMapItem,
@@ -117,19 +117,5 @@
                 Ok(Vec::new())
             }
         }
-<<<<<<< HEAD
-=======
-
-        let advice_mutations = match event {
-            TransactionEvent::AccountPushProcedureIndex => {
-                self.on_push_account_procedure_index(process)
-            },
-            TransactionEvent::LinkMapSet => LinkMap::handle_set_event(process),
-            TransactionEvent::LinkMapGet => LinkMap::handle_get_event(process),
-            _ => Ok(Vec::new()),
-        }?;
-
-        Ok(advice_mutations)
->>>>>>> a2db1a96
     }
 }
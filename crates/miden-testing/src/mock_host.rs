--- conflicted
+++ resolved
@@ -1,17 +1,3 @@
-<<<<<<< HEAD
-use alloc::{boxed::Box, collections::BTreeSet, rc::Rc, sync::Arc, vec::Vec};
-
-use miden_lib::transaction::{TransactionEvent, TransactionEventError};
-use miden_objects::{
-    Felt, Word,
-    account::{AccountHeader, AccountVaultDelta},
-    assembly::SourceManager,
-};
-use miden_tx::{AccountProcedureIndexMap, LinkMap, TransactionMastStore};
-use vm_processor::{
-    AdviceInputs, AdviceMutation, BaseHost, ContextId, EventError, MastForest, MastForestStore,
-    ProcessState, SyncHost,
-=======
 use alloc::boxed::Box;
 use alloc::collections::BTreeSet;
 use alloc::rc::Rc;
@@ -31,7 +17,6 @@
     MastForestStore,
     ProcessState,
     SyncHost,
->>>>>>> 72c43201
 };
 
 // MOCK HOST

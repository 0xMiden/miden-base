--- conflicted
+++ resolved
@@ -59,12 +59,8 @@
     pub(super) mast_store: TransactionMastStore,
     pub(super) authenticator: Option<MockAuthenticator>,
     pub(super) source_manager: Arc<dyn SourceManagerSync>,
-<<<<<<< HEAD
-    pub(super) advice_inputs: AdviceInputs,
     pub(super) is_lazy_loading_enabled: bool,
-=======
     pub(super) note_scripts: BTreeMap<Word, NoteScript>,
->>>>>>> 2ff39392
 }
 
 impl TransactionContext {
@@ -96,19 +92,9 @@
     /// # Panics
     ///
     /// - If the provided `code` is not a valid program.
-<<<<<<< HEAD
     pub async fn execute_code(&self, code: &str) -> Result<ExecutionOutput, ExecutionError> {
-        let (stack_inputs, advice_inputs) = TransactionKernel::prepare_inputs(
-            &self.tx_inputs,
-            &self.tx_args,
-            Some(self.advice_inputs.clone()),
-        )
-        .expect("error initializing transaction inputs");
-=======
-    pub fn execute_code(&self, code: &str) -> Result<Process, ExecutionError> {
         let (stack_inputs, advice_inputs) = TransactionKernel::prepare_inputs(&self.tx_inputs)
             .expect("error initializing transaction inputs");
->>>>>>> 2ff39392
 
         // Virtual file name should be unique.
         let virtual_source_file = self.source_manager.load(
@@ -130,7 +116,6 @@
         self.mast_store.insert(TransactionKernel::library().mast_forest().clone());
         self.mast_store.insert(program.mast_forest().clone());
 
-<<<<<<< HEAD
         let account_procedure_idx_map = AccountProcedureIndexMap::new(
             [self.tx_inputs().account().code()]
                 .into_iter()
@@ -164,27 +149,6 @@
             .extend_advice_inputs(advice_inputs)
             .execute_program(program)
             .await
-=======
-        mast_store.insert(program.mast_forest().clone());
-        mast_store.insert(TransactionKernel::library().mast_forest().clone());
-        mast_store.load_account_code(self.account().code());
-        for acc_inputs in self.tx_inputs.tx_args().foreign_account_inputs() {
-            mast_store.load_account_code(acc_inputs.code());
-        }
-
-        let advice_inputs = advice_inputs.into_advice_inputs();
-        CodeExecutor::new(
-            MockHost::new(
-                self.tx_inputs().account().code(),
-                mast_store,
-                self.tx_inputs().tx_args().foreign_account_inputs(),
-            )
-            .with_source_manager(self.source_manager()),
-        )
-        .stack_inputs(stack_inputs)
-        .extend_advice_inputs(advice_inputs)
-        .execute_program(program)
->>>>>>> 2ff39392
     }
 
     /// Executes the transaction through a [TransactionExecutor]

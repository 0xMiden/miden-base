use alloc::borrow::ToOwned;
use alloc::collections::{BTreeMap, BTreeSet};
use alloc::sync::Arc;
use alloc::vec::Vec;

use miden_lib::transaction::TransactionKernel;
use miden_objects::account::{Account, AccountId, PartialAccount, StorageMapWitness, StorageSlot};
use miden_objects::assembly::debuginfo::{SourceLanguage, Uri};
use miden_objects::assembly::{SourceManager, SourceManagerSync};
<<<<<<< HEAD
use miden_objects::asset::{AssetWitness, VaultKey};
use miden_objects::block::{BlockHeader, BlockNumber};
use miden_objects::note::Note;
=======
use miden_objects::asset::AssetWitness;
use miden_objects::block::{AccountWitness, BlockHeader, BlockNumber};
use miden_objects::note::{Note, NoteScript};
>>>>>>> 0e4abf7a
use miden_objects::transaction::{
    AccountInputs,
    ExecutedTransaction,
    InputNote,
    InputNotes,
    PartialBlockchain,
    TransactionArgs,
    TransactionInputs,
};
use miden_processor::fast::ExecutionOutput;
use miden_processor::{ExecutionError, FutureMaybeSend, MastForest, MastForestStore, Word};
use miden_tx::auth::{BasicAuthenticator, UnreachableAuth};
use miden_tx::{
    AccountProcedureIndexMap,
    DataStore,
    DataStoreError,
    ScriptMastForestStore,
    TransactionExecutor,
    TransactionExecutorError,
    TransactionExecutorHost,
    TransactionMastStore,
};
use rand_chacha::ChaCha20Rng;

use crate::executor::CodeExecutor;
use crate::mock_host::MockHost;
use crate::tx_context::builder::MockAuthenticator;

// TRANSACTION CONTEXT
// ================================================================================================

/// Represents all needed data for executing a transaction, or arbitrary code.
///
/// It implements [`DataStore`], so transactions may be executed with
/// [TransactionExecutor](miden_tx::TransactionExecutor)
pub struct TransactionContext {
    pub(super) account: Account,
    pub(super) expected_output_notes: Vec<Note>,
    pub(super) foreign_account_inputs: BTreeMap<AccountId, (Account, AccountWitness)>,
    pub(super) tx_inputs: TransactionInputs,
    pub(super) mast_store: TransactionMastStore,
    pub(super) authenticator: Option<MockAuthenticator>,
    pub(super) source_manager: Arc<dyn SourceManagerSync>,
    pub(super) is_lazy_loading_enabled: bool,
    pub(super) note_scripts: BTreeMap<Word, NoteScript>,
}

impl TransactionContext {
    /// Executes arbitrary code within the context of a mocked transaction environment and returns
    /// the resulting [`ExecutionOutput`].
    ///
    /// The code is compiled with the assembler returned by
    /// [`TransactionKernel::with_mock_libraries`] and executed with advice inputs constructed from
    /// the data stored in the context. The program is run on a modified [`TransactionExecutorHost`]
    /// which is loaded with the procedures exposed by the transaction kernel, and also
    /// individual kernel functions (not normally exposed).
    ///
    /// To improve the error message quality, convert the returned [`ExecutionError`] into a
    /// [`Report`](miden_objects::assembly::diagnostics::Report) or use `?` with
    /// [`miden_objects::assembly::diagnostics::Result`].
    ///
    /// # Errors
    ///
    /// Returns an error if the assembly or execution of the provided code fails.
    ///
    /// # Panics
    ///
    /// - If the provided `code` is not a valid program.
    pub async fn execute_code(&self, code: &str) -> Result<ExecutionOutput, ExecutionError> {
        let (stack_inputs, advice_inputs) = TransactionKernel::prepare_inputs(&self.tx_inputs)
            .expect("error initializing transaction inputs");

        // Virtual file name should be unique.
        let virtual_source_file = self.source_manager.load(
            SourceLanguage::Masm,
            Uri::new("_tx_context_code"),
            code.to_owned(),
        );

        let assembler = TransactionKernel::with_mock_libraries(self.source_manager.clone())
            .with_debug_mode(true);
        let program = assembler
            .with_debug_mode(true)
            .assemble_program(virtual_source_file)
            .expect("code was not well formed");

        // Load transaction kernel and the program into the mast forest in self.
        // Note that native and foreign account's code are already loaded by the
        // TransactionContextBuilder.
        self.mast_store.insert(TransactionKernel::library().mast_forest().clone());
        self.mast_store.insert(program.mast_forest().clone());

        let account_procedure_idx_map = AccountProcedureIndexMap::new(
            [self.tx_inputs().account().code()]
                .into_iter()
                .chain(self.foreign_account_inputs.values().map(|(account, _)| account.code())),
        )
        .expect("constructing account procedure index map should work");

        // The ref block is unimportant when using execute_code so we can set it to any value.
        let ref_block = self.tx_inputs().block_header().block_num();

        let exec_host = TransactionExecutorHost::<'_, '_, _, UnreachableAuth>::new(
            &PartialAccount::from(self.account()),
            self.tx_inputs().input_notes().clone(),
            self,
            ScriptMastForestStore::default(),
            account_procedure_idx_map,
            None,
            ref_block,
            self.source_manager(),
        );

        let advice_inputs = advice_inputs.into_advice_inputs();

        let mut mock_host = MockHost::new(exec_host);
        if self.is_lazy_loading_enabled {
            mock_host.enable_lazy_loading()
        }

        CodeExecutor::new(mock_host)
            .stack_inputs(stack_inputs)
            .extend_advice_inputs(advice_inputs)
            .execute_program(program)
            .await
    }

    /// Executes the transaction through a [TransactionExecutor]
    pub async fn execute(self) -> Result<ExecutedTransaction, TransactionExecutorError> {
        let account_id = self.account().id();
        let block_num = self.tx_inputs().block_header().block_num();
        let notes = self.tx_inputs().input_notes().clone();
        let tx_args = self.tx_args().clone();

        let mut tx_executor = TransactionExecutor::new(&self)
            .with_source_manager(self.source_manager.clone())
            .with_debug_mode();
        if let Some(authenticator) = self.authenticator() {
            tx_executor = tx_executor.with_authenticator(authenticator);
        }

        tx_executor.execute_transaction(account_id, block_num, notes, tx_args).await
    }

    pub fn account(&self) -> &Account {
        &self.account
    }

    pub fn expected_output_notes(&self) -> &[Note] {
        &self.expected_output_notes
    }

    pub fn tx_args(&self) -> &TransactionArgs {
        self.tx_inputs.tx_args()
    }

    pub fn input_notes(&self) -> &InputNotes<InputNote> {
        self.tx_inputs.input_notes()
    }

    pub fn set_tx_args(&mut self, tx_args: TransactionArgs) {
        self.tx_inputs.set_tx_args(tx_args);
    }

    pub fn tx_inputs(&self) -> &TransactionInputs {
        &self.tx_inputs
    }

    pub fn authenticator(&self) -> Option<&BasicAuthenticator<ChaCha20Rng>> {
        self.authenticator.as_ref()
    }

    /// Returns the source manager used in the assembler of the transaction context builder.
    pub fn source_manager(&self) -> Arc<dyn SourceManagerSync> {
        Arc::clone(&self.source_manager)
    }
}

impl DataStore for TransactionContext {
    fn get_transaction_inputs(
        &self,
        account_id: AccountId,
        _ref_blocks: BTreeSet<BlockNumber>,
    ) -> impl FutureMaybeSend<Result<(PartialAccount, BlockHeader, PartialBlockchain), DataStoreError>>
    {
        assert_eq!(account_id, self.account().id());
        assert_eq!(account_id, self.tx_inputs.account().id());

        let account = self.tx_inputs.account().clone();
        let block_header = self.tx_inputs.block_header().clone();
        let blockchain = self.tx_inputs.blockchain().clone();
        async move { Ok((account, block_header, blockchain)) }
    }

    fn get_foreign_account_inputs(
        &self,
        foreign_account_id: AccountId,
        _ref_block: BlockNumber,
    ) -> impl FutureMaybeSend<Result<AccountInputs, DataStoreError>> {
        // Note that we cannot validate that the foreign account inputs are valid for the
        // transaction's reference block.
        async move {
            let (foreign_account, account_witness) =
                self.foreign_account_inputs.get(&foreign_account_id).ok_or_else(|| {
                    DataStoreError::other(format!(
                        "failed to find foreign account {foreign_account_id}"
                    ))
                })?;

            Ok(AccountInputs::new(
                PartialAccount::from(foreign_account),
                account_witness.clone(),
            ))
        }
    }

    fn get_vault_asset_witness(
        &self,
        account_id: AccountId,
        vault_root: Word,
        asset_key: VaultKey,
    ) -> impl FutureMaybeSend<Result<AssetWitness, DataStoreError>> {
        async move {
            if account_id == self.account().id() {
                if self.account().vault().root() != vault_root {
                    return Err(DataStoreError::other(format!(
                        "native account {account_id} has vault root {} but {vault_root} was requested",
                        self.account().vault().root()
                    )));
                }

                Ok(self.account().vault().open(asset_key))
            } else {
                let (foreign_account, _witness) = self
                    .foreign_account_inputs
                    .iter()
                    .find_map(
                        |(id, account_inputs)| {
                            if account_id == *id { Some(account_inputs) } else { None }
                        },
                    )
                    .ok_or_else(|| {
                        DataStoreError::other(format!(
                            "failed to find foreign account {account_id} in foreign account inputs"
                        ))
                    })?;

                if foreign_account.vault().root() != vault_root {
                    return Err(DataStoreError::other(format!(
                        "foreign account {account_id} has vault root {} but {vault_root} was requested",
                        foreign_account.vault().root()
                    )));
                }

<<<<<<< HEAD
                foreign_account_inputs.account().vault().open(asset_key).map_err(|err| {
                    DataStoreError::other_with_source(
                        format!(
                            "failed to open vault_key {asset_key} in foreign account {account_id}"
                        ),
                        err,
                    )
                })
=======
                Ok(foreign_account.vault().open(vault_key))
>>>>>>> 0e4abf7a
            }
        }
    }

    fn get_storage_map_witness(
        &self,
        account_id: AccountId,
        map_root: Word,
        map_key: Word,
    ) -> impl FutureMaybeSend<Result<StorageMapWitness, DataStoreError>> {
        async move {
            if account_id == self.account().id() {
                // Iterate the account storage to find the map with the requested root.
                let storage_map = self
                    .account()
                    .storage()
                    .slots()
                    .iter()
                    .find_map(|slot| match slot {
                        StorageSlot::Map(storage_map) if storage_map.root() == map_root => {
                            Some(storage_map)
                        },
                        _ => None,
                    })
                    .ok_or_else(|| {
                        DataStoreError::other(format!(
                            "failed to find storage map with root {map_root} in account storage"
                        ))
                    })?;

                Ok(storage_map.open(&map_key))
            } else {
                let (foreign_account, _witness) = self
                    .foreign_account_inputs
                    .iter()
                    .find_map(
                        |(id, account_inputs)| {
                            if account_id == *id { Some(account_inputs) } else { None }
                        },
                    )
                    .ok_or_else(|| {
                        DataStoreError::other(format!(
                            "failed to find foreign account {account_id} in foreign account inputs"
                        ))
                    })?;

                let map = foreign_account
                    .storage()
                    .slots()
                    .iter()
                    .find_map(|slot| match slot {
                        StorageSlot::Map(storage_map) if storage_map.root() == map_root => {Some(storage_map)},
                        _ => None,
                    })
                    .ok_or_else(|| {
                        DataStoreError::other(format!(
                            "failed to find storage map with root {map_root} in foreign account {account_id}"
                        ))
                    })?;

                Ok(map.open(&map_key))
            }
        }
    }

    fn get_note_script(
        &self,
        script_root: Word,
    ) -> impl FutureMaybeSend<Result<NoteScript, DataStoreError>> {
        async move {
            self.note_scripts
                .get(&script_root)
                .cloned()
                .ok_or_else(|| DataStoreError::NoteScriptNotFound(script_root))
        }
    }
}

impl MastForestStore for TransactionContext {
    fn get(&self, procedure_hash: &Word) -> Option<Arc<MastForest>> {
        self.mast_store.get(procedure_hash)
    }
}

// TESTS
// ================================================================================================

#[cfg(test)]
mod tests {
    use miden_objects::Felt;
    use miden_objects::assembly::Assembler;
    use miden_objects::note::NoteScript;

    use super::*;
    use crate::TransactionContextBuilder;

    #[tokio::test]
    async fn test_get_note_scripts() {
        // Create two note scripts
        let assembler1 = Assembler::default();
        let script1_code = "begin push.1 end";
        let program1 = assembler1
            .assemble_program(script1_code)
            .expect("Failed to assemble note script 1");
        let note_script1 = NoteScript::new(program1);
        let script_root1 = note_script1.root();

        let assembler2 = Assembler::default();
        let script2_code = "begin push.2 push.3 add end";
        let program2 = assembler2
            .assemble_program(script2_code)
            .expect("Failed to assemble note script 2");
        let note_script2 = NoteScript::new(program2);
        let script_root2 = note_script2.root();

        // Build a transaction context with both note scripts
        let tx_context = TransactionContextBuilder::with_existing_mock_account()
            .add_note_script(note_script1.clone())
            .add_note_script(note_script2.clone())
            .build()
            .expect("Failed to build transaction context");

        // Assert that fetching both note scripts works
        let retrieved_script1 = tx_context
            .get_note_script(script_root1)
            .await
            .expect("Failed to get note script 1");
        assert_eq!(retrieved_script1, note_script1);

        let retrieved_script2 = tx_context
            .get_note_script(script_root2)
            .await
            .expect("Failed to get note script 2");
        assert_eq!(retrieved_script2, note_script2);

        // Fetching a non-existent one fails
        let non_existent_root =
            Word::from([Felt::new(1), Felt::new(2), Felt::new(3), Felt::new(4)]);
        let result = tx_context.get_note_script(non_existent_root).await;
        assert!(matches!(result, Err(DataStoreError::NoteScriptNotFound(_))));
    }
}<|MERGE_RESOLUTION|>--- conflicted
+++ resolved
@@ -7,15 +7,9 @@
 use miden_objects::account::{Account, AccountId, PartialAccount, StorageMapWitness, StorageSlot};
 use miden_objects::assembly::debuginfo::{SourceLanguage, Uri};
 use miden_objects::assembly::{SourceManager, SourceManagerSync};
-<<<<<<< HEAD
 use miden_objects::asset::{AssetWitness, VaultKey};
-use miden_objects::block::{BlockHeader, BlockNumber};
-use miden_objects::note::Note;
-=======
-use miden_objects::asset::AssetWitness;
 use miden_objects::block::{AccountWitness, BlockHeader, BlockNumber};
 use miden_objects::note::{Note, NoteScript};
->>>>>>> 0e4abf7a
 use miden_objects::transaction::{
     AccountInputs,
     ExecutedTransaction,
@@ -270,18 +264,7 @@
                     )));
                 }
 
-<<<<<<< HEAD
-                foreign_account_inputs.account().vault().open(asset_key).map_err(|err| {
-                    DataStoreError::other_with_source(
-                        format!(
-                            "failed to open vault_key {asset_key} in foreign account {account_id}"
-                        ),
-                        err,
-                    )
-                })
-=======
-                Ok(foreign_account.vault().open(vault_key))
->>>>>>> 0e4abf7a
+                Ok(foreign_account.vault().open(asset_key))
             }
         }
     }

#[cfg(feature = "async")]
use alloc::boxed::Box;
use alloc::{borrow::ToOwned, collections::BTreeSet, rc::Rc, sync::Arc, vec::Vec};

use miden_lib::transaction::TransactionKernel;
use miden_objects::{
    account::{Account, AccountId},
    assembly::{Assembler, SourceManager},
    block::{BlockHeader, BlockNumber},
    note::Note,
    transaction::{
        ExecutedTransaction, InputNote, InputNotes, PartialBlockchain, TransactionAdvice,
        TransactionInputs,
    },
};
use miden_tx::{
    DataStore, DataStoreError, TransactionExecutor, TransactionExecutorError, TransactionMastStore,
    auth::{BasicAuthenticator, TransactionAuthenticator},
};
use rand_chacha::ChaCha20Rng;
use vm_processor::{
    AdviceInputs, Digest, ExecutionError, MastForest, MastForestStore, Process, Word,
};
use winter_maybe_async::*;

use crate::{MockHost, executor::CodeExecutor, tx_context::builder::MockAuthenticator};

// TRANSACTION CONTEXT
// ================================================================================================

/// Represents all needed data for executing a transaction, or arbitrary code.
///
/// It implements [`DataStore`], so transactions may be executed with
/// [TransactionExecutor](miden_tx::TransactionExecutor)
pub struct TransactionContext {
    pub(super) expected_output_notes: Vec<Note>,
    pub(super) tx_advice: TransactionAdvice,
    pub(super) tx_inputs: TransactionInputs,
    pub(super) mast_store: TransactionMastStore,
    pub(super) advice_inputs: AdviceInputs,
    pub(super) authenticator: Option<MockAuthenticator>,
    pub(super) source_manager: Arc<dyn SourceManager>,
}

impl TransactionContext {
    /// Executes arbitrary code within the context of a mocked transaction environment and returns
    /// the resulting [Process].
    ///
    /// The code is compiled with the assembler attached to this context and executed with advice
    /// inputs constructed from the data stored in the context. The program is run on a [MockHost]
    /// which is loaded with the procedures exposed by the transaction kernel, and also individual
    /// kernel functions (not normally exposed).
    ///
    /// To improve the error message quality, convert the returned [`ExecutionError`] into a
    /// [`Report`](miden_objects::assembly::diagnostics::Report).
    ///
    /// # Errors
    ///
    /// Returns an error if the assembly or execution of the provided code fails.
    pub fn execute_code_with_assembler(
        &self,
        code: &str,
        assembler: Assembler,
    ) -> Result<Process, ExecutionError> {
        let (stack_inputs, advice_inputs) = TransactionKernel::prepare_inputs(
            &self.tx_inputs,
            &self.tx_advice,
            Some(self.advice_inputs.clone()),
        )
        .unwrap();

        let test_lib = TransactionKernel::kernel_as_library();

        let source_manager = assembler.source_manager();

        // Virtual file name should be unique.
        let virtual_source_file = source_manager.load("_tx_context_code", code.to_owned());

        let program = assembler
            .with_debug_mode(true)
            .assemble_program(virtual_source_file)
            .expect("compilation of the provided code failed");

        let mast_store = Rc::new(TransactionMastStore::new());

        mast_store.insert(program.mast_forest().clone());
        mast_store.insert(test_lib.mast_forest().clone());
        mast_store.load_account_code(self.account().code());
        for acc_inputs in self.tx_advice.foreign_account_inputs() {
            mast_store.load_account_code(acc_inputs.code());
        }

        CodeExecutor::new(MockHost::new(
            self.tx_inputs.account().into(),
            advice_inputs,
            mast_store,
            self.tx_advice.foreign_account_code_commitments(),
        ))
        .stack_inputs(stack_inputs)
        .execute_program(program, source_manager)
    }

    /// Executes arbitrary code with a testing assembler ([TransactionKernel::testing_assembler()]).
    ///
    /// For more information, see the docs for [TransactionContext::execute_code_with_assembler()].
    pub fn execute_code(&self, code: &str) -> Result<Process, ExecutionError> {
        let assembler = TransactionKernel::testing_assembler();
        self.execute_code_with_assembler(code, assembler)
    }

    /// Executes the transaction through a [TransactionExecutor]
    #[allow(clippy::arc_with_non_send_sync)]
    #[maybe_async]
    pub fn execute(self) -> Result<ExecutedTransaction, TransactionExecutorError> {
        let account_id = self.account().id();
        let block_num = self.tx_inputs().block_header().block_num();
        let notes = self.tx_inputs().input_notes().clone();
<<<<<<< HEAD
        let tx_advice = self.tx_advice().clone();

        let authenticator = self
            .authenticator()
            .cloned()
            .map(|auth| Arc::new(auth) as Arc<dyn TransactionAuthenticator>);
=======
        let tx_args = self.tx_args().clone();
        let authenticator = self.authenticator().map(|x| x as &dyn TransactionAuthenticator);
>>>>>>> a60526a7

        let source_manager = Arc::clone(&self.source_manager);
        let tx_executor = TransactionExecutor::new(&self, authenticator).with_debug_mode();

        maybe_await!(tx_executor.execute_transaction(
            account_id,
            block_num,
            notes,
            tx_advice,
            source_manager
        ))
    }

    pub fn account(&self) -> &Account {
        self.tx_inputs.account()
    }

    pub fn expected_output_notes(&self) -> &[Note] {
        &self.expected_output_notes
    }

    pub fn tx_advice(&self) -> &TransactionAdvice {
        &self.tx_advice
    }

    pub fn input_notes(&self) -> &InputNotes<InputNote> {
        self.tx_inputs.input_notes()
    }

    pub fn set_tx_advice(&mut self, tx_advice: TransactionAdvice) {
        self.tx_advice = tx_advice;
    }

    pub fn tx_inputs(&self) -> &TransactionInputs {
        &self.tx_inputs
    }

    pub fn authenticator(&self) -> Option<&BasicAuthenticator<ChaCha20Rng>> {
        self.authenticator.as_ref()
    }

    /// Returns the source manager used in the assembler of the transaction context builder.
    pub fn source_manager(&self) -> Arc<dyn SourceManager> {
        Arc::clone(&self.source_manager)
    }
}

#[maybe_async_trait]
impl DataStore for TransactionContext {
    #[maybe_async]
    fn get_transaction_inputs(
        &self,
        account_id: AccountId,
        _ref_blocks: BTreeSet<BlockNumber>,
    ) -> Result<(Account, Option<Word>, BlockHeader, PartialBlockchain), DataStoreError> {
        assert_eq!(account_id, self.account().id());
        let (account, seed, header, mmr, _) = self.tx_inputs.clone().into_parts();

        Ok((account, seed, header, mmr))
    }
}

impl MastForestStore for TransactionContext {
    fn get(&self, procedure_hash: &Digest) -> Option<Arc<MastForest>> {
        self.mast_store.get(procedure_hash)
    }
}<|MERGE_RESOLUTION|>--- conflicted
+++ resolved
@@ -115,17 +115,8 @@
         let account_id = self.account().id();
         let block_num = self.tx_inputs().block_header().block_num();
         let notes = self.tx_inputs().input_notes().clone();
-<<<<<<< HEAD
         let tx_advice = self.tx_advice().clone();
-
-        let authenticator = self
-            .authenticator()
-            .cloned()
-            .map(|auth| Arc::new(auth) as Arc<dyn TransactionAuthenticator>);
-=======
-        let tx_args = self.tx_args().clone();
         let authenticator = self.authenticator().map(|x| x as &dyn TransactionAuthenticator);
->>>>>>> a60526a7
 
         let source_manager = Arc::clone(&self.source_manager);
         let tx_executor = TransactionExecutor::new(&self, authenticator).with_debug_mode();

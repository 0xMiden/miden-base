--- conflicted
+++ resolved
@@ -8,27 +8,11 @@
     EMPTY_WORD, FieldElement,
     account::Account,
     assembly::Assembler,
-<<<<<<< HEAD
-    asset::{Asset, FungibleAsset, NonFungibleAsset},
-    note::{Note, NoteExecutionHint, NoteId, NoteType},
+    note::{Note, NoteId},
     testing::{
         account_component::{IncrNonceAuthComponent, NoopAuthComponent},
-        account_id::{
-            ACCOUNT_ID_PUBLIC_FUNGIBLE_FAUCET_1, ACCOUNT_ID_PUBLIC_FUNGIBLE_FAUCET_2,
-            ACCOUNT_ID_PUBLIC_FUNGIBLE_FAUCET_3, ACCOUNT_ID_REGULAR_PUBLIC_ACCOUNT_UPDATABLE_CODE,
-            ACCOUNT_ID_SENDER,
-        },
-        constants::{
-            CONSUMED_ASSET_1_AMOUNT, CONSUMED_ASSET_2_AMOUNT, CONSUMED_ASSET_3_AMOUNT,
-            NON_FUNGIBLE_ASSET_DATA_2,
-        },
-        note::NoteBuilder,
-        storage::prepare_assets,
+        account_id::ACCOUNT_ID_REGULAR_PUBLIC_ACCOUNT_UPDATABLE_CODE,
     },
-=======
-    note::{Note, NoteId},
-    testing::account_id::ACCOUNT_ID_REGULAR_PUBLIC_ACCOUNT_UPDATABLE_CODE,
->>>>>>> 21cbcb60
     transaction::{
         AccountInputs, OutputNote, TransactionArgs, TransactionInputs, TransactionScript,
     },
@@ -122,14 +106,9 @@
 
         let account = Account::mock(
             ACCOUNT_ID_REGULAR_PUBLIC_ACCOUNT_UPDATABLE_CODE,
-<<<<<<< HEAD
-            nonce,
+            Felt::ONE,
             auth_component,
             assembler,
-=======
-            Felt::ONE,
-            TransactionKernel::testing_assembler(),
->>>>>>> 21cbcb60
         );
 
         let assembler = TransactionKernel::testing_assembler_with_mock_account();

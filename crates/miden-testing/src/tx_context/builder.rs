--- conflicted
+++ resolved
@@ -12,13 +12,8 @@
 use miden_objects::account::{Account, AccountHeader, AccountId, PublicKeyCommitment, Signature};
 use miden_objects::assembly::DefaultSourceManager;
 use miden_objects::assembly::debuginfo::SourceManagerSync;
-<<<<<<< HEAD
-use miden_objects::asset::{PartialVault, VaultKey};
-use miden_objects::note::{Note, NoteId};
-=======
 use miden_objects::block::AccountWitness;
 use miden_objects::note::{Note, NoteId, NoteScript};
->>>>>>> 0e4abf7a
 use miden_objects::testing::account_id::ACCOUNT_ID_REGULAR_PUBLIC_ACCOUNT_UPDATABLE_CODE;
 use miden_objects::testing::noop_auth_component::NoopAuthComponent;
 use miden_objects::transaction::{
@@ -343,49 +338,4 @@
     fn default() -> Self {
         Self::with_existing_mock_account()
     }
-<<<<<<< HEAD
-}
-
-/// Creates a minimal [`PartialAccount`] from the provided full [`Account`].
-fn minimal_partial_account(account: &Account) -> anyhow::Result<PartialAccount> {
-    // Construct a partial vault that tracks the empty word, but none of the assets
-    // that are actually in the asset tree. That way, the partial vault has the same
-    // root as the full vault, but will not add any relevant merkle paths to the
-    // merkle store, which will test lazy loading of assets.
-    let mut partial_vault = PartialVault::default();
-    // This is not a valid asset key, but this should be okay to do for now and will go away once
-    // https://github.com/0xMiden/miden-base/issues/1966 is addressed.
-    partial_vault.add(account.vault().open(VaultKey::new_unchecked(Word::empty())))?;
-
-    // Construct a partial storage that tracks the empty word in all storage maps, but none
-    // of the other keys, following the same rationale as the partial vault above.
-    let storage_header = account.storage().to_header();
-    let storage_maps =
-        account.storage().slots().iter().filter_map(|storage_slot| match storage_slot {
-            StorageSlot::Map(storage_map) => {
-                let mut partial_storage_map = PartialStorageMap::default();
-                let key = Word::empty();
-                let witness = storage_map.open(&key);
-                partial_storage_map
-                    .add(witness)
-                    .expect("adding the first proof should never error");
-                Some(partial_storage_map)
-            },
-            _ => None,
-        });
-    let partial_storage = PartialStorage::new(storage_header, storage_maps)
-        .expect("provided storage maps should match storage header");
-
-    let account = PartialAccount::new(
-        account.id(),
-        account.nonce(),
-        account.code().clone(),
-        partial_storage,
-        partial_vault,
-        None,
-    )?;
-
-    Ok(account)
-=======
->>>>>>> 0e4abf7a
 }
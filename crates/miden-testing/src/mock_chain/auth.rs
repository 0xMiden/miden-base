// AUTH
// ================================================================================================
use alloc::vec::Vec;

use miden_lib::account::auth::{
    AuthRpoFalcon512,
    AuthRpoFalcon512Acl,
    AuthRpoFalcon512AclConfig,
    AuthRpoFalcon512Multisig,
<<<<<<< HEAD
    AuthRpoFalcon512MultisigConfig,
    PublicKeyCommitment,
=======
>>>>>>> 28e0f5a2
};
use miden_lib::testing::account_component::{ConditionalAuthComponent, IncrNonceAuthComponent};
use miden_objects::Word;
use miden_objects::account::{AccountComponent, AuthSecretKey, PublicKeyCommitment};
use miden_objects::crypto::dsa::rpo_falcon512::SecretKey;
use miden_objects::testing::noop_auth_component::NoopAuthComponent;
use miden_tx::auth::BasicAuthenticator;
use rand::SeedableRng;
use rand_chacha::ChaCha20Rng;

/// Specifies which authentication mechanism is desired for accounts
#[derive(Debug, Clone)]
pub enum Auth {
    /// Creates a [SecretKey] for the account and creates a [BasicAuthenticator] used to
    /// authenticate the account with [AuthRpoFalcon512].
    BasicAuth,

    /// Multisig
    Multisig {
        threshold: u32,
        approvers: Vec<Word>,
        proc_threshold_map: Vec<(Word, u32)>,
    },

    /// Creates a [SecretKey] for the account, and creates a [BasicAuthenticator] used to
    /// authenticate the account with [AuthRpoFalcon512Acl]. Authentication will only be
    /// triggered if any of the procedures specified in the list are called during execution.
    Acl {
        auth_trigger_procedures: Vec<Word>,
        allow_unauthorized_output_notes: bool,
        allow_unauthorized_input_notes: bool,
    },

    /// Creates a mock authentication mechanism for the account that only increments the nonce.
    IncrNonce,

    /// Creates a mock authentication mechanism for the account that does nothing.
    Noop,

    /// Creates a mock authentication mechanism for the account that conditionally succeeds and
    /// conditionally increments the nonce based on the authentication arguments.
    ///
    /// The auth procedure expects the first three arguments as [99, 98, 97] to succeed.
    /// In case it succeeds, it conditionally increments the nonce based on the fourth argument.
    Conditional,
}

impl Auth {
    /// Converts `self` into its corresponding authentication [`AccountComponent`] and an optional
    /// [`BasicAuthenticator`]. The component is always returned, but the authenticator is only
    /// `Some` when [`Auth::BasicAuth`] is passed."
    pub fn build_component(&self) -> (AccountComponent, Option<BasicAuthenticator<ChaCha20Rng>>) {
        match self {
            Auth::BasicAuth => {
                let mut rng = ChaCha20Rng::from_seed(Default::default());
                let sec_key = SecretKey::with_rng(&mut rng);
                let pub_key = PublicKeyCommitment::from(sec_key.public_key());

                let component = AuthRpoFalcon512::new(pub_key).into();
                let authenticator = BasicAuthenticator::<ChaCha20Rng>::new_with_rng(
                    &[(pub_key.into(), AuthSecretKey::RpoFalcon512(sec_key))],
                    rng,
                );

                (component, Some(authenticator))
            },
            Auth::Multisig { threshold, approvers, proc_threshold_map } => {
                let pub_keys: Vec<_> =
                    approvers.iter().map(|word| PublicKeyCommitment::from(*word)).collect();

                let config = AuthRpoFalcon512MultisigConfig::new(pub_keys, *threshold)
                    .and_then(|cfg| cfg.with_proc_thresholds(proc_threshold_map.clone()))
                    .expect("invalid multisig config");
                let component = AuthRpoFalcon512Multisig::new(config)
                    .expect("multisig component creation failed")
                    .into();

                (component, None)
            },
            Auth::Acl {
                auth_trigger_procedures,
                allow_unauthorized_output_notes,
                allow_unauthorized_input_notes,
            } => {
                let mut rng = ChaCha20Rng::from_seed(Default::default());
                let sec_key = SecretKey::with_rng(&mut rng);
                let pub_key = PublicKeyCommitment::from(sec_key.public_key());

                let component = AuthRpoFalcon512Acl::new(
                    pub_key,
                    AuthRpoFalcon512AclConfig::new()
                        .with_auth_trigger_procedures(auth_trigger_procedures.clone())
                        .with_allow_unauthorized_output_notes(*allow_unauthorized_output_notes)
                        .with_allow_unauthorized_input_notes(*allow_unauthorized_input_notes),
                )
                .expect("component creation failed")
                .into();
                let authenticator = BasicAuthenticator::<ChaCha20Rng>::new_with_rng(
                    &[(pub_key.into(), AuthSecretKey::RpoFalcon512(sec_key))],
                    rng,
                );

                (component, Some(authenticator))
            },
            Auth::IncrNonce => (IncrNonceAuthComponent.into(), None),
            Auth::Noop => (NoopAuthComponent.into(), None),
            Auth::Conditional => (ConditionalAuthComponent.into(), None),
        }
    }
}

impl From<Auth> for AccountComponent {
    fn from(auth: Auth) -> Self {
        let (component, _) = auth.build_component();
        component
    }
}<|MERGE_RESOLUTION|>--- conflicted
+++ resolved
@@ -7,11 +7,7 @@
     AuthRpoFalcon512Acl,
     AuthRpoFalcon512AclConfig,
     AuthRpoFalcon512Multisig,
-<<<<<<< HEAD
     AuthRpoFalcon512MultisigConfig,
-    PublicKeyCommitment,
-=======
->>>>>>> 28e0f5a2
 };
 use miden_lib::testing::account_component::{ConditionalAuthComponent, IncrNonceAuthComponent};
 use miden_objects::Word;

use alloc::{
    boxed::Box,
    collections::{BTreeMap, BTreeSet},
    vec::Vec,
};

use anyhow::Context;
use miden_block_prover::{LocalBlockProver, ProvenBlockError};
use miden_lib::{
    account::{faucets::BasicFungibleFaucet, wallets::BasicWallet},
    note::{create_p2id_note, create_p2ide_note},
    transaction::{TransactionKernel, memory},
};
use miden_objects::{
    MAX_BATCHES_PER_BLOCK, MAX_OUTPUT_NOTES_PER_BATCH, NoteError, ProposedBatchError,
    ProposedBlockError,
    account::{
        Account, AccountBuilder, AccountId, AccountStorageMode, AccountType, StorageSlot,
        delta::AccountUpdateDetails,
    },
    asset::{Asset, TokenSymbol},
    batch::{ProposedBatch, ProvenBatch},
    block::{
        AccountTree, AccountWitness, BlockAccountUpdate, BlockHeader, BlockInputs, BlockNoteTree,
        BlockNumber, Blockchain, NullifierTree, NullifierWitness, ProposedBlock, ProvenBlock,
    },
    crypto::merkle::SmtProof,
    note::{Note, NoteHeader, NoteId, NoteInclusionProof, NoteType, Nullifier},
    transaction::{
        AccountInputs, ExecutedTransaction, InputNote, InputNotes, OrderedTransactionHeaders,
        OutputNote, PartialBlockchain, ProvenTransaction, TransactionHeader, TransactionInputs,
    },
};
use rand::{Rng, SeedableRng};
use rand_chacha::ChaCha20Rng;
use vm_processor::{Digest, Felt, Word, ZERO, crypto::RpoRandomCoin};

use super::note::MockChainNote;
use crate::{
    Auth, MockFungibleFaucet, ProvenTransactionExt, TransactionContextBuilder,
    mock_chain::account::MockAccount,
};

// MOCK CHAIN
// ================================================================================================

/// The [`MockChain`] simulates a simplified blockchain environment for testing purposes.
/// It allows creating and managing accounts, minting assets, executing transactions, and applying
/// state updates.
///
/// This struct is designed to mock transaction workflows, asset transfers, and
/// note creation in a test setting. Once entities are set up, [`TransactionContextBuilder`] objects
/// can be obtained in order to execute transactions accordingly.
///
/// On a high-level, there are two ways to interact with the mock chain:
/// - Generating transactions yourself and adding them to the mock chain "mempool" using
///   [`MockChain::add_pending_executed_transaction`] or
///   [`MockChain::add_pending_proven_transaction`]. Once some transactions have been added, they
///   can be proven into a block using [`MockChain::prove_next_block`], which commits them to the
///   chain state.
/// - Using any of the other pending APIs to _magically_ add new notes, accounts or nullifiers in
///   the next block. For example, [`MockChain::add_pending_p2id_note`] will create a new P2ID note
///   in the next proven block, without actually containing a transaction that creates that note.
///
/// Both approaches can be mixed in the same block, within limits. In particular, avoid modification
/// of the _same_ entities using both regular transactions and the magic pending APIs.
///
/// The mock chain uses the batch and block provers underneath to process pending transactions, so
/// the generated blocks are realistic and indistinguishable from a real node. The only caveat is
/// that no real ZK proofs are generated or validated as part of transaction, batch or block
/// building. If realistic data is important for your use case, avoid using any pending APIs except
/// for [`MockChain::add_pending_executed_transaction`] and
/// [`MockChain::add_pending_proven_transaction`].
///
/// # Examples
///
/// ## Create mock objects and build a transaction context
/// ```no_run
/// # use miden_testing::{Auth, MockChain, TransactionContextBuilder};
/// # use miden_objects::{asset::FungibleAsset, Felt, note::NoteType};
/// let mut mock_chain = MockChain::new();
/// let faucet = mock_chain.add_pending_new_faucet(Auth::BasicAuth, "USDT", 100_000);  // Create a USDT faucet
/// let asset = faucet.mint(1000);
/// let sender = mock_chain.add_pending_new_wallet(Auth::BasicAuth);
/// let target = mock_chain.add_pending_new_wallet(Auth::BasicAuth);
/// let note = mock_chain
///     .add_pending_p2id_note(
///         faucet.id(),
///         target.id(),
///         &[FungibleAsset::mock(10)],
///         NoteType::Public,
///     )
///   .unwrap();
/// mock_chain.prove_next_block();
/// let tx_context = mock_chain.build_tx_context(sender.id(), &[note.id()], &[]).build();
/// let result = tx_context.execute();
/// ```
///
/// ## Executing a Simple Transaction
///
/// ```
/// # use miden_objects::{
/// #   asset::{Asset, FungibleAsset},
/// #   note::NoteType,
/// # };
/// # use miden_testing::{Auth, MockChain};
/// let mut mock_chain = MockChain::new();
/// // Add a recipient wallet.
/// let receiver = mock_chain.add_pending_new_wallet(Auth::BasicAuth);
/// // Add a wallet with assets.
/// let sender = mock_chain.add_pending_existing_wallet(Auth::Mock, vec![]);
/// let fungible_asset = FungibleAsset::mock(10).unwrap_fungible();
///
/// // Add a pending P2ID note to the chain.
/// let note = mock_chain
///     .add_pending_p2id_note(
///         sender.id(),
///         receiver.id(),
///         &[Asset::Fungible(fungible_asset)],
///         NoteType::Public,
///     )
///     .unwrap();
/// // Prove the next block to add the pending note to the chain state, making it available for
/// // consumption.
/// mock_chain.prove_next_block();
///
/// // Create a transaction context that consumes the note and execute it.
/// let transaction = mock_chain
///     .build_tx_context(receiver.id(), &[note.id()], &[])
///     .build()
///     .execute()
///     .unwrap();
///
/// // Add the transaction to the mock chain's "mempool" of pending transactions.
/// mock_chain.add_pending_executed_transaction(&transaction);
///
/// // Prove the next block to include the transaction in the chain state.
/// mock_chain.prove_next_block();
///
/// // Check that the receiver's balance has increased.
/// assert_eq!(
///     mock_chain
///         .committed_account(receiver.id())
///         .vault()
///         .get_balance(fungible_asset.faucet_id())
///         .unwrap(),
///     fungible_asset.amount()
/// );
/// ```
#[derive(Debug, Clone)]
pub struct MockChain {
    /// An append-only structure used to represent the history of blocks produced for this chain.
    chain: Blockchain,

    /// History of produced blocks.
    blocks: Vec<ProvenBlock>,

    /// Tree containing all nullifiers.
    nullifier_tree: NullifierTree,

    /// Tree containing the state commitments of all accounts.
    account_tree: AccountTree,

    /// Objects that have not yet been finalized.
    ///
    /// These will become available once the block is proven.
    ///
    /// Note:
    /// - The [Note]s in this container do not have the `proof` set.
    pending_objects: PendingObjects,

    /// Transactions that have been submitted to the chain but have not yet been included in a
    /// block.
    pending_transactions: Vec<ProvenTransaction>,

    /// NoteID |-> MockChainNote mapping to simplify note retrieval.
    committed_notes: BTreeMap<NoteId, MockChainNote>,

    /// AccountId |-> MockAccount mapping to simplify transaction creation. Latest known account
    /// state is maintained for each account here.
    ///
    /// The map always holds the most recent *public* state known for every account. For private
    /// accounts, however, transactions do not emit the post-transaction state, so their entries
    /// remain at the last observed state.
    committed_accounts: BTreeMap<AccountId, MockAccount>,

    // The RNG used to generate note serial numbers, account seeds or cryptographic keys.
    rng: ChaCha20Rng,
}

impl MockChain {
    // CONSTANTS
    // ----------------------------------------------------------------------------------------

    /// The timestamp of the genesis block of the chain. Chosen as an easily readable number.
    pub const TIMESTAMP_START_SECS: u32 = 1700000000;

    /// The number of seconds by which a block's timestamp increases over the previous block's
    /// timestamp, unless overwritten when calling [`Self::prove_next_block_at`].
    pub const TIMESTAMP_STEP_SECS: u32 = 10;

    // CONSTRUCTORS
    // ----------------------------------------------------------------------------------------

    /// Creates a new `MockChain` with an empty genesis block.
    pub fn new() -> Self {
        Self::with_accounts(&[])
    }

    /// Creates a new `MockChain` with a genesis block containing the provided accounts.
    pub fn with_accounts(accounts: &[Account]) -> Self {
        let (genesis_block, account_tree) =
            create_genesis_state(accounts.iter().cloned()).expect("TODO: turn into error");

        let mut chain = MockChain {
            chain: Blockchain::default(),
            blocks: vec![],
            nullifier_tree: NullifierTree::default(),
            account_tree,
            pending_objects: PendingObjects::new(),
            pending_transactions: Vec::new(),
            committed_notes: BTreeMap::new(),
            committed_accounts: BTreeMap::new(),
            // Initialize RNG with default seed.
            rng: ChaCha20Rng::from_seed(Default::default()),
        };

        // We do not have to apply the tree changes, because the account tree is already initialized
        // and the nullifier tree is empty at genesis.
        chain
            .apply_block(genesis_block)
            .context("failed to apply genesis block")
            .unwrap();

        debug_assert_eq!(chain.blocks.len(), 1);
        debug_assert_eq!(chain.account_tree.num_accounts(), accounts.len());
        debug_assert_eq!(chain.committed_accounts.len(), accounts.len());
        for added_account in accounts {
            debug_assert_eq!(
                chain.account_tree.get(added_account.id()),
                added_account.commitment()
            );
            debug_assert_eq!(
                chain.committed_account(added_account.id()).commitment(),
                added_account.commitment(),
            );
        }

        chain
    }

    // PUBLIC ACCESSORS
    // ----------------------------------------------------------------------------------------

    /// Returns a reference to the current [`Blockchain`].
    pub fn blockchain(&self) -> &Blockchain {
        &self.chain
    }

    /// Returns a [`PartialBlockchain`] instantiated from the current [`Blockchain`] and with
    /// authentication paths for all all blocks in the chain.
    pub fn latest_partial_blockchain(&self) -> PartialBlockchain {
        // We have to exclude the latest block because we need to fetch the state of the chain at
        // that latest block, which does not include itself.
        let block_headers =
            self.blocks.iter().map(|b| b.header()).take(self.blocks.len() - 1).cloned();

        PartialBlockchain::from_blockchain(&self.chain, block_headers).unwrap()
    }

    /// Creates a new [`PartialBlockchain`] with all reference blocks in the given iterator except
    /// for the latest block header in the chain and returns that latest block header.
    ///
    /// The intended use for the latest block header is to become the reference block of a new
    /// transaction batch or block.
    pub fn latest_selective_partial_blockchain(
        &self,
        reference_blocks: impl IntoIterator<Item = BlockNumber>,
    ) -> (BlockHeader, PartialBlockchain) {
        let latest_block_header = self.latest_block_header().clone();
        // Deduplicate block numbers so each header will be included just once. This is required so
        // PartialBlockchain::from_blockchain does not panic.
        let reference_blocks: BTreeSet<_> = reference_blocks.into_iter().collect();

        // Include all block headers of the reference blocks except the latest block.
        let block_headers: Vec<_> = reference_blocks
            .into_iter()
            .map(|block_ref_num| self.block_header(block_ref_num.as_usize()))
            .filter(|block_header| block_header.commitment() != latest_block_header.commitment())
            .collect();

        let partial_blockchain =
            PartialBlockchain::from_blockchain(&self.chain, block_headers).unwrap();

        (latest_block_header, partial_blockchain)
    }

    /// Returns a map of [`AccountWitness`]es for the requested account IDs from the current
    /// [`AccountTree`] in the chain.
    pub fn account_witnesses(
        &self,
        account_ids: impl IntoIterator<Item = AccountId>,
    ) -> BTreeMap<AccountId, AccountWitness> {
        let mut account_witnesses = BTreeMap::new();

        for account_id in account_ids {
            let witness = self.account_tree.open(account_id);
            account_witnesses.insert(account_id, witness);
        }

        account_witnesses
    }

    /// Returns a map of [`NullifierWitness`]es for the requested nullifiers from the current
    /// [`NullifierTree`] in the chain.
    pub fn nullifier_witnesses(
        &self,
        nullifiers: impl IntoIterator<Item = Nullifier>,
    ) -> BTreeMap<Nullifier, NullifierWitness> {
        let mut nullifier_proofs = BTreeMap::new();

        for nullifier in nullifiers {
            let witness = self.nullifier_tree.open(&nullifier);
            nullifier_proofs.insert(nullifier, witness);
        }

        nullifier_proofs
    }

    /// Returns all note inclusion proofs for the requested note IDs, **if they are available for
    /// consumption**. Therefore, not all of the requested notes will be guaranteed to have an entry
    /// in the returned map.
    pub fn unauthenticated_note_proofs(
        &self,
        notes: impl IntoIterator<Item = NoteId>,
    ) -> BTreeMap<NoteId, NoteInclusionProof> {
        let mut proofs = BTreeMap::default();
        for note in notes {
            if let Some(input_note) = self.committed_notes.get(&note) {
                proofs.insert(note, input_note.inclusion_proof().clone());
            }
        }

        proofs
    }

    /// Returns a reference to the latest [`BlockHeader`] in the chain.
    pub fn latest_block_header(&self) -> BlockHeader {
        let chain_tip =
            self.chain.chain_tip().expect("chain should contain at least the genesis block");
        self.blocks[chain_tip.as_usize()].header().clone()
    }

    /// Returns the [`BlockHeader`] with the specified `block_number`.
    pub fn block_header(&self, block_number: usize) -> BlockHeader {
        self.blocks[block_number].header().clone()
    }

    /// Returns a reference to slice of all created proven blocks.
    pub fn proven_blocks(&self) -> &[ProvenBlock] {
        &self.blocks
    }

    /// Returns a reference to the nullifier tree.
    pub fn nullifier_tree(&self) -> &NullifierTree {
        &self.nullifier_tree
    }

    /// Returns the map of note IDs to committed notes.
    ///
    /// These notes are committed for authenticated consumption.
    pub fn committed_notes(&self) -> &BTreeMap<NoteId, MockChainNote> {
        &self.committed_notes
    }

    /// Returns an [`InputNote`] for the given note ID. If the note does not exist or is not
    /// public, `None` is returned.
    pub fn get_public_note(&self, note_id: &NoteId) -> Option<InputNote> {
        let note = self.committed_notes.get(note_id)?;
        note.clone().try_into().ok()
    }

    /// Returns a reference to the account identified by the given account ID and panics if it does
    /// not exist.
    pub fn committed_account(&self, account_id: AccountId) -> &Account {
        self.committed_accounts
            .get(&account_id)
            .expect("account should be available")
            .account()
    }

    /// Returns a reference to the [`AccountTree`] of the chain.
    pub fn account_tree(&self) -> &AccountTree {
        &self.account_tree
    }

    // BATCH APIS
    // ----------------------------------------------------------------------------------------

    /// Proposes a new transaction batch from the provided transactions and returns it.
    ///
    /// This method does not modify the chain state.
    pub fn propose_transaction_batch<I>(
        &self,
        txs: impl IntoIterator<Item = ProvenTransaction, IntoIter = I>,
    ) -> Result<ProposedBatch, ProposedBatchError>
    where
        I: Iterator<Item = ProvenTransaction> + Clone,
    {
        let transactions: Vec<_> = txs.into_iter().map(alloc::sync::Arc::new).collect();

        let (batch_reference_block, partial_blockchain, unauthenticated_note_proofs) = self
            .get_batch_inputs(
                transactions.iter().map(|tx| tx.ref_block_num()),
                transactions
                    .iter()
                    .flat_map(|tx| tx.unauthenticated_notes().map(NoteHeader::id)),
            );

        ProposedBatch::new(
            transactions,
            batch_reference_block,
            partial_blockchain,
            unauthenticated_note_proofs,
        )
    }

    /// Mock-proves a proposed transaction batch from the provided [`ProposedBatch`] and returns it.
    ///
    /// This method does not modify the chain state.
    pub fn prove_transaction_batch(&self, proposed_batch: ProposedBatch) -> ProvenBatch {
        let (
            transactions,
            block_header,
            _partial_blockchain,
            _unauthenticated_note_proofs,
            id,
            account_updates,
            input_notes,
            output_notes,
            batch_expiration_block_num,
        ) = proposed_batch.into_parts();

        // SAFETY: This satisfies the requirements of the ordered tx headers.
        let tx_headers = OrderedTransactionHeaders::new_unchecked(
            transactions
                .iter()
                .map(AsRef::as_ref)
                .map(TransactionHeader::from)
                .collect::<Vec<_>>(),
        );

        ProvenBatch::new(
            id,
            block_header.commitment(),
            block_header.block_num(),
            account_updates,
            input_notes,
            output_notes,
            batch_expiration_block_num,
            tx_headers,
        )
        .expect("failed to create ProvenBatch")
    }

    // BLOCK APIS
    // ----------------------------------------------------------------------------------------

    /// Proposes a new block from the provided batches with the given timestamp and returns it.
    ///
    /// This method does not modify the chain state.
    pub fn propose_block_at<I>(
        &self,
        batches: impl IntoIterator<Item = ProvenBatch, IntoIter = I>,
        timestamp: u32,
    ) -> Result<ProposedBlock, ProposedBlockError>
    where
        I: Iterator<Item = ProvenBatch> + Clone,
    {
        let batches: Vec<_> = batches.into_iter().collect();
        let block_inputs = self.get_block_inputs(batches.iter());

        let proposed_block = ProposedBlock::new_at(block_inputs, batches, timestamp)?;

        Ok(proposed_block)
    }

    /// Proposes a new block from the provided batches and returns it.
    ///
    /// This method does not modify the chain state.
    pub fn propose_block<I>(
        &self,
        batches: impl IntoIterator<Item = ProvenBatch, IntoIter = I>,
    ) -> Result<ProposedBlock, ProposedBlockError>
    where
        I: Iterator<Item = ProvenBatch> + Clone,
    {
        // We can't access system time because we are in a no-std environment, so we use the
        // minimally correct next timestamp.
        let timestamp = self.latest_block_header().timestamp() + 1;

        self.propose_block_at(batches, timestamp)
    }

    /// Mock-proves a proposed block into a proven block and returns it.
    ///
    /// This method does not modify the chain state.
    pub fn prove_block(
        &self,
        proposed_block: ProposedBlock,
    ) -> Result<ProvenBlock, ProvenBlockError> {
        LocalBlockProver::new(0).prove_without_batch_verification(proposed_block)
    }

    // TRANSACTION APIS
    // ----------------------------------------------------------------------------------------

    /// Initializes a [`TransactionContextBuilder`].
    ///
    /// Depending on the provided `input`, the builder is initialized differently:
    /// - [`TxContextInput::AccountId`]: Initialize the builder with [`TransactionInputs`] fetched
    ///   from the chain for the public account identified by the ID.
    /// - [`TxContextInput::Account`]: Initialize the builder with [`TransactionInputs`] where the
    ///   account is passed as-is to the inputs.
    /// - [`TxContextInput::ExecutedTransaction`]: Initialize the builder with [`TransactionInputs`]
    ///   where the account passed to the inputs is the final account of the executed transaction.
    ///   This is the initial account of the transaction with the account delta applied.
    ///
    /// In all cases, if the chain contains a seed or authenticator for the account, they are added
    /// to the builder.
    ///
    /// [`TxContextInput::Account`] and [`TxContextInput::ExecutedTransaction`] can be used to build
    /// a chain of transactions against the same account that build on top of each other. For
    /// example, transaction A modifies an account from state 0 to 1, and transaction B modifies
    /// it from state 1 to 2.
    pub fn build_tx_context(
        &self,
        input: impl Into<TxContextInput>,
        note_ids: &[NoteId],
        unauthenticated_notes: &[Note],
    ) -> TransactionContextBuilder {
        let mock_account = match input.into() {
            TxContextInput::AccountId(account_id) => {
                assert!(
                    !account_id.is_private(),
                    "transaction contexts for private accounts should be created with TxContextInput::Account"
                );

                self.committed_accounts.get(&account_id).unwrap().clone()
            },
            TxContextInput::Account(account) => {
                let committed_account = self.committed_accounts.get(&account.id());
                let authenticator = committed_account.and_then(|account| account.authenticator());
                let seed = committed_account.and_then(|account| account.seed());
                MockAccount::new(account, seed.cloned(), authenticator.cloned())
            },
            TxContextInput::ExecutedTransaction(executed_transaction) => {
                let mut initial_account = executed_transaction.initial_account().clone();
                initial_account
                    .apply_delta(executed_transaction.account_delta())
                    .expect("delta from tx should be valid for initial account from tx");
                let committed_account = self.committed_accounts.get(&initial_account.id());
                let authenticator = committed_account.and_then(|account| account.authenticator());
                let seed = committed_account.and_then(|account| account.seed());
                MockAccount::new(initial_account, seed.cloned(), authenticator.cloned())
            },
        };

        let tx_inputs = self.get_transaction_inputs(
            mock_account.account().clone(),
            mock_account.seed().cloned(),
            note_ids,
            unauthenticated_notes,
        );

        TransactionContextBuilder::new(mock_account.account().clone())
            .authenticator(mock_account.authenticator().cloned())
            .account_seed(mock_account.seed().cloned())
<<<<<<< HEAD
            .tx_inputs(tx_inputs)
=======
            .tx_inputs(tx_inputs);

        if mock_account.authenticator().is_some() {
            let tx_script = TransactionScript::compile(
                DEFAULT_AUTH_SCRIPT,
                TransactionKernel::testing_assembler_with_mock_account(),
            )
            .unwrap();
            tx_context_builder = tx_context_builder.tx_script(tx_script);
        }

        tx_context_builder
>>>>>>> c4249183
    }

    // INPUTS APIS
    // ----------------------------------------------------------------------------------------

    /// Returns a valid [`TransactionInputs`] for the specified entities.
    pub fn get_transaction_inputs(
        &self,
        account: Account,
        account_seed: Option<Word>,
        notes: &[NoteId],
        unauthenticated_notes: &[Note],
    ) -> TransactionInputs {
        let block = self.blocks.last().unwrap();

        let mut input_notes = vec![];
        let mut block_headers_map: BTreeMap<BlockNumber, BlockHeader> = BTreeMap::new();
        for note in notes {
            let input_note: InputNote = self
                .committed_notes
                .get(note)
                .expect("Note not found")
                .clone()
                .try_into()
                .expect("Note should be public");
            let note_block_num = input_note.location().unwrap().block_num();
            if note_block_num != block.header().block_num() {
                block_headers_map.insert(
                    note_block_num,
                    self.blocks.get(note_block_num.as_usize()).unwrap().header().clone(),
                );
            }

            input_notes.push(input_note);
        }

        for note in unauthenticated_notes {
            input_notes.push(InputNote::Unauthenticated { note: note.clone() })
        }

        let block_headers = block_headers_map.values().cloned();
        let mmr = PartialBlockchain::from_blockchain(&self.chain, block_headers).unwrap();

        TransactionInputs::new(
            account,
            account_seed,
            block.header().clone(),
            mmr,
            InputNotes::new(input_notes).unwrap(),
        )
        .unwrap()
    }

    /// Returns inputs for a transaction batch for all the reference blocks of the provided
    /// transactions.
    pub fn get_batch_inputs(
        &self,
        tx_reference_blocks: impl IntoIterator<Item = BlockNumber>,
        unauthenticated_notes: impl Iterator<Item = NoteId>,
    ) -> (BlockHeader, PartialBlockchain, BTreeMap<NoteId, NoteInclusionProof>) {
        // Fetch note proofs for notes that exist in the chain.
        let unauthenticated_note_proofs = self.unauthenticated_note_proofs(unauthenticated_notes);

        // We also need to fetch block inclusion proofs for any of the blocks that contain
        // unauthenticated notes for which we want to prove inclusion.
        let required_blocks = tx_reference_blocks.into_iter().chain(
            unauthenticated_note_proofs
                .values()
                .map(|note_proof| note_proof.location().block_num()),
        );

        let (batch_reference_block, partial_block_chain) =
            self.latest_selective_partial_blockchain(required_blocks);

        (batch_reference_block, partial_block_chain, unauthenticated_note_proofs)
    }

    /// Gets foreign account inputs to execute FPI transactions.
    pub fn get_foreign_account_inputs(&self, account_id: AccountId) -> AccountInputs {
        let account = self.committed_account(account_id);

        let account_witness = self.account_tree().open(account_id);
        assert_eq!(account_witness.state_commitment(), account.commitment());

        let mut storage_map_proofs = vec![];
        for slot in account.storage().slots() {
            // if there are storage maps, we populate the merkle store and advice map
            if let StorageSlot::Map(map) = slot {
                let proofs: Vec<SmtProof> = map.entries().map(|(key, _)| map.open(key)).collect();
                storage_map_proofs.extend(proofs);
            }
        }

        AccountInputs::new(account.into(), account_witness)
    }

    /// Gets the inputs for a block for the provided batches.
    pub fn get_block_inputs<'batch, I>(
        &self,
        batch_iter: impl IntoIterator<Item = &'batch ProvenBatch, IntoIter = I>,
    ) -> BlockInputs
    where
        I: Iterator<Item = &'batch ProvenBatch> + Clone,
    {
        let batch_iterator = batch_iter.into_iter();

        let unauthenticated_note_proofs =
            self.unauthenticated_note_proofs(batch_iterator.clone().flat_map(|batch| {
                batch.input_notes().iter().filter_map(|note| note.header().map(NoteHeader::id))
            }));

        let (block_reference_block, partial_blockchain) = self.latest_selective_partial_blockchain(
            batch_iterator.clone().map(ProvenBatch::reference_block_num).chain(
                unauthenticated_note_proofs.values().map(|proof| proof.location().block_num()),
            ),
        );

        let account_witnesses =
            self.account_witnesses(batch_iterator.clone().flat_map(ProvenBatch::updated_accounts));

        let nullifier_proofs =
            self.nullifier_witnesses(batch_iterator.flat_map(ProvenBatch::created_nullifiers));

        BlockInputs::new(
            block_reference_block,
            partial_blockchain,
            account_witnesses,
            nullifier_proofs,
            unauthenticated_note_proofs,
        )
    }

    // PUBLIC MUTATORS
    // ----------------------------------------------------------------------------------------

    /// Creates the next block in the mock chain.
    ///
    /// This will make all the objects currently pending available for use.
    pub fn prove_next_block(&mut self) -> ProvenBlock {
        self.prove_block_inner(None).unwrap()
    }

    /// Proves the next block in the mock chain at the given timestamp.
    pub fn prove_next_block_at(&mut self, timestamp: u32) -> anyhow::Result<ProvenBlock> {
        self.prove_block_inner(Some(timestamp))
    }

    /// Proves new blocks until the block with the given target block number has been created.
    ///
    /// For example, if the latest block is `5` and this function is called with `10`, then blocks
    /// `6..=10` will be created and block 10 will be returned.
    ///
    /// # Panics
    ///
    /// Panics if:
    /// - the given block number is smaller or equal to the number of the latest block in the chain.
    pub fn prove_until_block(
        &mut self,
        target_block_num: impl Into<BlockNumber>,
    ) -> anyhow::Result<ProvenBlock> {
        let target_block_num = target_block_num.into();
        let latest_block_num = self.latest_block_header().block_num();
        assert!(
            target_block_num > latest_block_num,
            "target block number must be greater than the number of the latest block in the chain"
        );

        let mut last_block = None;
        for _ in latest_block_num.as_usize()..target_block_num.as_usize() {
            last_block = Some(self.prove_next_block());
        }

        Ok(last_block.expect("at least one block should have been created"))
    }

    /// Sets the seed for the internal RNG.
    pub fn set_rng_seed(&mut self, seed: [u8; 32]) {
        self.rng = ChaCha20Rng::from_seed(seed);
    }

    // PUBLIC MUTATORS (PENDING APIS)
    // ----------------------------------------------------------------------------------------

    /// Adds the given [`ExecutedTransaction`] to the list of pending transactions.
    ///
    /// A block has to be created to apply the transaction effects to the chain state, e.g. using
    /// [`MockChain::prove_next_block`].
    ///
    /// Returns the resulting state of the executing account after executing the transaction.
    pub fn add_pending_executed_transaction(
        &mut self,
        transaction: &ExecutedTransaction,
    ) -> Account {
        let mut account = transaction.initial_account().clone();
        account.apply_delta(transaction.account_delta()).unwrap();

        // This essentially transforms an executed tx into a proven tx with a dummy proof.
        let proven_tx = ProvenTransaction::from_executed_transaction_mocked(transaction.clone());

        self.pending_transactions.push(proven_tx);

        account
    }

    /// Adds the given [`ProvenTransaction`] to the list of pending transactions.
    ///
    /// A block has to be created to apply the transaction effects to the chain state, e.g. using
    /// [`MockChain::prove_next_block`].
    pub fn add_pending_proven_transaction(&mut self, transaction: ProvenTransaction) {
        self.pending_transactions.push(transaction);
    }

    /// Adds the given [`OutputNote`] to the list of pending notes.
    ///
    /// A block has to be created to add the note to that block and make it available in the chain
    /// state, e.g. using [`MockChain::prove_next_block`].
    pub fn add_pending_note(&mut self, note: OutputNote) {
        self.pending_objects.output_notes.push(note);
    }

    /// Adds a plain P2ID [`OutputNote`] to the list of pending notes.
    ///
    /// The note is immediately spendable by `target_account_id` and carries no
    /// additional reclaim or timelock conditions.
    pub fn add_pending_p2id_note(
        &mut self,
        sender_account_id: AccountId,
        target_account_id: AccountId,
        asset: &[Asset],
        note_type: NoteType,
    ) -> Result<Note, NoteError> {
        let mut rng = RpoRandomCoin::new(Word::default());

        let note = create_p2id_note(
            sender_account_id,
            target_account_id,
            asset.to_vec(),
            note_type,
            Default::default(),
            &mut rng,
        )?;

        self.add_pending_note(OutputNote::Full(note.clone()));
        Ok(note)
    }

    /// Adds a P2IDE [`OutputNote`] (pay‑to‑ID‑escape) to the list of pending notes.
    ///
    /// A P2IDE note can include an optional `timelock_height` and/or an optional
    /// `reclaim_height` after which the `sender_account_id` may reclaim the
    /// funds.
    pub fn add_pending_p2ide_note(
        &mut self,
        sender_account_id: AccountId,
        target_account_id: AccountId,
        asset: &[Asset],
        note_type: NoteType,
        reclaim_height: Option<BlockNumber>,
        timelock_height: Option<BlockNumber>,
    ) -> Result<Note, NoteError> {
        let mut rng = RpoRandomCoin::new(Word::default());

        let note = create_p2ide_note(
            sender_account_id,
            target_account_id,
            asset.to_vec(),
            reclaim_height,
            timelock_height,
            note_type,
            Default::default(),
            &mut rng,
        )?;

        self.add_pending_note(OutputNote::Full(note.clone()));
        Ok(note)
    }

    /// Adds the [`Nullifier`] to the list of pending nullifiers.
    ///
    /// A block has to be created to add the nullifier to the nullifier tree as part of that block,
    /// e.g. using [`MockChain::prove_next_block`].
    pub fn add_pending_nullifier(&mut self, nullifier: Nullifier) {
        self.pending_objects.created_nullifiers.push(nullifier);
    }

    /// Adds a new public [`BasicWallet`] account to the list of pending accounts.
    ///
    /// A block has to be created to add the account to the chain state as part of that block,
    /// e.g. using [`MockChain::prove_next_block`].
    pub fn add_pending_new_wallet(&mut self, auth_method: Auth) -> Account {
        let account_builder = AccountBuilder::new(self.rng.random())
            .storage_mode(AccountStorageMode::Public)
            .with_component(BasicWallet);

        self.add_pending_account_from_builder(auth_method, account_builder, AccountState::New)
    }

    /// Adds an existing public [`BasicWallet`] account with nonce `1` to the list of pending
    /// accounts.
    ///
    /// A block has to be created to add the account to the chain state as part of that block,
    /// e.g. using [`MockChain::prove_next_block`].
    pub fn add_pending_existing_wallet(
        &mut self,
        auth_method: Auth,
        assets: Vec<Asset>,
    ) -> Account {
        let account_builder = Account::builder(self.rng.random())
            .storage_mode(AccountStorageMode::Public)
            .with_component(BasicWallet)
            .with_assets(assets);

        self.add_pending_account_from_builder(auth_method, account_builder, AccountState::Exists)
    }

    /// Adds a new public [`BasicFungibleFaucet`] account with the specified authentication method
    /// and the given token metadata to the list of pending accounts.
    ///
    /// A block has to be created to add the account to the chain state as part of that block,
    /// e.g. using [`MockChain::prove_next_block`].
    pub fn add_pending_new_faucet(
        &mut self,
        auth_method: Auth,
        token_symbol: &str,
        max_supply: u64,
    ) -> MockFungibleFaucet {
        let account_builder = AccountBuilder::new(self.rng.random())
            .storage_mode(AccountStorageMode::Public)
            .account_type(AccountType::FungibleFaucet)
            .with_component(
                BasicFungibleFaucet::new(
                    TokenSymbol::new(token_symbol).unwrap(),
                    10,
                    max_supply.try_into().unwrap(),
                )
                .unwrap(),
            );

        MockFungibleFaucet::new(self.add_pending_account_from_builder(
            auth_method,
            account_builder,
            AccountState::New,
        ))
    }

    /// Adds an existing [`BasicFungibleFaucet`] account with the specified authentication method
    /// and the given token metadata to the list of pending accounts.
    ///
    /// A block has to be created to add the account to the chain state as part of that block,
    /// e.g. using [`MockChain::prove_next_block`].
    pub fn add_pending_existing_faucet(
        &mut self,
        auth_method: Auth,
        token_symbol: &str,
        max_supply: u64,
        total_issuance: Option<u64>,
    ) -> MockFungibleFaucet {
        let mut account_builder = AccountBuilder::new(self.rng.random())
            .storage_mode(AccountStorageMode::Public)
            .with_component(
                BasicFungibleFaucet::new(
                    TokenSymbol::new(token_symbol).unwrap(),
                    10u8,
                    Felt::new(max_supply),
                )
                .unwrap(),
            )
            .account_type(AccountType::FungibleFaucet);

        let (auth_component, authenticator) = auth_method.build_component();
        account_builder = account_builder.with_auth_component(auth_component);
        let mut account = account_builder.build_existing().unwrap();

        // The faucet's reserved slot is initialized to an empty word by default.
        // If total_issuance is set, overwrite it.
        if let Some(issuance) = total_issuance {
            account
                .storage_mut()
                .set_item(memory::FAUCET_STORAGE_DATA_SLOT, [ZERO, ZERO, ZERO, Felt::new(issuance)])
                .unwrap();
        }

        // We have to insert these into the committed accounts so the authenticator is available.
        // Without this, the account couldn't be authenticated.
        self.committed_accounts
            .insert(account.id(), MockAccount::new(account.clone(), None, authenticator));
        self.add_pending_account(account.clone());

        MockFungibleFaucet::new(account)
    }

    /// Adds the [`AccountComponent`](miden_objects::account::AccountComponent) corresponding to
    /// `auth_method` to the account in the builder and builds a new or existing account
    /// depending on `account_state`.
    ///
    /// The account is added to the list of committed accounts _and_, if [`AccountState::Exists`] is
    /// passed, is also added to the list of pending accounts. Adding it to committed accounts
    /// makes the account seed and authenticator available for account creation and
    /// authentication, respectively. If the account exists, then the next block that is created
    /// will add the pending accounts to the chain state.
    pub fn add_pending_account_from_builder(
        &mut self,
        auth_method: Auth,
        mut account_builder: AccountBuilder,
        account_state: AccountState,
    ) -> Account {
        let (auth_component, authenticator) = auth_method.build_component();
        account_builder = account_builder.with_auth_component(auth_component);

        let (account, seed) = if let AccountState::New = account_state {
            account_builder.build().map(|(account, seed)| (account, Some(seed))).unwrap()
        } else {
            account_builder.build_existing().map(|account| (account, None)).unwrap()
        };

        // Add account to the committed accounts so transaction inputs can be retrieved via the mock
        // chain APIs.
        // We also have to insert these into the committed accounts so the account seed and
        // authenticator are available. Without this, the account couldn't be created or
        // authenticated.
        self.committed_accounts
            .insert(account.id(), MockAccount::new(account.clone(), seed, authenticator));

        // Do not add new accounts to the pending accounts. Usually, new accounts are added in tests
        // to create transactions that create these new accounts in the chain. If we add them to the
        // pending accounts and the test calls prove_next_block (which typically happens to add all
        // pending objects to the chain state as part of the test setup), the account will be added
        // to the chain which means the account-creating transaction fails because the
        // account already exists. So new accounts are added only to the committed accounts
        // so the transaction context APIs work as expected.
        if let AccountState::Exists = account_state {
            self.add_pending_account(account.clone());
        }

        account
    }

    /// Adds a new `Account` to the list of pending objects.
    ///
    /// A block has to be created to finalize the new entity.
    pub fn add_pending_account(&mut self, account: Account) {
        let account_id = account.id();
        let account_commitment = account.commitment();
        let update_details = match account.is_private() {
            true => AccountUpdateDetails::Private,
            false => AccountUpdateDetails::New(account),
        };

        self.pending_objects.updated_accounts.insert(
            account_id,
            BlockAccountUpdate::new(account_id, account_commitment, update_details),
        );
    }

    // PRIVATE HELPERS
    // ----------------------------------------------------------------------------------------

    /// Inserts the given block's account updates and created nullifiers into the account tree and
    /// nullifier tree, respectively.
    fn apply_block_tree_updates(&mut self, proven_block: &ProvenBlock) -> anyhow::Result<()> {
        for account_update in proven_block.updated_accounts() {
            self.account_tree
                .insert(account_update.account_id(), account_update.final_state_commitment())
                .context("failed to insert account update into account tree")?;
        }

        for nullifier in proven_block.created_nullifiers() {
            self.nullifier_tree
                .mark_spent(*nullifier, proven_block.header().block_num())
                .context("failed to mark block nullifier as spent")?;

            // TODO: Remove from self.committed_notes. This is not critical to have for now. It is
            // not straightforward, because committed_notes are indexed by note IDs rather than
            // nullifiers, so we'll have to create a second index to do this.
        }

        Ok(())
    }

    /// Applies the given block to the chain state, which means:
    ///
    /// - Updated accounts from the block are updated in the committed accounts.
    /// - Created notes are inserted into the committed notes.
    /// - Consumed notes are removed from the committed notes.
    /// - The block is appended to the [`BlockChain`] and the list of proven blocks.
    fn apply_block(&mut self, proven_block: ProvenBlock) -> anyhow::Result<()> {
        for account_update in proven_block.updated_accounts() {
            match account_update.details() {
                AccountUpdateDetails::New(account) => {
                    let committed_account =
                        self.committed_accounts.get(&account_update.account_id());
                    let authenticator =
                        committed_account.and_then(|account| account.authenticator());
                    let seed = committed_account.and_then(|account| account.seed());

                    self.committed_accounts.insert(
                        account.id(),
                        MockAccount::new(account.clone(), seed.cloned(), authenticator.cloned()),
                    );
                },
                AccountUpdateDetails::Delta(account_delta) => {
                    let committed_account =
                        self.committed_accounts.get_mut(&account_update.account_id()).ok_or_else(
                            || anyhow::anyhow!("account delta in block for non-existent account"),
                        )?;
                    committed_account
                        .apply_delta(account_delta)
                        .context("failed to apply account delta to committed account")?;
                },
                // No state to keep for private accounts other than the commitment on the account
                // tree
                AccountUpdateDetails::Private => {},
            }
        }

        let notes_tree = proven_block.build_output_note_tree();
        for (block_note_index, created_note) in proven_block.output_notes() {
            let note_path = notes_tree.get_note_path(block_note_index);
            let note_inclusion_proof = NoteInclusionProof::new(
                proven_block.header().block_num(),
                block_note_index.leaf_index_value(),
                note_path,
            )
            .context("failed to construct note inclusion proof")?;

            if let OutputNote::Full(note) = created_note {
                self.committed_notes
                    .insert(note.id(), MockChainNote::Public(note.clone(), note_inclusion_proof));
            } else {
                self.committed_notes.insert(
                    created_note.id(),
                    MockChainNote::Private(
                        created_note.id(),
                        *created_note.metadata(),
                        note_inclusion_proof,
                    ),
                );
            }
        }

        debug_assert_eq!(
            self.chain.commitment(),
            proven_block.header().chain_commitment(),
            "current mock chain commitment and new block's chain commitment should match"
        );
        debug_assert_eq!(
            BlockNumber::from(self.chain.as_mmr().forest() as u32),
            proven_block.header().block_num(),
            "current mock chain length and new block's number should match"
        );

        self.chain.push(proven_block.header().commitment());
        self.blocks.push(proven_block);

        Ok(())
    }

    fn pending_transactions_to_batches(&mut self) -> anyhow::Result<Vec<ProvenBatch>> {
        // Batches must contain at least one transaction, so if there are no pending transactions,
        // return early.
        if self.pending_transactions.is_empty() {
            return Ok(vec![]);
        }

        let pending_transactions = core::mem::take(&mut self.pending_transactions);

        // TODO: Distribute the transactions into multiple batches if the transactions would not fit
        // into a single batch (according to max input notes, max output notes and max accounts).
        let proven_batch = self
            .propose_transaction_batch(pending_transactions)
            .map(|proposed_batch| self.prove_transaction_batch(proposed_batch))?;

        Ok(vec![proven_batch])
    }

    fn apply_pending_objects_to_block(
        &mut self,
        proven_block: &mut ProvenBlock,
    ) -> anyhow::Result<()> {
        // Add pending accounts to block.
        let pending_account_updates = core::mem::take(&mut self.pending_objects.updated_accounts);

        let updated_accounts_block: BTreeSet<AccountId> = proven_block
            .updated_accounts()
            .iter()
            .map(|update| update.account_id())
            .collect();

        for (id, account_update) in pending_account_updates {
            if updated_accounts_block.contains(&id) {
                anyhow::bail!(
                    "account {id} is already modified through a transaction in the block so it cannot also be modified through pending objects"
                );
            }

            self.account_tree
                .insert(id, account_update.final_state_commitment())
                .context("failed to insert pending account into tree")?;

            proven_block.updated_accounts_mut().push(account_update);
        }

        // Add pending nullifiers to block.
        let pending_created_nullifiers =
            core::mem::take(&mut self.pending_objects.created_nullifiers);

        let created_nullifiers_block: BTreeSet<Nullifier> =
            proven_block.created_nullifiers().iter().copied().collect();

        for nullifier in pending_created_nullifiers {
            if created_nullifiers_block.contains(&nullifier) {
                anyhow::bail!(
                    "nullifier {nullifier} is already created by a transaction in the block so it cannot also be added through pending objects"
                );
            }

            self.nullifier_tree
                .mark_spent(nullifier, proven_block.header().block_num())
                .context("failed to insert pending nullifier into tree")?;

            proven_block.created_nullifiers_mut().push(nullifier);
        }

        // Add pending output notes to block.
        let output_notes_block: BTreeSet<NoteId> =
            proven_block.output_notes().map(|(_, output_note)| output_note.id()).collect();

        // We could distribute notes over multiple batches (if space is available), but most likely
        // one is sufficient.
        if self.pending_objects.output_notes.len() > MAX_OUTPUT_NOTES_PER_BATCH {
            anyhow::bail!(
                "cannot create more than {MAX_OUTPUT_NOTES_PER_BATCH} notes through pending objects"
            );
        }

        let mut pending_note_batch = Vec::with_capacity(self.pending_objects.output_notes.len());
        let pending_output_notes = core::mem::take(&mut self.pending_objects.output_notes);
        for (note_idx, output_note) in pending_output_notes.into_iter().enumerate() {
            if output_notes_block.contains(&output_note.id()) {
                anyhow::bail!(
                    "output note {} is already created by a transaction in the block so it cannot also be created through pending objects",
                    output_note.id()
                );
            }

            pending_note_batch.push((note_idx, output_note));
        }

        if (proven_block.output_note_batches().len() + 1) > MAX_BATCHES_PER_BLOCK {
            anyhow::bail!(
                "failed to add pending notes to block because max number of batches is already reached"
            )
        }

        proven_block.output_note_batches_mut().push(pending_note_batch);

        let updated_block_note_tree = proven_block.build_output_note_tree().root();

        // Update account tree and nullifier tree root in the block.
        let block_header = proven_block.header();
        let updated_header = BlockHeader::new(
            block_header.version(),
            block_header.prev_block_commitment(),
            block_header.block_num(),
            block_header.chain_commitment(),
            self.account_tree.root(),
            self.nullifier_tree.root(),
            updated_block_note_tree,
            block_header.tx_commitment(),
            block_header.tx_kernel_commitment(),
            block_header.proof_commitment(),
            block_header.timestamp(),
        );
        proven_block.set_block_header(updated_header);

        Ok(())
    }

    /// Creates a new block in the mock chain.
    ///
    /// This will make all the objects currently pending available for use.
    ///
    /// If a `timestamp` is provided, it will be set on the block.
    ///
    /// Block building is divided into a few steps:
    ///
    /// 1. Build batches from pending transactions and a block from those batches. This results in a
    ///    block.
    /// 2. Take that block and apply only its account/nullifier tree updates to the chain.
    /// 3. Then take the pending objects and insert them directly into the proven block. This means
    ///    we have to update the header of the block as well, with the newly inserted pending
    ///    accounts/nullifiers/notes. This is why we already did step 2, so that we can insert the
    ///    pending objects directly into the account/nullifier tree to get the latest correct state
    ///    of those trees. Then take the root of the trees and update them in the header of the
    ///    block. This should be pretty efficient because we don't have to do any tree insertions
    ///    multiple times (which would be slow).
    /// 4. Finally, now the block contains both the updates from the regular transactions/batches as
    ///    well as the pending objects. Now insert all the remaining updates into the chain state.
    fn prove_block_inner(&mut self, timestamp: Option<u32>) -> anyhow::Result<ProvenBlock> {
        // Create batches from pending transactions.
        // ----------------------------------------------------------------------------------------

        let batches = self
            .pending_transactions_to_batches()
            .context("failed to convert pending transactions to batch")?;

        // Create block.
        // ----------------------------------------------------------------------------------------

        let block_timestamp =
            timestamp.unwrap_or(self.latest_block_header().timestamp() + Self::TIMESTAMP_STEP_SECS);

        let mut proven_block = self
            .propose_block_at(batches, block_timestamp)
            .context("failed to propose block")
            .and_then(|proposed_block| {
                self.prove_block(proposed_block)
                    .context("failed to prove proposed block into proven block")
            })?;

        // We apply the block tree updates here, so that apply_pending_objects_to_block can easily
        // update the block header of this block with the pending accounts and nullifiers.
        self.apply_block_tree_updates(&proven_block)
            .context("failed to apply account and nullifier tree changes from block")?;

        if !self.pending_objects.is_empty() {
            self.apply_pending_objects_to_block(&mut proven_block)
                .context("failed to add pending objects to block")?;
        }

        self.apply_block(proven_block.clone())
            .context("failed to apply proven block to chain state")?;

        Ok(proven_block)
    }
}

/// Creates the genesis state, consisting of a block containing the provided account updates and an
/// account tree with those accounts.
fn create_genesis_state(
    accounts: impl IntoIterator<Item = Account>,
) -> anyhow::Result<(ProvenBlock, AccountTree)> {
    let block_account_updates: Vec<BlockAccountUpdate> = accounts
        .into_iter()
        .map(|account| {
            BlockAccountUpdate::new(
                account.id(),
                account.commitment(),
                AccountUpdateDetails::New(account),
            )
        })
        .collect();

    let account_tree = AccountTree::with_entries(
        block_account_updates
            .iter()
            .map(|account| (account.account_id(), account.final_state_commitment())),
    )
    .context("failed to create genesis account tree")?;

    let output_note_batches = Vec::new();
    let created_nullifiers = Vec::new();
    let transactions = OrderedTransactionHeaders::new_unchecked(Vec::new());

    let version = 0;
    let prev_block_commitment = Digest::default();
    let block_num = BlockNumber::from(0u32);
    let chain_commitment = Blockchain::new().commitment();
    let account_root = account_tree.root();
    let nullifier_root = NullifierTree::new().root();
    let note_root = BlockNoteTree::empty().root();
    let tx_commitment = transactions.commitment();
    let tx_kernel_commitment = TransactionKernel::kernel_commitment();
    let proof_commitment = Digest::default();
    let timestamp = MockChain::TIMESTAMP_START_SECS;

    let header = BlockHeader::new(
        version,
        prev_block_commitment,
        block_num,
        chain_commitment,
        account_root,
        nullifier_root,
        note_root,
        tx_commitment,
        tx_kernel_commitment,
        proof_commitment,
        timestamp,
    );

    Ok((
        ProvenBlock::new_unchecked(
            header,
            block_account_updates,
            output_note_batches,
            created_nullifiers,
            transactions,
        ),
        account_tree,
    ))
}

impl Default for MockChain {
    fn default() -> Self {
        MockChain::new()
    }
}

// PENDING OBJECTS
// ================================================================================================

/// Aggregates all entities that were added using the _pending_ APIs of the [`MockChain`].
#[derive(Default, Debug, Clone)]
struct PendingObjects {
    /// Account updates for the block.
    updated_accounts: BTreeMap<AccountId, BlockAccountUpdate>,

    /// Note batches created in transactions in the block.
    output_notes: Vec<OutputNote>,

    /// Nullifiers produced in transactions in the block.
    created_nullifiers: Vec<Nullifier>,
}

impl PendingObjects {
    pub fn new() -> PendingObjects {
        PendingObjects {
            updated_accounts: BTreeMap::new(),
            output_notes: vec![],
            created_nullifiers: vec![],
        }
    }

    /// Returns `true` if there are no pending objects, `false` otherwise.
    pub fn is_empty(&self) -> bool {
        self.updated_accounts.is_empty()
            && self.output_notes.is_empty()
            && self.created_nullifiers.is_empty()
    }
}

// ACCOUNT STATE
// ================================================================================================

/// Helper type for increased readability at call-sites. Indicates whether to build a new (nonce =
/// ZERO) or existing account (nonce = ONE).
pub enum AccountState {
    New,
    Exists,
}

// TX CONTEXT INPUT
// ================================================================================================

/// Helper type to abstract over the inputs to [`MockChain::build_tx_context`]. See that method's
/// docs for details.
#[derive(Debug, Clone)]
pub enum TxContextInput {
    AccountId(AccountId),
    Account(Account),
    ExecutedTransaction(Box<ExecutedTransaction>),
}

impl From<AccountId> for TxContextInput {
    fn from(account: AccountId) -> Self {
        Self::AccountId(account)
    }
}

impl From<Account> for TxContextInput {
    fn from(account: Account) -> Self {
        Self::Account(account)
    }
}

impl From<ExecutedTransaction> for TxContextInput {
    fn from(tx: ExecutedTransaction) -> Self {
        Self::ExecutedTransaction(Box::new(tx))
    }
}

// TESTS
// ================================================================================================

#[cfg(test)]
mod tests {
    use miden_objects::{
        account::{AccountStorage, AccountStorageMode},
        asset::FungibleAsset,
        testing::{
            account_component::AccountMockComponent,
            account_id::{ACCOUNT_ID_PUBLIC_FUNGIBLE_FAUCET, ACCOUNT_ID_SENDER},
        },
    };

    use super::*;

    #[test]
    fn with_accounts() {
        let account = AccountBuilder::new([4; 32])
            .storage_mode(AccountStorageMode::Public)
            .with_auth_component(Auth::Mock)
            .with_component(
                AccountMockComponent::new_with_slots(
                    TransactionKernel::testing_assembler(),
                    vec![AccountStorage::mock_item_2().slot],
                )
                .unwrap(),
            )
            .build_existing()
            .unwrap();

        let mock_chain = MockChain::with_accounts(&[account.clone()]);

        assert_eq!(mock_chain.committed_account(account.id()), &account);

        // Check that transaction inputs retrieved from the chain are against the block header with
        // the current account tree root.
        let tx_context = mock_chain.build_tx_context(account.id(), &[], &[]).build();
        assert_eq!(tx_context.tx_inputs().block_header().block_num(), BlockNumber::from(0u32));
        assert_eq!(
            tx_context.tx_inputs().block_header().account_root(),
            mock_chain.account_tree.root()
        );
    }

    #[test]
    fn prove_until_block() -> anyhow::Result<()> {
        let mut chain = MockChain::new();
        let block = chain.prove_until_block(5)?;
        assert_eq!(block.header().block_num(), 5u32.into());
        assert_eq!(chain.proven_blocks().len(), 6);

        Ok(())
    }

    #[test]
    fn private_account_state_update() -> anyhow::Result<()> {
        let faucet_id = ACCOUNT_ID_PUBLIC_FUNGIBLE_FAUCET.try_into()?;
        let account_builder = AccountBuilder::new([4; 32])
            .storage_mode(AccountStorageMode::Private)
            .with_component(BasicWallet);

        let mut mock_chain = MockChain::new();
        let account = mock_chain.add_pending_account_from_builder(
            Auth::BasicAuth,
            account_builder,
            AccountState::New,
        );
        let account_id = account.id();
        assert_eq!(account.nonce().as_int(), 0);

        let note_1 = mock_chain.add_pending_p2id_note(
            ACCOUNT_ID_SENDER.try_into().unwrap(),
            account.id(),
            &[Asset::Fungible(FungibleAsset::new(faucet_id, 1000u64).unwrap())],
            NoteType::Private,
        )?;

        mock_chain.prove_next_block();

        let tx = mock_chain
            .build_tx_context(TxContextInput::Account(account), &[], &[note_1])
            .build()
            .execute()?;

        mock_chain.add_pending_executed_transaction(&tx);
        mock_chain.prove_next_block();

        assert!(tx.final_account().nonce().as_int() > 0);
        assert_eq!(
            tx.final_account().commitment(),
            mock_chain.account_tree.open(account_id).state_commitment()
        );

        Ok(())
    }
}<|MERGE_RESOLUTION|>--- conflicted
+++ resolved
@@ -576,22 +576,7 @@
         TransactionContextBuilder::new(mock_account.account().clone())
             .authenticator(mock_account.authenticator().cloned())
             .account_seed(mock_account.seed().cloned())
-<<<<<<< HEAD
             .tx_inputs(tx_inputs)
-=======
-            .tx_inputs(tx_inputs);
-
-        if mock_account.authenticator().is_some() {
-            let tx_script = TransactionScript::compile(
-                DEFAULT_AUTH_SCRIPT,
-                TransactionKernel::testing_assembler_with_mock_account(),
-            )
-            .unwrap();
-            tx_context_builder = tx_context_builder.tx_script(tx_script);
-        }
-
-        tx_context_builder
->>>>>>> c4249183
     }
 
     // INPUTS APIS

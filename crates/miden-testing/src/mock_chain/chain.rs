--- conflicted
+++ resolved
@@ -14,13 +14,8 @@
     MAX_BATCHES_PER_BLOCK, MAX_OUTPUT_NOTES_PER_BATCH, NoteError, ProposedBatchError,
     ProposedBlockError,
     account::{
-<<<<<<< HEAD
-        Account, AccountBuilder, AccountId, AccountIdAnchor, AccountType, PartialAccount,
-        StorageSlot, delta::AccountUpdateDetails,
-=======
-        Account, AccountBuilder, AccountHeader, AccountId, AccountIdAnchor, AccountStorageMode,
+        Account, AccountBuilder, AccountHeader, AccountId, AccountIdAnchor, AccountStorageMode,PartialAccount
         AccountType, StorageSlot, delta::AccountUpdateDetails,
->>>>>>> 172ad4aa
     },
     asset::{Asset, TokenSymbol},
     batch::{ProposedBatch, ProvenBatch},
@@ -32,15 +27,10 @@
     note::{Note, NoteHeader, NoteId, NoteInclusionProof, NoteType, Nullifier},
     testing::account_code::DEFAULT_AUTH_SCRIPT,
     transaction::{
-<<<<<<< HEAD
-        AccountInputs, ExecutedTransaction, InputNote, InputNotes, OrderedTransactionHeaders,
-        OutputNote, PartialBlockchain, ProvenTransaction, ToInputNoteCommitments,
-        TransactionHeader, TransactionId, TransactionInputs, TransactionScript,
-=======
         ExecutedTransaction, ForeignAccountInputs, InputNote, InputNotes,
         OrderedTransactionHeaders, OutputNote, PartialBlockchain, ProvenTransaction,
-        TransactionHeader, TransactionInputs, TransactionScript,
->>>>>>> 172ad4aa
+        ToInputNoteCommitments, TransactionHeader, TransactionId, TransactionInputs,
+        TransactionScript,
     },
 };
 use rand::{Rng, SeedableRng};
@@ -687,13 +677,8 @@
     }
 
     /// Gets foreign account inputs to execute FPI transactions.
-<<<<<<< HEAD
-    pub fn get_foreign_account_inputs(&self, account_id: AccountId) -> AccountInputs {
-        let account = self.available_account(account_id);
-=======
     pub fn get_foreign_account_inputs(&self, account_id: AccountId) -> ForeignAccountInputs {
         let account = self.committed_account(account_id);
->>>>>>> 172ad4aa
 
         let account_witness = self.account_tree().open(account_id);
         assert_eq!(account_witness.state_commitment(), account.commitment());

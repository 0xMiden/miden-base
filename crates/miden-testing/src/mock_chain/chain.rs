use alloc::{
    collections::{BTreeMap, BTreeSet},
    vec::Vec,
};

use anyhow::Context;
use miden_block_prover::{LocalBlockProver, ProvenBlockError};
use miden_lib::{
    account::{faucets::BasicFungibleFaucet, wallets::BasicWallet},
    note::{create_p2id_note, create_p2idr_note},
    transaction::{TransactionKernel, memory},
};
use miden_objects::{
    MAX_BATCHES_PER_BLOCK, MAX_OUTPUT_NOTES_PER_BATCH, NoteError, ProposedBatchError,
    ProposedBlockError,
    account::{
        Account, AccountBuilder, AccountHeader, AccountId, AccountIdAnchor, AccountStorageMode,
        AccountType, StorageSlot, delta::AccountUpdateDetails,
    },
    asset::{Asset, TokenSymbol},
    batch::{ProposedBatch, ProvenBatch},
    block::{
        AccountTree, AccountWitness, BlockAccountUpdate, BlockHeader, BlockInputs, BlockNoteTree,
        BlockNumber, Blockchain, NullifierTree, NullifierWitness, ProposedBlock, ProvenBlock,
    },
    crypto::merkle::SmtProof,
    note::{Note, NoteHeader, NoteId, NoteInclusionProof, NoteType, Nullifier},
    testing::account_code::DEFAULT_AUTH_SCRIPT,
    transaction::{
        ExecutedTransaction, ForeignAccountInputs, InputNote, InputNotes,
        OrderedTransactionHeaders, OutputNote, PartialBlockchain, ProvenTransaction,
        TransactionHeader, TransactionInputs, TransactionScript,
    },
};
use rand::{Rng, SeedableRng};
use rand_chacha::ChaCha20Rng;
use vm_processor::{Digest, Felt, Word, ZERO, crypto::RpoRandomCoin};

use super::note::MockChainNote;
use crate::{
    Auth, MockFungibleFaucet, ProvenTransactionExt, TransactionContextBuilder,
    mock_chain::account::MockAccount,
};

// MOCK CHAIN
// ================================================================================================

/// The [`MockChain`] simulates a simplified blockchain environment for testing purposes.
/// It allows creating and managing accounts, minting assets, executing transactions, and applying
/// state updates.
///
/// This struct is designed to mock transaction workflows, asset transfers, and
/// note creation in a test setting. Once entities are set up, [`TransactionContextBuilder`] objects
/// can be obtained in order to execute transactions accordingly.
///
/// On a high-level, there are two ways to interact with the mock chain:
/// - Generating transactions yourself and adding them to the mock chain "mempool" using
///   [`MockChain::add_pending_executed_transaction`] or
///   [`MockChain::add_pending_proven_transaction`]. Once some transactions have been added, they
///   can be proven into a block using [`MockChain::prove_next_block`], which commits them to the
///   chain state.
/// - Using any of the other pending APIs to _magically_ add new notes, accounts or nullifiers in
///   the next block. For example, [`MockChain::add_pending_p2id_note`] will create a new P2ID note
///   in the next proven block, without actually containing a transaction that creates that note.
///
/// Both approaches can be mixed in the same block, within limits. In particular, avoid modification
/// of the _same_ entities using both regular transactions and the magic pending APIs.
///
/// The mock chain uses the batch and block provers underneath to process pending transactions, so
/// the generated blocks are realistic and indistinguishable from a real node. The only caveat is
/// that no real ZK proofs are generated or validated as part of transaction, batch or block
/// building. If realistic data is important for your use case, avoid using any pending APIs except
/// for [`MockChain::add_pending_executed_transaction`] and
/// [`MockChain::add_pending_proven_transaction`].
///
/// # Examples
///
/// ## Create mock objects and build a transaction context
/// ```no_run
/// # use miden_testing::{Auth, MockChain, TransactionContextBuilder};
/// # use miden_objects::{asset::FungibleAsset, Felt, note::NoteType};
/// let mut mock_chain = MockChain::new();
/// let faucet = mock_chain.add_pending_new_faucet(Auth::BasicAuth, "USDT", 100_000);  // Create a USDT faucet
/// let asset = faucet.mint(1000);
/// let sender = mock_chain.add_pending_new_wallet(Auth::BasicAuth);
/// let target = mock_chain.add_pending_new_wallet(Auth::BasicAuth);
/// let note = mock_chain
///     .add_pending_p2id_note(
///         faucet.id(),
///         target.id(),
///         &[FungibleAsset::mock(10)],
///         NoteType::Public,
///       None,
///     )
///   .unwrap();
/// mock_chain.prove_next_block();
/// let tx_context = mock_chain.build_tx_context(sender.id(), &[note.id()], &[]).build();
/// let result = tx_context.execute();
/// ```
///
/// ## Executing a Simple Transaction
///
/// ```
/// # use miden_objects::{
/// #   asset::{Asset, FungibleAsset},
/// #   note::NoteType,
/// # };
/// # use miden_testing::{Auth, MockChain};
/// let mut mock_chain = MockChain::new();
/// // Add a recipient wallet.
/// let receiver = mock_chain.add_pending_new_wallet(Auth::BasicAuth);
/// // Add a wallet with assets.
/// let sender = mock_chain.add_pending_existing_wallet(Auth::NoAuth, vec![]);
/// let fungible_asset = FungibleAsset::mock(10).unwrap_fungible();
///
/// // Add a pending P2ID note to the chain.
/// let note = mock_chain
///     .add_pending_p2id_note(
///         sender.id(),
///         receiver.id(),
///         &[Asset::Fungible(fungible_asset)],
///         NoteType::Public,
///         None,
///     )
///     .unwrap();
/// // Prove the next block to add the pending note to the chain state, making it available for
/// // consumption.
/// mock_chain.prove_next_block();
///
/// // Create a transaction context that consumes the note and execute it.
/// let transaction = mock_chain
///     .build_tx_context(receiver.id(), &[note.id()], &[])
///     .build()
///     .execute()
///     .unwrap();
///
/// // Add the transaction to the mock chain's "mempool" of pending transactions.
/// mock_chain.add_pending_executed_transaction(&transaction);
///
/// // Prove the next block to include the transaction in the chain state.
/// mock_chain.prove_next_block();
///
/// // Check that the receiver's balance has increased.
/// assert_eq!(
///     mock_chain
///         .committed_account(receiver.id())
///         .vault()
///         .get_balance(fungible_asset.faucet_id())
///         .unwrap(),
///     fungible_asset.amount()
/// );
/// ```
#[derive(Debug, Clone)]
pub struct MockChain {
    /// An append-only structure used to represent the history of blocks produced for this chain.
    chain: Blockchain,

    /// History of produced blocks.
    blocks: Vec<ProvenBlock>,

    /// Tree containing all nullifiers.
    nullifier_tree: NullifierTree,

    /// Tree containing the state commitments of all accounts.
    account_tree: AccountTree,

    /// Objects that have not yet been finalized.
    ///
    /// These will become available once the block is proven.
    ///
    /// Note:
    /// - The [Note]s in this container do not have the `proof` set.
    pending_objects: PendingObjects,

    /// Transactions that have been submitted to the chain but have not yet been included in a
    /// block.
    pending_transactions: Vec<ProvenTransaction>,

    /// NoteID |-> MockChainNote mapping to simplify note retrieval.
    committed_notes: BTreeMap<NoteId, MockChainNote>,

    /// AccountId |-> MockAccount mapping to simplify transaction creation.
    committed_accounts: BTreeMap<AccountId, MockAccount>,

    // The RNG used to generate note serial numbers, account seeds or cryptographic keys.
    rng: ChaCha20Rng,
}

impl MockChain {
    // CONSTANTS
    // ----------------------------------------------------------------------------------------

    /// The timestamp of the genesis block of the chain. Chosen as an easily readable number.
    pub const TIMESTAMP_START_SECS: u32 = 1700000000;

    /// The number of seconds by which a block's timestamp increases over the previous block's
    /// timestamp, unless overwritten when calling [`Self::prove_next_block_at`].
    pub const TIMESTAMP_STEP_SECS: u32 = 10;

    // CONSTRUCTORS
    // ----------------------------------------------------------------------------------------

    /// Creates a new `MockChain` with an empty genesis block.
    pub fn new() -> Self {
        Self::with_accounts(&[])
    }

    /// Creates a new `MockChain` with a genesis block containing the provided accounts.
    pub fn with_accounts(accounts: &[Account]) -> Self {
        let (genesis_block, account_tree) =
            create_genesis_state(accounts.iter().cloned()).expect("TODO: turn into error");

        let mut chain = MockChain {
            chain: Blockchain::default(),
            blocks: vec![],
            nullifier_tree: NullifierTree::default(),
            account_tree,
            pending_objects: PendingObjects::new(),
            pending_transactions: Vec::new(),
            committed_notes: BTreeMap::new(),
            committed_accounts: BTreeMap::new(),
            // Initialize RNG with default seed.
            rng: ChaCha20Rng::from_seed(Default::default()),
        };

        // We do not have to apply the tree changes, because the account tree is already initialized
        // and the nullifier tree is empty at genesis.
        chain
            .apply_block(genesis_block)
            .context("failed to apply genesis block")
            .unwrap();

        debug_assert_eq!(chain.blocks.len(), 1);
        debug_assert_eq!(chain.account_tree.num_accounts(), accounts.len());
        debug_assert_eq!(chain.committed_accounts.len(), accounts.len());
        for added_account in accounts {
            debug_assert_eq!(
                chain.account_tree.get(added_account.id()),
                added_account.commitment()
            );
            debug_assert_eq!(
                chain.committed_account(added_account.id()).commitment(),
                added_account.commitment(),
            );
        }

        chain
    }

    // PUBLIC ACCESSORS
    // ----------------------------------------------------------------------------------------

    /// Returns a reference to the current [`Blockchain`].
    pub fn blockchain(&self) -> &Blockchain {
        &self.chain
    }

    /// Returns a [`PartialBlockchain`] instantiated from the current [`Blockchain`] and with
    /// authentication paths for all all blocks in the chain.
    pub fn latest_partial_blockchain(&self) -> PartialBlockchain {
        // We have to exclude the latest block because we need to fetch the state of the chain at
        // that latest block, which does not include itself.
        let block_headers =
            self.blocks.iter().map(|b| b.header()).take(self.blocks.len() - 1).cloned();

        PartialBlockchain::from_blockchain(&self.chain, block_headers).unwrap()
    }

    /// Creates a new [`PartialBlockchain`] with all reference blocks in the given iterator except
    /// for the latest block header in the chain and returns that latest block header.
    ///
    /// The intended use for the latest block header is to become the reference block of a new
    /// transaction batch or block.
    pub fn latest_selective_partial_blockchain(
        &self,
        reference_blocks: impl IntoIterator<Item = BlockNumber>,
    ) -> (BlockHeader, PartialBlockchain) {
        let latest_block_header = self.latest_block_header().clone();
        // Deduplicate block numbers so each header will be included just once. This is required so
        // PartialBlockchain::from_blockchain does not panic.
        let reference_blocks: BTreeSet<_> = reference_blocks.into_iter().collect();

        // Include all block headers of the reference blocks except the latest block.
        let block_headers: Vec<_> = reference_blocks
            .into_iter()
            .map(|block_ref_num| self.block_header(block_ref_num.as_usize()))
            .filter(|block_header| block_header.commitment() != latest_block_header.commitment())
            .collect();

        let partial_blockchain =
            PartialBlockchain::from_blockchain(&self.chain, block_headers).unwrap();

        (latest_block_header, partial_blockchain)
    }

    /// Returns a map of [`AccountWitness`]es for the requested account IDs from the current
    /// [`AccountTree`] in the chain.
    pub fn account_witnesses(
        &self,
        account_ids: impl IntoIterator<Item = AccountId>,
    ) -> BTreeMap<AccountId, AccountWitness> {
        let mut account_witnesses = BTreeMap::new();

        for account_id in account_ids {
            let witness = self.account_tree.open(account_id);
            account_witnesses.insert(account_id, witness);
        }

        account_witnesses
    }

    /// Returns a map of [`NullifierWitness`]es for the requested nullifiers from the current
    /// [`NullifierTree`] in the chain.
    pub fn nullifier_witnesses(
        &self,
        nullifiers: impl IntoIterator<Item = Nullifier>,
    ) -> BTreeMap<Nullifier, NullifierWitness> {
        let mut nullifier_proofs = BTreeMap::new();

        for nullifier in nullifiers {
            let witness = self.nullifier_tree.open(&nullifier);
            nullifier_proofs.insert(nullifier, witness);
        }

        nullifier_proofs
    }

    /// Returns all note inclusion proofs for the requested note IDs, **if they are available for
    /// consumption**. Therefore, not all of the requested notes will be guaranteed to have an entry
    /// in the returned map.
    pub fn unauthenticated_note_proofs(
        &self,
        notes: impl IntoIterator<Item = NoteId>,
    ) -> BTreeMap<NoteId, NoteInclusionProof> {
        let mut proofs = BTreeMap::default();
        for note in notes {
            if let Some(input_note) = self.committed_notes.get(&note) {
                proofs.insert(note, input_note.inclusion_proof().clone());
            }
        }

        proofs
    }

    /// Returns a reference to the latest [`BlockHeader`] in the chain.
    pub fn latest_block_header(&self) -> BlockHeader {
        let chain_tip =
            self.chain.chain_tip().expect("chain should contain at least the genesis block");
        self.blocks[chain_tip.as_usize()].header().clone()
    }

    /// Returns the [`BlockHeader`] with the specified `block_number`.
    pub fn block_header(&self, block_number: usize) -> BlockHeader {
        self.blocks[block_number].header().clone()
    }

    /// Returns a reference to slice of all created proven blocks.
    pub fn proven_blocks(&self) -> &[ProvenBlock] {
        &self.blocks
    }

    /// Returns a reference to the nullifier tree.
    pub fn nullifier_tree(&self) -> &NullifierTree {
        &self.nullifier_tree
    }

    /// Returns the map of note IDs to committed notes.
    ///
    /// These notes are committed for authenticated consumption.
    pub fn committed_notes(&self) -> &BTreeMap<NoteId, MockChainNote> {
        &self.committed_notes
    }

    /// Returns an [`InputNote`] for the given note ID. If the note does not exist or is not
    /// public, `None` is returned.
    pub fn get_public_note(&self, note_id: &NoteId) -> Option<InputNote> {
        let note = self.committed_notes.get(note_id)?;
        note.clone().try_into().ok()
    }

    /// Returns a reference to the account identifed by the given account ID and panics if it does
    /// not exist.
    pub fn committed_account(&self, account_id: AccountId) -> &Account {
        self.committed_accounts
            .get(&account_id)
            .expect("account should be available")
            .account()
    }

    /// Returns a reference to the [`AccountTree`] of the chain.
    pub fn account_tree(&self) -> &AccountTree {
        &self.account_tree
    }

    // BATCH APIS
    // ----------------------------------------------------------------------------------------

    /// Proposes a new transaction batch from the provided transactions and returns it.
    ///
    /// This method does not modify the chain state.
    pub fn propose_transaction_batch<I>(
        &self,
        txs: impl IntoIterator<Item = ProvenTransaction, IntoIter = I>,
    ) -> Result<ProposedBatch, ProposedBatchError>
    where
        I: Iterator<Item = ProvenTransaction> + Clone,
    {
        let transactions: Vec<_> = txs.into_iter().map(alloc::sync::Arc::new).collect();

        let (batch_reference_block, partial_blockchain, unauthenticated_note_proofs) = self
            .get_batch_inputs(
                transactions.iter().map(|tx| tx.ref_block_num()),
                transactions
                    .iter()
                    .flat_map(|tx| tx.unauthenticated_notes().map(NoteHeader::id)),
            );

        ProposedBatch::new(
            transactions,
            batch_reference_block,
            partial_blockchain,
            unauthenticated_note_proofs,
        )
    }

    /// Mock-proves a proposed transaction batch from the provided [`ProposedBatch`] and returns it.
    ///
    /// This method does not modify the chain state.
    pub fn prove_transaction_batch(&self, proposed_batch: ProposedBatch) -> ProvenBatch {
        let (
            transactions,
            block_header,
            _partial_blockchain,
            _unauthenticated_note_proofs,
            id,
            account_updates,
            input_notes,
            output_notes,
            batch_expiration_block_num,
        ) = proposed_batch.into_parts();

        // SAFETY: This satisfies the requirements of the ordered tx headers.
        let tx_headers = OrderedTransactionHeaders::new_unchecked(
            transactions
                .iter()
                .map(AsRef::as_ref)
                .map(TransactionHeader::from)
                .collect::<Vec<_>>(),
        );

        ProvenBatch::new(
            id,
            block_header.commitment(),
            block_header.block_num(),
            account_updates,
            input_notes,
            output_notes,
            batch_expiration_block_num,
            tx_headers,
        )
        .expect("failed to create ProvenBatch")
    }

    // BLOCK APIS
    // ----------------------------------------------------------------------------------------

    /// Proposes a new block from the provided batches with the given timestamp and returns it.
    ///
    /// This method does not modify the chain state.
    pub fn propose_block_at<I>(
        &self,
        batches: impl IntoIterator<Item = ProvenBatch, IntoIter = I>,
        timestamp: u32,
    ) -> Result<ProposedBlock, ProposedBlockError>
    where
        I: Iterator<Item = ProvenBatch> + Clone,
    {
        let batches: Vec<_> = batches.into_iter().collect();
        let block_inputs = self.get_block_inputs(batches.iter());

        let proposed_block = ProposedBlock::new_at(block_inputs, batches, timestamp)?;

        Ok(proposed_block)
    }

    /// Proposes a new block from the provided batches and returns it.
    ///
    /// This method does not modify the chain state.
    pub fn propose_block<I>(
        &self,
        batches: impl IntoIterator<Item = ProvenBatch, IntoIter = I>,
    ) -> Result<ProposedBlock, ProposedBlockError>
    where
        I: Iterator<Item = ProvenBatch> + Clone,
    {
        // We can't access system time because we are in a no-std environment, so we use the
        // minimally correct next timestamp.
        let timestamp = self.latest_block_header().timestamp() + 1;

        self.propose_block_at(batches, timestamp)
    }

    /// Mock-proves a proposed block into a proven block and returns it.
    ///
    /// This method does not modify the chain state.
    pub fn prove_block(
        &self,
        proposed_block: ProposedBlock,
    ) -> Result<ProvenBlock, ProvenBlockError> {
        LocalBlockProver::new(0).prove_without_batch_verification(proposed_block)
    }

    // TRANSACTION APIS
    // ----------------------------------------------------------------------------------------

    /// Initializes a [`TransactionContextBuilder`].
    ///
    /// Depending on the provided `input`, the builder is initialized differently:
    /// - [`TxContextInput::AccountId`]: Initialize the builder with [`TransactionInputs`] fetched
    ///   from the chain for the account identified by the ID.
    /// - [`TxContextInput::Account`]: Initialize the builder with [`TransactionInputs`] where the
    ///   account is passed as-is to the inputs.
    /// - [`TxContextInput::ExecutedTransaction`]: Initialize the builder with [`TransactionInputs`]
    ///   where the account passed to the inputs is the final account of the executed transaction.
    ///   This is the initial account of the transaction with the account delta applied.
    ///
    /// In all cases, if the chain contains a seed or authenticator for the account, they are added
    /// to the builder. Additionally, if the account is set to authenticate with
    /// [`Auth::BasicAuth`], the executed transaction script is defaulted to
    /// [`DEFAULT_AUTH_SCRIPT`].
    ///
    /// [`TxContextInput::Account`] and [`TxContextInput::ExecutedTransaction`] can be used to build
    /// a chain of transactions against the same account that build on top of each other. For
    /// example, transaction A modifies an account from state 0 to 1, and transaction B modifies
    /// it from state 1 to 2.
    pub fn build_tx_context(
        &self,
        input: impl Into<TxContextInput>,
        note_ids: &[NoteId],
        unauthenticated_notes: &[Note],
    ) -> TransactionContextBuilder {
        let mock_account = match input.into() {
            TxContextInput::AccountId(account_id) => {
                self.committed_accounts.get(&account_id).unwrap().clone()
            },
            TxContextInput::Account(account) => {
                let committed_account = self.committed_accounts.get(&account.id());
                let authenticator = committed_account.and_then(|account| account.authenticator());
                let seed = committed_account.and_then(|account| account.seed());
                MockAccount::new(account, seed.cloned(), authenticator.cloned())
            },
            TxContextInput::ExecutedTransaction(executed_transaction) => {
                let mut initial_account = executed_transaction.initial_account().clone();
                initial_account
                    .apply_delta(executed_transaction.account_delta())
                    .expect("delta from tx should be valid for initial account from tx");
                let committed_account = self.committed_accounts.get(&initial_account.id());
                let authenticator = committed_account.and_then(|account| account.authenticator());
                let seed = committed_account.and_then(|account| account.seed());
                MockAccount::new(initial_account, seed.cloned(), authenticator.cloned())
            },
        };

        let tx_inputs = self.get_transaction_inputs(
            mock_account.account().clone(),
            mock_account.seed().cloned(),
            note_ids,
            unauthenticated_notes,
        );

        let mut tx_context_builder = TransactionContextBuilder::new(mock_account.account().clone())
            .authenticator(mock_account.authenticator().cloned())
            .account_seed(mock_account.seed().cloned())
            .tx_inputs(tx_inputs);

        if mock_account.authenticator().is_some() {
            let tx_script = TransactionScript::compile(
                DEFAULT_AUTH_SCRIPT,
                vec![],
                TransactionKernel::testing_assembler_with_mock_account(),
            )
            .unwrap();
            tx_context_builder = tx_context_builder.tx_script(tx_script);
        }

        tx_context_builder
    }

    // INPUTS APIS
    // ----------------------------------------------------------------------------------------

    /// Returns a valid [`TransactionInputs`] for the specified entities.
    pub fn get_transaction_inputs(
        &self,
        account: Account,
        account_seed: Option<Word>,
        notes: &[NoteId],
        unauthenticated_notes: &[Note],
    ) -> TransactionInputs {
        let block = self.blocks.last().unwrap();

        let mut input_notes = vec![];
        let mut block_headers_map: BTreeMap<BlockNumber, BlockHeader> = BTreeMap::new();
        for note in notes {
            let input_note: InputNote = self
                .committed_notes
                .get(note)
                .expect("Note not found")
                .clone()
                .try_into()
                .expect("Note should be public");
            let note_block_num = input_note.location().unwrap().block_num();
            if note_block_num != block.header().block_num() {
                block_headers_map.insert(
                    note_block_num,
                    self.blocks.get(note_block_num.as_usize()).unwrap().header().clone(),
                );
            }

            input_notes.push(input_note);
        }

        // If the account is new, add the anchor block's header from which the account ID is derived
        // to the MMR.
        if account.is_new() {
            let epoch_block_num = BlockNumber::from_epoch(account.id().anchor_epoch());
            // The reference block of the transaction is added to the MMR in
            // prologue::process_chain_data so we can skip adding it to the block headers here.
            if epoch_block_num != block.header().block_num() {
                block_headers_map.insert(
                    epoch_block_num,
                    self.blocks.get(epoch_block_num.as_usize()).unwrap().header().clone(),
                );
            }
        }

        for note in unauthenticated_notes {
            input_notes.push(InputNote::Unauthenticated { note: note.clone() })
        }

        let block_headers = block_headers_map.values().cloned();
        let mmr = PartialBlockchain::from_blockchain(&self.chain, block_headers).unwrap();

        TransactionInputs::new(
            account,
            account_seed,
            block.header().clone(),
            mmr,
            InputNotes::new(input_notes).unwrap(),
        )
        .unwrap()
    }

    /// Returns inputs for a transaction batch for all the reference blocks of the provided
    /// transactions.
    pub fn get_batch_inputs(
        &self,
        tx_reference_blocks: impl IntoIterator<Item = BlockNumber>,
        unauthenticated_notes: impl Iterator<Item = NoteId>,
    ) -> (BlockHeader, PartialBlockchain, BTreeMap<NoteId, NoteInclusionProof>) {
        // Fetch note proofs for notes that exist in the chain.
        let unauthenticated_note_proofs = self.unauthenticated_note_proofs(unauthenticated_notes);

        // We also need to fetch block inclusion proofs for any of the blocks that contain
        // unauthenticated notes for which we want to prove inclusion.
        let required_blocks = tx_reference_blocks.into_iter().chain(
            unauthenticated_note_proofs
                .values()
                .map(|note_proof| note_proof.location().block_num()),
        );

        let (batch_reference_block, partial_block_chain) =
            self.latest_selective_partial_blockchain(required_blocks);

        (batch_reference_block, partial_block_chain, unauthenticated_note_proofs)
    }

    /// Gets foreign account inputs to execute FPI transactions.
    pub fn get_foreign_account_inputs(&self, account_id: AccountId) -> ForeignAccountInputs {
        let account = self.committed_account(account_id);

        let account_witness = self.account_tree().open(account_id);
        assert_eq!(account_witness.state_commitment(), account.commitment());

        let mut storage_map_proofs = vec![];
        for slot in account.storage().slots() {
            // if there are storage maps, we populate the merkle store and advice map
            if let StorageSlot::Map(map) = slot {
                let proofs: Vec<SmtProof> = map.entries().map(|(key, _)| map.open(key)).collect();
                storage_map_proofs.extend(proofs);
            }
        }

        ForeignAccountInputs::new(
            AccountHeader::from(account),
            account.storage().get_header(),
            account.code().clone(),
            account_witness,
            storage_map_proofs,
        )
    }

    /// Gets the inputs for a block for the provided batches.
    pub fn get_block_inputs<'batch, I>(
        &self,
        batch_iter: impl IntoIterator<Item = &'batch ProvenBatch, IntoIter = I>,
    ) -> BlockInputs
    where
        I: Iterator<Item = &'batch ProvenBatch> + Clone,
    {
        let batch_iterator = batch_iter.into_iter();

        let unauthenticated_note_proofs =
            self.unauthenticated_note_proofs(batch_iterator.clone().flat_map(|batch| {
                batch.input_notes().iter().filter_map(|note| note.header().map(NoteHeader::id))
            }));

        let (block_reference_block, partial_blockchain) = self.latest_selective_partial_blockchain(
            batch_iterator.clone().map(ProvenBatch::reference_block_num).chain(
                unauthenticated_note_proofs.values().map(|proof| proof.location().block_num()),
            ),
        );

        let account_witnesses =
            self.account_witnesses(batch_iterator.clone().flat_map(ProvenBatch::updated_accounts));

        let nullifier_proofs =
            self.nullifier_witnesses(batch_iterator.flat_map(ProvenBatch::created_nullifiers));

        BlockInputs::new(
            block_reference_block,
            partial_blockchain,
            account_witnesses,
            nullifier_proofs,
            unauthenticated_note_proofs,
        )
    }

    // PUBLIC MUTATORS
    // ----------------------------------------------------------------------------------------

    /// Creates the next block in the mock chain.
    ///
    /// This will make all the objects currently pending available for use.
    pub fn prove_next_block(&mut self) -> ProvenBlock {
        self.prove_block_inner(None).unwrap()
    }

    /// Proves the next block in the mock chain at the given timestamp.
    pub fn prove_next_block_at(&mut self, timestamp: u32) -> anyhow::Result<ProvenBlock> {
        self.prove_block_inner(Some(timestamp))
    }

    /// Proves new blocks until the block with the given target block number has been created.
    ///
    /// For example, if the latest block is `5` and this function is called with `10`, then blocks
    /// `6..=10` will be created and block 10 will be returned.
    ///
    /// # Panics
    ///
    /// Panics if:
    /// - the given block number is smaller or equal to the number of the latest block in the chain.
    pub fn prove_until_block(
        &mut self,
        target_block_num: impl Into<BlockNumber>,
    ) -> anyhow::Result<ProvenBlock> {
        let target_block_num = target_block_num.into();
        let latest_block_num = self.latest_block_header().block_num();
        assert!(
            target_block_num > latest_block_num,
            "target block number must be greater than the number of the latest block in the chain"
        );

        let mut last_block = None;
        for _ in latest_block_num.as_usize()..target_block_num.as_usize() {
            last_block = Some(self.prove_next_block());
        }

        Ok(last_block.expect("at least one block should have been created"))
    }

    /// Sets the seed for the internal RNG.
    pub fn set_rng_seed(&mut self, seed: [u8; 32]) {
        self.rng = ChaCha20Rng::from_seed(seed);
    }

    // PUBLIC MUTATORS (PENDING APIS)
    // ----------------------------------------------------------------------------------------

    /// Adds the given [`ExecutedTransaction`] to the list of pending transactions.
    ///
    /// A block has to be created to apply the transaction effects to the chain state, e.g. using
    /// [`MockChain::prove_next_block`].
    ///
    /// Returns the resulting state of the executing account after executing the transaction.
    pub fn add_pending_executed_transaction(
        &mut self,
        transaction: &ExecutedTransaction,
    ) -> Account {
        let mut account = transaction.initial_account().clone();
        account.apply_delta(transaction.account_delta()).unwrap();

        // This essentially transforms an executed tx into a proven tx with a dummy proof.
        let proven_tx = ProvenTransaction::from_executed_transaction_mocked(transaction.clone());

        self.pending_transactions.push(proven_tx);

        account
    }

    /// Adds the given [`ProvenTransaction`] to the list of pending transactions.
    ///
    /// A block has to be created to apply the transaction effects to the chain state, e.g. using
    /// [`MockChain::prove_next_block`].
    pub fn add_pending_proven_transaction(&mut self, transaction: ProvenTransaction) {
        self.pending_transactions.push(transaction);
    }

    /// Adds the given [`OutputNote`] to the list of pending notes.
    ///
    /// A block has to be created to add the note to that block and make it available in the chain
    /// state, e.g. using [`MockChain::prove_next_block`].
    pub fn add_pending_note(&mut self, note: OutputNote) {
        self.pending_objects.output_notes.push(note);
    }

    /// Adds a P2ID [`OutputNote`] to the list of pending notes.
    ///
    /// A block has to be created to add the note to that block and make it available in the chain
    /// state, e.g. using [`MockChain::prove_next_block`].
    pub fn add_pending_p2id_note(
        &mut self,
        sender_account_id: AccountId,
        target_account_id: AccountId,
        asset: &[Asset],
        note_type: NoteType,
        reclaim_height: Option<BlockNumber>,
    ) -> Result<Note, NoteError> {
        let mut rng = RpoRandomCoin::new(Word::default());

        let note = if let Some(height) = reclaim_height {
            create_p2idr_note(
                sender_account_id,
                target_account_id,
                asset.to_vec(),
                note_type,
                Default::default(),
                height,
                &mut rng,
            )?
        } else {
            create_p2id_note(
                sender_account_id,
                target_account_id,
                asset.to_vec(),
                note_type,
                Default::default(),
                &mut rng,
            )?
        };

        self.add_pending_note(OutputNote::Full(note.clone()));

        Ok(note)
    }

    /// Adds the [`Nullifier`] to the list of pending nullifiers.
    ///
    /// A block has to be created to add the nullifier to the nullifier tree as part of that block,
    /// e.g. using [`MockChain::prove_next_block`].
    pub fn add_pending_nullifier(&mut self, nullifier: Nullifier) {
        self.pending_objects.created_nullifiers.push(nullifier);
    }

    /// Adds a new [`BasicWallet`] account to the list of pending accounts.
    ///
    /// A block has to be created to add the account to the chain state as part of that block,
    /// e.g. using [`MockChain::prove_next_block`].
    pub fn add_pending_new_wallet(&mut self, auth_method: Auth) -> Account {
        let account_builder = AccountBuilder::new(self.rng.random())
            .storage_mode(AccountStorageMode::Public)
            .with_component(BasicWallet);

        self.add_pending_account_from_builder(auth_method, account_builder, AccountState::New)
    }

    /// Adds an existing [`BasicWallet`] account with nonce `1` to the list of pending accounts.
    ///
    /// A block has to be created to add the account to the chain state as part of that block,
    /// e.g. using [`MockChain::prove_next_block`].
    pub fn add_pending_existing_wallet(
        &mut self,
        auth_method: Auth,
        assets: Vec<Asset>,
    ) -> Account {
        let account_builder = Account::builder(self.rng.random())
            .storage_mode(AccountStorageMode::Public)
            .with_component(BasicWallet)
            .with_assets(assets);

        self.add_pending_account_from_builder(auth_method, account_builder, AccountState::Exists)
    }

    /// Adds a new [`BasicFungibleFaucet`] account with the specified authentication method and the
    /// given token metadata to the list of pending accounts.
    ///
    /// A block has to be created to add the account to the chain state as part of that block,
    /// e.g. using [`MockChain::prove_next_block`].
    pub fn add_pending_new_faucet(
        &mut self,
        auth_method: Auth,
        token_symbol: &str,
        max_supply: u64,
    ) -> MockFungibleFaucet {
        let account_builder = AccountBuilder::new(self.rng.random())
            .storage_mode(AccountStorageMode::Public)
            .account_type(AccountType::FungibleFaucet)
            .with_component(
                BasicFungibleFaucet::new(
                    TokenSymbol::new(token_symbol).unwrap(),
                    10,
                    max_supply.try_into().unwrap(),
                )
                .unwrap(),
            );

        MockFungibleFaucet::new(self.add_pending_account_from_builder(
            auth_method,
            account_builder,
            AccountState::New,
        ))
    }

    /// Adds an existing [`BasicFungibleFaucet`] account with the specified authentication method
    /// and the given token metadata to the list of pending accounts.
    ///
    /// A block has to be created to add the account to the chain state as part of that block,
    /// e.g. using [`MockChain::prove_next_block`].
    pub fn add_pending_existing_faucet(
        &mut self,
        auth_method: Auth,
        token_symbol: &str,
        max_supply: u64,
        total_issuance: Option<u64>,
    ) -> MockFungibleFaucet {
        let mut account_builder = AccountBuilder::new(self.rng.random())
            .storage_mode(AccountStorageMode::Public)
            .with_component(
                BasicFungibleFaucet::new(
                    TokenSymbol::new(token_symbol).unwrap(),
                    10u8,
                    Felt::new(max_supply),
                )
                .unwrap(),
            )
            .account_type(AccountType::FungibleFaucet);

        let authenticator = match auth_method.build_component() {
            Some((auth_component, authenticator)) => {
                account_builder = account_builder.with_component(auth_component);
                Some(authenticator)
            },
            None => None,
        };
        let mut account = account_builder.build_existing().unwrap();

        // The faucet's reserved slot is initialized to an empty word by default.
        // If total_issuance is set, overwrite it.
        if let Some(issuance) = total_issuance {
            account
                .storage_mut()
                .set_item(memory::FAUCET_STORAGE_DATA_SLOT, [ZERO, ZERO, ZERO, Felt::new(issuance)])
                .unwrap();
        }

        // We have to insert these into the committed accounts so the authenticator is available.
        // Without this, the account couldn't be authenticated.
        self.committed_accounts
            .insert(account.id(), MockAccount::new(account.clone(), None, authenticator));
        self.add_pending_account(account.clone());

        MockFungibleFaucet::new(account)
    }

    /// Adds the [`AccountComponent`](miden_objects::account::AccountComponent) corresponding to
    /// `auth_method` to the account in the builder and builds a new or existing account
    /// depending on `account_state`.
    ///
    /// The account is added to the list of committed accounts _and_, if [`AccountState::Exists`] is
    /// passed, is also added to the list of pending accounts. Adding it to committed accounts
    /// makes the account seed and authenticator available for account creation and
    /// authentication, respectively. If the account exists, then the next block that is created
    /// will add the pending accounts to the chain state.
    pub fn add_pending_account_from_builder(
        &mut self,
        auth_method: Auth,
        mut account_builder: AccountBuilder,
        account_state: AccountState,
    ) -> Account {
        let authenticator = match auth_method.build_component() {
            Some((auth_component, authenticator)) => {
                account_builder = account_builder.with_component(auth_component);
                Some(authenticator)
            },
            None => None,
        };

        let (account, seed) = if let AccountState::New = account_state {
            let epoch_block_number = self.latest_block_header().epoch_block_num();
            let account_id_anchor =
                self.blocks.get(epoch_block_number.as_usize()).unwrap().header();
            account_builder =
                account_builder.anchor(AccountIdAnchor::try_from(account_id_anchor).unwrap());

            account_builder.build().map(|(account, seed)| (account, Some(seed))).unwrap()
        } else {
            account_builder.build_existing().map(|account| (account, None)).unwrap()
        };

        // Add account to the committed accounts so transaction inputs can be retrieved via the mock
        // chain APIs.
        // We also have to insert these into the committed accounts so the account seed and
        // authenticator are available. Without this, the account couldn't be created or
        // authenticated.
        self.committed_accounts
            .insert(account.id(), MockAccount::new(account.clone(), seed, authenticator));

        // Do not add new accounts to the pending accounts. Usually, new accounts are added in tests
        // to create transactions that create these new accounts in the chain. If we add them to the
        // pending accounts and the test calls prove_next_block (which typically happens to add all
        // pending objects to the chain state as part of the test setup), the account will be added
        // to the chain which means the account-creating transaction fails because the
        // account already exists. So new accounts are added only to the committed accounts
        // so the transaction context APIs work as expected.
        if let AccountState::Exists = account_state {
            self.add_pending_account(account.clone());
        }

        account
    }

    /// Adds a new `Account` to the list of pending objects.
    ///
    /// A block has to be created to finalize the new entity.
    pub fn add_pending_account(&mut self, account: Account) {
        self.pending_objects.updated_accounts.insert(
            account.id(),
            BlockAccountUpdate::new(
                account.id(),
                account.commitment(),
                AccountUpdateDetails::New(account),
            ),
        );
    }

    // PRIVATE HELPERS
    // ----------------------------------------------------------------------------------------

    /// Inserts the given block's account updates and created nullifiers into the account tree and
    /// nullifier tree, respectively.
    fn apply_block_tree_updates(&mut self, proven_block: &ProvenBlock) -> anyhow::Result<()> {
        for account_update in proven_block.updated_accounts() {
            self.account_tree
                .insert(account_update.account_id(), account_update.final_state_commitment())
                .context("failed to insert account update into account tree")?;
        }

        for nullifier in proven_block.created_nullifiers() {
            self.nullifier_tree
                .mark_spent(*nullifier, proven_block.header().block_num())
                .context("failed to mark block nullifier as spent")?;

            // TODO: Remove from self.committed_notes. This is not critical to have for now. It is
            // not straightforward, because committed_notes are indexed by note IDs rather than
            // nullifiers, so we'll have to create a second index to do this.
        }

        Ok(())
    }

    /// Applies the given block to the chain state, which means:
    ///
    /// - Updated accounts from the block are updated in the committed accounts.
    /// - Created notes are inserted into the committed notes.
    /// - Consumed notes are removed from the committed notes.
    /// - The block is appended to the [`BlockChain`] and the list of proven blocks.
    fn apply_block(&mut self, proven_block: ProvenBlock) -> anyhow::Result<()> {
        for account_update in proven_block.updated_accounts() {
            match account_update.details() {
                AccountUpdateDetails::New(account) => {
                    let committed_account =
                        self.committed_accounts.get(&account_update.account_id());
                    let authenticator =
                        committed_account.and_then(|account| account.authenticator());
                    let seed = committed_account.and_then(|account| account.seed());

                    self.committed_accounts.insert(
                        account.id(),
                        MockAccount::new(account.clone(), seed.cloned(), authenticator.cloned()),
                    );
                },
                AccountUpdateDetails::Delta(account_delta) => {
                    let committed_account =
                        self.committed_accounts.get_mut(&account_update.account_id()).ok_or_else(
                            || anyhow::anyhow!("account delta in block for non-existent account"),
                        )?;
                    committed_account
                        .apply_delta(account_delta)
                        .context("failed to apply account delta to committed account")?;
                },
                AccountUpdateDetails::Private => {
                    todo!("private accounts are not yet supported")
                },
            }
        }

        let notes_tree = proven_block.build_output_note_tree();
        for (block_note_index, created_note) in proven_block.output_notes() {
            let note_path = notes_tree.get_note_path(block_note_index);
            let note_inclusion_proof = NoteInclusionProof::new(
                proven_block.header().block_num(),
                block_note_index.leaf_index_value(),
                note_path,
            )
            .context("failed to construct note inclusion proof")?;

            if let OutputNote::Full(note) = created_note {
                self.committed_notes
                    .insert(note.id(), MockChainNote::Public(note.clone(), note_inclusion_proof));
            } else {
                self.committed_notes.insert(
                    created_note.id(),
                    MockChainNote::Private(
                        created_note.id(),
                        *created_note.metadata(),
                        note_inclusion_proof,
                    ),
                );
            }
        }

        debug_assert_eq!(
            self.chain.commitment(),
            proven_block.header().chain_commitment(),
            "current mock chain commitment and new block's chain commitment should match"
        );
        debug_assert_eq!(
            BlockNumber::from(self.chain.as_mmr().forest() as u32),
            proven_block.header().block_num(),
            "current mock chain length and new block's number should match"
        );

        self.chain.push(proven_block.header().commitment());
        self.blocks.push(proven_block);

        Ok(())
    }

    fn pending_transactions_to_batches(&mut self) -> anyhow::Result<Vec<ProvenBatch>> {
        // Batches must contain at least one transaction, so if there are no pending transactions,
        // return early.
        if self.pending_transactions.is_empty() {
            return Ok(vec![]);
        }

        let pending_transactions = core::mem::take(&mut self.pending_transactions);

        // TODO: Distribute the transactions into multiple batches if the transactions would not fit
        // into a single batch (according to max input notes, max output notes and max accounts).
        let proven_batch = self
            .propose_transaction_batch(pending_transactions)
            .map(|proposed_batch| self.prove_transaction_batch(proposed_batch))?;

        Ok(vec![proven_batch])
    }

    fn apply_pending_objects_to_block(
        &mut self,
        proven_block: &mut ProvenBlock,
    ) -> anyhow::Result<()> {
        // Add pending accounts to block.
        let pending_account_updates = core::mem::take(&mut self.pending_objects.updated_accounts);

        let updated_accounts_block: BTreeSet<AccountId> = proven_block
            .updated_accounts()
            .iter()
            .map(|update| update.account_id())
            .collect();

        for (id, account_update) in pending_account_updates {
            if updated_accounts_block.contains(&id) {
                anyhow::bail!(
                    "account {id} is already modified through a transaction in the block so it cannot also be modified through pending objects"
                );
            }

            self.account_tree
                .insert(id, account_update.final_state_commitment())
                .context("failed to insert pending account into tree")?;

            proven_block.updated_accounts_mut().push(account_update);
        }

        // Add pending nullifiers to block.
        let pending_created_nullifiers =
            core::mem::take(&mut self.pending_objects.created_nullifiers);

        let created_nullifiers_block: BTreeSet<Nullifier> =
            proven_block.created_nullifiers().iter().copied().collect();

        for nullifier in pending_created_nullifiers {
            if created_nullifiers_block.contains(&nullifier) {
                anyhow::bail!(
                    "nullifier {nullifier} is already created by a transaction in the block so it cannot also be added through pending objects"
                );
            }

            self.nullifier_tree
                .mark_spent(nullifier, proven_block.header().block_num())
                .context("failed to insert pending nullifier into tree")?;

            proven_block.created_nullifiers_mut().push(nullifier);
        }

        // Add pending output notes to block.
        let output_notes_block: BTreeSet<NoteId> =
            proven_block.output_notes().map(|(_, output_note)| output_note.id()).collect();

        // We could distribute notes over multiple batches (if space is available), but most likely
        // one is sufficient.
        if self.pending_objects.output_notes.len() > MAX_OUTPUT_NOTES_PER_BATCH {
            anyhow::bail!(
                "cannot create more than {MAX_OUTPUT_NOTES_PER_BATCH} notes through pending objects"
            );
        }

        let mut pending_note_batch = Vec::with_capacity(self.pending_objects.output_notes.len());
        let pending_output_notes = core::mem::take(&mut self.pending_objects.output_notes);
        for (note_idx, output_note) in pending_output_notes.into_iter().enumerate() {
            if output_notes_block.contains(&output_note.id()) {
                anyhow::bail!(
                    "output note {} is already created by a transaction in the block so it cannot also be created through pending objects",
                    output_note.id()
                );
            }

            pending_note_batch.push((note_idx, output_note));
        }

        if (proven_block.output_note_batches().len() + 1) > MAX_BATCHES_PER_BLOCK {
            anyhow::bail!(
                "failed to add pending notes to block because max number of batches is already reached"
            )
        }

        proven_block.output_note_batches_mut().push(pending_note_batch);

        let updated_block_note_tree = proven_block.build_output_note_tree().root();

        // Update account tree and nullifier tree root in the block.
        let block_header = proven_block.header();
        let updated_header = BlockHeader::new(
            block_header.version(),
            block_header.prev_block_commitment(),
            block_header.block_num(),
            block_header.chain_commitment(),
            self.account_tree.root(),
            self.nullifier_tree.root(),
            updated_block_note_tree,
            block_header.tx_commitment(),
            block_header.tx_kernel_commitment(),
            block_header.proof_commitment(),
            block_header.timestamp(),
        );
        proven_block.set_block_header(updated_header);

        Ok(())
    }

    /// Creates a new block in the mock chain.
    ///
    /// This will make all the objects currently pending available for use.
    ///
    /// If a `timestamp` is provided, it will be set on the block.
    ///
    /// Block building is divided into a few steps:
    ///
    /// 1. Build batches from pending transactions and a block from those batches. This results in a
    ///    block.
    /// 2. Take that block and apply only its account/nullifier tree updates to the chain.
    /// 3. Then take the pending objects and insert them directly into the proven block. This means
    ///    we have to update the header of the block as well, with the newly inserted pending
    ///    accounts/nullifiers/notes. This is why we already did step 2, so that we can insert the
    ///    pending objects directly into the account/nullifier tree to get the latest correct state
    ///    of those trees. Then take the root of the trees and update them in the header of the
    ///    block. This should be pretty efficient because we don't have to do any tree insertions
    ///    multiple times (which would be slow).
    /// 4. Finally, now the block contains both the updates from the regular transactions/batches as
    ///    well as the pending objects. Now insert all the remaining updates into the chain state.
    fn prove_block_inner(&mut self, timestamp: Option<u32>) -> anyhow::Result<ProvenBlock> {
        // Create batches from pending transactions.
        // ----------------------------------------------------------------------------------------

        let batches = self
            .pending_transactions_to_batches()
            .context("failed to convert pending transactions to batch")?;

        // Create block.
        // ----------------------------------------------------------------------------------------

        let block_timestamp =
            timestamp.unwrap_or(self.latest_block_header().timestamp() + Self::TIMESTAMP_STEP_SECS);

        let mut proven_block = self
            .propose_block_at(batches, block_timestamp)
            .context("failed to propose block")
            .and_then(|proposed_block| {
                self.prove_block(proposed_block)
                    .context("failed to prove proposed block into proven block")
            })?;

        // We apply the block tree updates here, so that apply_pending_objects_to_block can easily
        // update the block header of this block with the pending accounts and nullifiers.
        self.apply_block_tree_updates(&proven_block)
            .context("failed to apply account and nullifier tree changes from block")?;

        if !self.pending_objects.is_empty() {
            self.apply_pending_objects_to_block(&mut proven_block)
                .context("failed to add pending objects to block")?;
        }

        self.apply_block(proven_block.clone())
            .context("failed to apply proven block to chain state")?;

        Ok(proven_block)
    }
}

/// Creates the genesis state, consisting of a block containing the provided account updates and an
/// account tree with those accounts.
fn create_genesis_state(
    accounts: impl IntoIterator<Item = Account>,
) -> anyhow::Result<(ProvenBlock, AccountTree)> {
    let block_account_updates: Vec<BlockAccountUpdate> = accounts
        .into_iter()
        .map(|account| {
            BlockAccountUpdate::new(
                account.id(),
                account.commitment(),
                AccountUpdateDetails::New(account),
            )
        })
        .collect();

    let account_tree = AccountTree::with_entries(
        block_account_updates
            .iter()
            .map(|account| (account.account_id(), account.final_state_commitment())),
    )
    .context("failed to create genesis account tree")?;

    let output_note_batches = Vec::new();
    let created_nullifiers = Vec::new();
    let transactions = OrderedTransactionHeaders::new_unchecked(Vec::new());

    let version = 0;
    let prev_block_commitment = Digest::default();
    let block_num = BlockNumber::from(0u32);
    let chain_commitment = Blockchain::new().commitment();
    let account_root = account_tree.root();
    let nullifier_root = NullifierTree::new().root();
    let note_root = BlockNoteTree::empty().root();
    let tx_commitment = transactions.commitment();
    let tx_kernel_commitment = TransactionKernel::kernel_commitment();
    let proof_commitment = Digest::default();
    let timestamp = MockChain::TIMESTAMP_START_SECS;

    let header = BlockHeader::new(
        version,
        prev_block_commitment,
        block_num,
        chain_commitment,
        account_root,
        nullifier_root,
        note_root,
        tx_commitment,
        tx_kernel_commitment,
        proof_commitment,
        timestamp,
    );

    Ok((
        ProvenBlock::new_unchecked(
            header,
            block_account_updates,
            output_note_batches,
            created_nullifiers,
            transactions,
        ),
        account_tree,
    ))
}

impl Default for MockChain {
    fn default() -> Self {
        MockChain::new()
    }
}

<<<<<<< HEAD
    /// Returns a reference to the account identified by the given account ID and panics if it does
    /// not exist.
    pub fn available_account(&self, account_id: AccountId) -> &Account {
        self.available_accounts
            .get(&account_id)
            .expect("account should be available")
            .account()
=======
// PENDING OBJECTS
// ================================================================================================

/// Aggregates all entities that were added using the _pending_ APIs of the [`MockChain`].
#[derive(Default, Debug, Clone)]
struct PendingObjects {
    /// Account updates for the block.
    updated_accounts: BTreeMap<AccountId, BlockAccountUpdate>,

    /// Note batches created in transactions in the block.
    output_notes: Vec<OutputNote>,

    /// Nullifiers produced in transactions in the block.
    created_nullifiers: Vec<Nullifier>,
}

impl PendingObjects {
    pub fn new() -> PendingObjects {
        PendingObjects {
            updated_accounts: BTreeMap::new(),
            output_notes: vec![],
            created_nullifiers: vec![],
        }
>>>>>>> fdc3f79f
    }

    /// Returns `true` if there are no pending objects, `false` otherwise.
    pub fn is_empty(&self) -> bool {
        self.updated_accounts.is_empty()
            && self.output_notes.is_empty()
            && self.created_nullifiers.is_empty()
    }
}

// ACCOUNT STATE
// ================================================================================================

/// Helper type for increased readability at call-sites. Indicates whether to build a new (nonce =
/// ZERO) or existing account (nonce = ONE).
pub enum AccountState {
    New,
    Exists,
}

// TX CONTEXT INPUT
// ================================================================================================

/// Helper type to abstract over the inputs to [`MockChain::build_tx_context`]. See that method's
/// docs for details.
#[derive(Debug, Clone)]
pub enum TxContextInput {
    AccountId(AccountId),
    Account(Account),
    ExecutedTransaction(ExecutedTransaction),
}

impl From<AccountId> for TxContextInput {
    fn from(account: AccountId) -> Self {
        Self::AccountId(account)
    }
}

impl From<Account> for TxContextInput {
    fn from(account: Account) -> Self {
        Self::Account(account)
    }
}

impl From<ExecutedTransaction> for TxContextInput {
    fn from(tx: ExecutedTransaction) -> Self {
        Self::ExecutedTransaction(tx)
    }
}

// TESTS
// ================================================================================================

#[cfg(test)]
mod tests {
    use miden_objects::{
        account::{AccountStorage, AccountStorageMode},
        testing::account_component::AccountMockComponent,
    };

    use super::*;

    #[test]
    fn with_accounts() {
        let account = AccountBuilder::new([4; 32])
            .storage_mode(AccountStorageMode::Public)
            .with_component(
                AccountMockComponent::new_with_slots(
                    TransactionKernel::testing_assembler(),
                    vec![AccountStorage::mock_item_2().slot],
                )
                .unwrap(),
            )
            .build_existing()
            .unwrap();

        let mock_chain = MockChain::with_accounts(&[account.clone()]);

        assert_eq!(mock_chain.committed_account(account.id()), &account);

        // Check that transaction inputs retrieved from the chain are against the block header with
        // the current account tree root.
        let tx_context = mock_chain.build_tx_context(account.id(), &[], &[]).build();
        assert_eq!(tx_context.tx_inputs().block_header().block_num(), BlockNumber::from(0u32));
        assert_eq!(
            tx_context.tx_inputs().block_header().account_root(),
            mock_chain.account_tree.root()
        );
    }

    #[test]
    fn prove_until_block() -> anyhow::Result<()> {
        let mut chain = MockChain::new();
        let block = chain.prove_until_block(5)?;
        assert_eq!(block.header().block_num(), 5u32.into());
        assert_eq!(chain.proven_blocks().len(), 6);

        Ok(())
    }
}<|MERGE_RESOLUTION|>--- conflicted
+++ resolved
@@ -378,7 +378,7 @@
         note.clone().try_into().ok()
     }
 
-    /// Returns a reference to the account identifed by the given account ID and panics if it does
+    /// Returns a reference to the account identified by the given account ID and panics if it does
     /// not exist.
     pub fn committed_account(&self, account_id: AccountId) -> &Account {
         self.committed_accounts
@@ -1407,15 +1407,6 @@
     }
 }
 
-<<<<<<< HEAD
-    /// Returns a reference to the account identified by the given account ID and panics if it does
-    /// not exist.
-    pub fn available_account(&self, account_id: AccountId) -> &Account {
-        self.available_accounts
-            .get(&account_id)
-            .expect("account should be available")
-            .account()
-=======
 // PENDING OBJECTS
 // ================================================================================================
 
@@ -1439,7 +1430,6 @@
             output_notes: vec![],
             created_nullifiers: vec![],
         }
->>>>>>> fdc3f79f
     }
 
     /// Returns `true` if there are no pending objects, `false` otherwise.

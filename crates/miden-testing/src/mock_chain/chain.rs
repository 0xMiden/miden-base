use alloc::{
    boxed::Box,
    collections::{BTreeMap, BTreeSet},
    string::ToString,
    vec::Vec,
};

use anyhow::Context;
use itertools::Itertools;
use miden_block_prover::{LocalBlockProver, ProvenBlockError};
use miden_lib::{
    account::{faucets::BasicFungibleFaucet, wallets::BasicWallet},
    note::{create_p2id_note, create_p2ide_note},
    transaction::TransactionKernel,
};
use miden_objects::{
    MAX_BATCHES_PER_BLOCK, MAX_OUTPUT_NOTES_PER_BATCH, NoteError,
    account::{
        Account, AccountBuilder, AccountId, AccountStorageMode, AccountType, StorageSlot,
        delta::AccountUpdateDetails,
    },
    asset::{Asset, TokenSymbol},
    batch::{ProposedBatch, ProvenBatch},
    block::{
        AccountTree, AccountWitness, BlockAccountUpdate, BlockHeader, BlockInputs, BlockNoteTree,
        BlockNumber, Blockchain, NullifierTree, NullifierWitness, OutputNoteBatch, ProposedBlock,
        ProvenBlock,
    },
    crypto::merkle::SmtProof,
    note::{Note, NoteHeader, NoteId, NoteInclusionProof, NoteType, Nullifier},
    transaction::{
        AccountInputs, ExecutedTransaction, InputNote, InputNotes, OrderedTransactionHeaders,
        OutputNote, PartialBlockchain, ProvenTransaction, TransactionHeader, TransactionInputs,
    },
};
use miden_tx::auth::BasicAuthenticator;
use rand::{Rng, SeedableRng};
use rand_chacha::ChaCha20Rng;
<<<<<<< HEAD
use vm_processor::{Digest, Word, crypto::RpoRandomCoin};
=======
use vm_processor::{Felt, Word, ZERO, crypto::RpoRandomCoin};
>>>>>>> e3372c23

use super::note::MockChainNote;
use crate::{
    Auth, MockChainBuilder, MockFungibleFaucet, ProvenTransactionExt, TransactionContextBuilder,
};

// MOCK CHAIN
// ================================================================================================

/// The [`MockChain`] simulates a simplified blockchain environment for testing purposes.
/// It allows creating and managing accounts, minting assets, executing transactions, and applying
/// state updates.
///
/// This struct is designed to mock transaction workflows, asset transfers, and
/// note creation in a test setting. Once entities are set up, [`TransactionContextBuilder`] objects
/// can be obtained in order to execute transactions accordingly.
///
/// On a high-level, there are two ways to interact with the mock chain:
/// - Generating transactions yourself and adding them to the mock chain "mempool" using
///   [`MockChain::add_pending_executed_transaction`] or
///   [`MockChain::add_pending_proven_transaction`]. Once some transactions have been added, they
///   can be proven into a block using [`MockChain::prove_next_block`], which commits them to the
///   chain state.
/// - Using any of the other pending APIs to _magically_ add new notes, accounts or nullifiers in
///   the next block. For example, [`MockChain::add_pending_p2id_note`] will create a new P2ID note
///   in the next proven block, without actually containing a transaction that creates that note.
///
/// Both approaches can be mixed in the same block, within limits. In particular, avoid modification
/// of the _same_ entities using both regular transactions and the magic pending APIs.
///
/// The mock chain uses the batch and block provers underneath to process pending transactions, so
/// the generated blocks are realistic and indistinguishable from a real node. The only caveat is
/// that no real ZK proofs are generated or validated as part of transaction, batch or block
/// building. If realistic data is important for your use case, avoid using any pending APIs except
/// for [`MockChain::add_pending_executed_transaction`] and
/// [`MockChain::add_pending_proven_transaction`].
///
/// # Examples
///
/// ## Create mock objects and build a transaction context
/// ```
/// # use anyhow::Result;
/// # use miden_objects::{Felt, asset::FungibleAsset, note::NoteType};
/// # use miden_testing::{Auth, MockChain, TransactionContextBuilder};
///
/// # fn main() -> Result<()> {
/// let mut mock_chain = MockChain::new();
///
/// let faucet = mock_chain.add_pending_new_faucet(Auth::BasicAuth, "USDT", 100_000)?;
/// let _asset = faucet.mint(1000);
///
/// let sender = mock_chain.add_pending_new_wallet(Auth::BasicAuth);
/// let target = mock_chain.add_pending_new_wallet(Auth::BasicAuth);
///
/// let note = mock_chain.add_pending_p2id_note(
///     faucet.id(),
///     target.id(),
///     &[FungibleAsset::mock(10)],
///     NoteType::Public,
/// )?;
///
/// mock_chain.prove_next_block()?;
///
/// let tx_context = mock_chain.build_tx_context(sender.id(), &[note.id()], &[])?.build()?;
/// let result = tx_context.execute();
/// # Ok(())
/// # }
/// ```
///
/// ## Executing a simple transaction
/// ```
/// # use anyhow::Result;
/// # use miden_objects::{
/// #    asset::{Asset, FungibleAsset},
/// #    note::NoteType,
/// # };
/// # use miden_testing::{Auth, MockChain};
///
/// # fn main() -> Result<()> {
/// let mut mock_chain = MockChain::new();
///
/// // Add a recipient wallet.
/// let receiver = mock_chain.add_pending_new_wallet(Auth::BasicAuth);
///
/// // Add a wallet with assets.
/// let sender = mock_chain.add_pending_existing_wallet(Auth::IncrNonce, vec![]);
/// let fungible_asset = FungibleAsset::mock(10).unwrap_fungible();
///
/// // Add a pending P2ID note to the chain.
/// let note = mock_chain.add_pending_p2id_note(
///     sender.id(),
///     receiver.id(),
///     &[Asset::Fungible(fungible_asset)],
///     NoteType::Public,
/// )?;
///
/// mock_chain.prove_next_block()?;
///
/// let transaction = mock_chain
///     .build_tx_context(receiver.id(), &[note.id()], &[])?
///     .build()?
///     .execute()?;
///
/// // Add the transaction to the mock chain's "mempool" of pending transactions.
/// mock_chain.add_pending_executed_transaction(&transaction);
///
/// // Prove the next block to include the transaction in the chain state.
/// mock_chain.prove_next_block()?;
///
/// assert_eq!(
///     mock_chain
///         .committed_account(receiver.id())?
///         .vault()
///         .get_balance(fungible_asset.faucet_id())?,
///     fungible_asset.amount()
/// );
/// # Ok(())
/// # }
/// ```
#[derive(Debug, Clone)]
pub struct MockChain {
    /// An append-only structure used to represent the history of blocks produced for this chain.
    chain: Blockchain,

    /// History of produced blocks.
    blocks: Vec<ProvenBlock>,

    /// Tree containing all nullifiers.
    nullifier_tree: NullifierTree,

    /// Tree containing the state commitments of all accounts.
    account_tree: AccountTree,

    /// Objects that have not yet been finalized.
    ///
    /// These will become available once the block is proven.
    ///
    /// Note:
    /// - The [Note]s in this container do not have the `proof` set.
    pending_objects: PendingObjects,

    /// Transactions that have been submitted to the chain but have not yet been included in a
    /// block.
    pending_transactions: Vec<ProvenTransaction>,

    /// NoteID |-> MockChainNote mapping to simplify note retrieval.
    committed_notes: BTreeMap<NoteId, MockChainNote>,

    /// AccountId |-> Account mapping to simplify transaction creation. Latest known account
    /// state is maintained for each account here.
    ///
    /// The map always holds the most recent *public* state known for every account. For private
    /// accounts, however, transactions do not emit the post-transaction state, so their entries
    /// remain at the last observed state.
    committed_accounts: BTreeMap<AccountId, Account>,

    /// AccountId |-> AccountCredentials mapping to store the seed and authenticator for accounts
    /// to simplify transaction creation.
    account_credentials: BTreeMap<AccountId, AccountCredentials>,

    // The RNG used to generate note serial numbers, account seeds or cryptographic keys.
    rng: ChaCha20Rng,
}

impl MockChain {
    // CONSTANTS
    // ----------------------------------------------------------------------------------------

    /// The timestamp of the genesis block of the chain. Chosen as an easily readable number.
    pub const TIMESTAMP_START_SECS: u32 = 1700000000;

    /// The number of seconds by which a block's timestamp increases over the previous block's
    /// timestamp, unless overwritten when calling [`Self::prove_next_block_at`].
    pub const TIMESTAMP_STEP_SECS: u32 = 10;

    // CONSTRUCTORS
    // ----------------------------------------------------------------------------------------

    /// Creates a new `MockChain` with an empty genesis block.
    pub fn new() -> Self {
        let (genesis_block, account_tree) =
            create_genesis_state([], []).expect("empty chain should be valid");

        Self::from_genesis_block(genesis_block, account_tree, BTreeMap::new())
            .expect("empty chain should be valid")
    }

    /// Returns a new, empty [`MockChainBuilder`].
    pub fn builder() -> MockChainBuilder {
        MockChainBuilder::new()
    }

    /// Creates a new `MockChain` with the provided genesis block and account tree.
    pub(super) fn from_genesis_block(
        genesis_block: ProvenBlock,
        account_tree: AccountTree,
        account_credentials: BTreeMap<AccountId, AccountCredentials>,
    ) -> anyhow::Result<Self> {
        let mut chain = MockChain {
            chain: Blockchain::default(),
            blocks: vec![],
            nullifier_tree: NullifierTree::default(),
            account_tree,
            pending_objects: PendingObjects::new(),
            pending_transactions: Vec::new(),
            committed_notes: BTreeMap::new(),
            committed_accounts: BTreeMap::new(),
            account_credentials,
            // Initialize RNG with default seed.
            rng: ChaCha20Rng::from_seed(Default::default()),
        };

        // We do not have to apply the tree changes, because the account tree is already initialized
        // and the nullifier tree is empty at genesis.
        chain
            .apply_block(genesis_block)
            .context("failed to build account from builder")?;

        debug_assert_eq!(chain.blocks.len(), 1);
        debug_assert_eq!(chain.committed_accounts.len(), chain.account_tree.num_accounts());

        Ok(chain)
    }

    // PUBLIC ACCESSORS
    // ----------------------------------------------------------------------------------------

    /// Returns a reference to the current [`Blockchain`].
    pub fn blockchain(&self) -> &Blockchain {
        &self.chain
    }

    /// Returns a [`PartialBlockchain`] instantiated from the current [`Blockchain`] and with
    /// authentication paths for all all blocks in the chain.
    pub fn latest_partial_blockchain(&self) -> PartialBlockchain {
        // We have to exclude the latest block because we need to fetch the state of the chain at
        // that latest block, which does not include itself.
        let block_headers =
            self.blocks.iter().map(|b| b.header()).take(self.blocks.len() - 1).cloned();

        PartialBlockchain::from_blockchain(&self.chain, block_headers)
            .expect("blockchain should be valid by construction")
    }

    /// Creates a new [`PartialBlockchain`] with all reference blocks in the given iterator except
    /// for the latest block header in the chain and returns that latest block header.
    ///
    /// The intended use for the latest block header is to become the reference block of a new
    /// transaction batch or block.
    pub fn latest_selective_partial_blockchain(
        &self,
        reference_blocks: impl IntoIterator<Item = BlockNumber>,
    ) -> anyhow::Result<(BlockHeader, PartialBlockchain)> {
        let latest_block_header = self.latest_block_header();
        // Deduplicate block numbers so each header will be included just once. This is required so
        // PartialBlockchain::from_blockchain does not panic.
        let reference_blocks: BTreeSet<_> = reference_blocks.into_iter().collect();

        // Include all block headers of the reference blocks except the latest block.
        let mut block_headers = Vec::new();

        for block_ref_num in &reference_blocks {
            let block_index = block_ref_num.as_usize();
            let block = self
                .blocks
                .get(block_index)
                .ok_or_else(|| anyhow::anyhow!("block {} not found in chain", block_ref_num))?;
            let block_header = block.header().clone();
            // Exclude the latest block header
            if block_header.commitment() != latest_block_header.commitment() {
                block_headers.push(block_header);
            }
        }

        let partial_blockchain = PartialBlockchain::from_blockchain(&self.chain, block_headers)?;

        Ok((latest_block_header, partial_blockchain))
    }

    /// Returns a map of [`AccountWitness`]es for the requested account IDs from the current
    /// [`AccountTree`] in the chain.
    pub fn account_witnesses(
        &self,
        account_ids: impl IntoIterator<Item = AccountId>,
    ) -> BTreeMap<AccountId, AccountWitness> {
        let mut account_witnesses = BTreeMap::new();

        for account_id in account_ids {
            let witness = self.account_tree.open(account_id);
            account_witnesses.insert(account_id, witness);
        }

        account_witnesses
    }

    /// Returns a map of [`NullifierWitness`]es for the requested nullifiers from the current
    /// [`NullifierTree`] in the chain.
    pub fn nullifier_witnesses(
        &self,
        nullifiers: impl IntoIterator<Item = Nullifier>,
    ) -> BTreeMap<Nullifier, NullifierWitness> {
        let mut nullifier_proofs = BTreeMap::new();

        for nullifier in nullifiers {
            let witness = self.nullifier_tree.open(&nullifier);
            nullifier_proofs.insert(nullifier, witness);
        }

        nullifier_proofs
    }

    /// Returns all note inclusion proofs for the requested note IDs, **if they are available for
    /// consumption**. Therefore, not all of the requested notes will be guaranteed to have an entry
    /// in the returned map.
    pub fn unauthenticated_note_proofs(
        &self,
        notes: impl IntoIterator<Item = NoteId>,
    ) -> BTreeMap<NoteId, NoteInclusionProof> {
        let mut proofs = BTreeMap::default();
        for note in notes {
            if let Some(input_note) = self.committed_notes.get(&note) {
                proofs.insert(note, input_note.inclusion_proof().clone());
            }
        }

        proofs
    }

    /// Returns a reference to the latest [`BlockHeader`] in the chain.
    pub fn latest_block_header(&self) -> BlockHeader {
        let chain_tip =
            self.chain.chain_tip().expect("chain should contain at least the genesis block");
        self.blocks[chain_tip.as_usize()].header().clone()
    }

    /// Returns the [`BlockHeader`] with the specified `block_number`.
    ///
    /// # Panics
    ///
    /// - If the block number does not exist in the chain.
    pub fn block_header(&self, block_number: usize) -> BlockHeader {
        self.blocks[block_number].header().clone()
    }

    /// Returns a reference to slice of all created proven blocks.
    pub fn proven_blocks(&self) -> &[ProvenBlock] {
        &self.blocks
    }

    /// Returns a reference to the nullifier tree.
    pub fn nullifier_tree(&self) -> &NullifierTree {
        &self.nullifier_tree
    }

    /// Returns the map of note IDs to committed notes.
    ///
    /// These notes are committed for authenticated consumption.
    pub fn committed_notes(&self) -> &BTreeMap<NoteId, MockChainNote> {
        &self.committed_notes
    }

    /// Returns an [`InputNote`] for the given note ID. If the note does not exist or is not
    /// public, `None` is returned.
    pub fn get_public_note(&self, note_id: &NoteId) -> Option<InputNote> {
        let note = self.committed_notes.get(note_id)?;
        note.clone().try_into().ok()
    }

    /// Returns a reference to the account identified by the given account ID.
    ///
    /// The account is retrieved with the latest state known to the [`MockChain`].
    pub fn committed_account(&self, account_id: AccountId) -> anyhow::Result<&Account> {
        self.committed_accounts
            .get(&account_id)
            .with_context(|| format!("account {account_id} not found in committed accounts"))
    }

    /// Returns a reference to the [`AccountTree`] of the chain.
    pub fn account_tree(&self) -> &AccountTree {
        &self.account_tree
    }

    // BATCH APIS
    // ----------------------------------------------------------------------------------------

    /// Proposes a new transaction batch from the provided transactions and returns it.
    ///
    /// This method does not modify the chain state.
    pub fn propose_transaction_batch<I>(
        &self,
        txs: impl IntoIterator<Item = ProvenTransaction, IntoIter = I>,
    ) -> anyhow::Result<ProposedBatch>
    where
        I: Iterator<Item = ProvenTransaction> + Clone,
    {
        let transactions: Vec<_> = txs.into_iter().map(alloc::sync::Arc::new).collect();

        let (batch_reference_block, partial_blockchain, unauthenticated_note_proofs) = self
            .get_batch_inputs(
                transactions.iter().map(|tx| tx.ref_block_num()),
                transactions
                    .iter()
                    .flat_map(|tx| tx.unauthenticated_notes().map(NoteHeader::id)),
            )?;

        Ok(ProposedBatch::new(
            transactions,
            batch_reference_block,
            partial_blockchain,
            unauthenticated_note_proofs,
        )?)
    }

    /// Mock-proves a proposed transaction batch from the provided [`ProposedBatch`] and returns it.
    ///
    /// This method does not modify the chain state.
    pub fn prove_transaction_batch(
        &self,
        proposed_batch: ProposedBatch,
    ) -> anyhow::Result<ProvenBatch> {
        let (
            transactions,
            block_header,
            _partial_blockchain,
            _unauthenticated_note_proofs,
            id,
            account_updates,
            input_notes,
            output_notes,
            batch_expiration_block_num,
        ) = proposed_batch.into_parts();

        // SAFETY: This satisfies the requirements of the ordered tx headers.
        let tx_headers = OrderedTransactionHeaders::new_unchecked(
            transactions
                .iter()
                .map(AsRef::as_ref)
                .map(TransactionHeader::from)
                .collect::<Vec<_>>(),
        );

        Ok(ProvenBatch::new(
            id,
            block_header.commitment(),
            block_header.block_num(),
            account_updates,
            input_notes,
            output_notes,
            batch_expiration_block_num,
            tx_headers,
        )?)
    }

    // BLOCK APIS
    // ----------------------------------------------------------------------------------------

    /// Proposes a new block from the provided batches with the given timestamp and returns it.
    ///
    /// This method does not modify the chain state.
    pub fn propose_block_at<I>(
        &self,
        batches: impl IntoIterator<Item = ProvenBatch, IntoIter = I>,
        timestamp: u32,
    ) -> anyhow::Result<ProposedBlock>
    where
        I: Iterator<Item = ProvenBatch> + Clone,
    {
        let batches: Vec<_> = batches.into_iter().collect();

        let block_inputs = self
            .get_block_inputs(batches.iter())
            .context("could not retrieve block inputs")?;

        let proposed_block = ProposedBlock::new_at(block_inputs, batches, timestamp)
            .context("failed to create proposed block")?;

        Ok(proposed_block)
    }

    /// Proposes a new block from the provided batches and returns it.
    ///
    /// This method does not modify the chain state.
    pub fn propose_block<I>(
        &self,
        batches: impl IntoIterator<Item = ProvenBatch, IntoIter = I>,
    ) -> anyhow::Result<ProposedBlock>
    where
        I: Iterator<Item = ProvenBatch> + Clone,
    {
        // We can't access system time because we are in a no-std environment, so we use the
        // minimally correct next timestamp.
        let timestamp = self.latest_block_header().timestamp() + 1;

        self.propose_block_at(batches, timestamp)
    }

    /// Mock-proves a proposed block into a proven block and returns it.
    ///
    /// This method does not modify the chain state.
    pub fn prove_block(
        &self,
        proposed_block: ProposedBlock,
    ) -> Result<ProvenBlock, ProvenBlockError> {
        LocalBlockProver::new(0).prove_without_batch_verification(proposed_block)
    }

    // TRANSACTION APIS
    // ----------------------------------------------------------------------------------------

    /// Initializes a [`TransactionContextBuilder`].
    ///
    /// Depending on the provided `input`, the builder is initialized differently:
    /// - [`TxContextInput::AccountId`]: Initialize the builder with [`TransactionInputs`] fetched
    ///   from the chain for the public account identified by the ID.
    /// - [`TxContextInput::Account`]: Initialize the builder with [`TransactionInputs`] where the
    ///   account is passed as-is to the inputs.
    /// - [`TxContextInput::ExecutedTransaction`]: Initialize the builder with [`TransactionInputs`]
    ///   where the account passed to the inputs is the final account of the executed transaction.
    ///   This is the initial account of the transaction with the account delta applied.
    ///
    /// In all cases, if the chain contains a seed or authenticator for the account, they are added
    /// to the builder.
    ///
    /// [`TxContextInput::Account`] and [`TxContextInput::ExecutedTransaction`] can be used to build
    /// a chain of transactions against the same account that build on top of each other. For
    /// example, transaction A modifies an account from state 0 to 1, and transaction B modifies
    /// it from state 1 to 2.
    pub fn build_tx_context(
        &self,
        input: impl Into<TxContextInput>,
        note_ids: &[NoteId],
        unauthenticated_notes: &[Note],
    ) -> anyhow::Result<TransactionContextBuilder> {
        let input = input.into();

        let credentials = self.account_credentials.get(&input.id());
        let authenticator =
            credentials.and_then(|credentials| credentials.authenticator().cloned());
        let seed = credentials.and_then(|credentials| credentials.seed());

        let account = match input {
            TxContextInput::AccountId(account_id) => {
                if account_id.is_private() {
                    return Err(anyhow::anyhow!(
                        "transaction contexts for private accounts should be created with TxContextInput::Account"
                    ));
                }

                self.committed_accounts
                    .get(&account_id)
                    .with_context(|| {
                        format!("account {account_id} not found in committed accounts")
                    })?
                    .clone()
            },
            TxContextInput::Account(account) => account,
            TxContextInput::ExecutedTransaction(executed_transaction) => {
                let mut initial_account = executed_transaction.initial_account().clone();
                initial_account
                    .apply_delta(executed_transaction.account_delta())
                    .context("could not apply delta from previous transaction")?;

                initial_account
            },
        };

        let tx_inputs = self
            .get_transaction_inputs(account.clone(), seed, note_ids, unauthenticated_notes)
            .context("failed to gather transaction inputs")?;

        let tx_context_builder = TransactionContextBuilder::new(account)
            .authenticator(authenticator)
            .account_seed(seed)
            .tx_inputs(tx_inputs);

        Ok(tx_context_builder)
    }

    // INPUTS APIS
    // ----------------------------------------------------------------------------------------

    /// Returns a valid [`TransactionInputs`] for the specified entities.
    pub fn get_transaction_inputs(
        &self,
        account: Account,
        account_seed: Option<Word>,
        notes: &[NoteId],
        unauthenticated_notes: &[Note],
    ) -> anyhow::Result<TransactionInputs> {
        let block = self.blocks.last().expect("at least one block should have been created");

        let mut input_notes = vec![];
        let mut block_headers_map: BTreeMap<BlockNumber, BlockHeader> = BTreeMap::new();
        for note in notes {
            let input_note: InputNote = self
                .committed_notes
                .get(note)
                .with_context(|| format!("note with id {note} not found"))?
                .clone()
                .try_into()
                .context("note error")?;

            let note_block_num = input_note
                .location()
                .with_context(|| format!("note location not available: {note}"))?
                .block_num();

            if note_block_num != block.header().block_num() {
                let block_header = self
                    .blocks
                    .get(note_block_num.as_usize())
                    .with_context(|| format!("block {note_block_num} not found in chain"))?
                    .header()
                    .clone();
                block_headers_map.insert(note_block_num, block_header);
            }

            input_notes.push(input_note);
        }

        for note in unauthenticated_notes {
            input_notes.push(InputNote::Unauthenticated { note: note.clone() })
        }

        let block_headers = block_headers_map.values().cloned();
        let mmr = PartialBlockchain::from_blockchain(&self.chain, block_headers)?;

        let input_notes = InputNotes::new(input_notes)?;

        Ok(TransactionInputs::new(
            account,
            account_seed,
            block.header().clone(),
            mmr,
            input_notes,
        )?)
    }

    /// Returns inputs for a transaction batch for all the reference blocks of the provided
    /// transactions.
    pub fn get_batch_inputs(
        &self,
        tx_reference_blocks: impl IntoIterator<Item = BlockNumber>,
        unauthenticated_notes: impl Iterator<Item = NoteId>,
    ) -> anyhow::Result<(BlockHeader, PartialBlockchain, BTreeMap<NoteId, NoteInclusionProof>)>
    {
        // Fetch note proofs for notes that exist in the chain.
        let unauthenticated_note_proofs = self.unauthenticated_note_proofs(unauthenticated_notes);

        // We also need to fetch block inclusion proofs for any of the blocks that contain
        // unauthenticated notes for which we want to prove inclusion.
        let required_blocks = tx_reference_blocks.into_iter().chain(
            unauthenticated_note_proofs
                .values()
                .map(|note_proof| note_proof.location().block_num()),
        );

        let (batch_reference_block, partial_block_chain) =
            self.latest_selective_partial_blockchain(required_blocks)?;

        Ok((batch_reference_block, partial_block_chain, unauthenticated_note_proofs))
    }

    /// Gets foreign account inputs to execute FPI transactions.
    pub fn get_foreign_account_inputs(
        &self,
        account_id: AccountId,
    ) -> anyhow::Result<AccountInputs> {
        let account = self.committed_account(account_id)?;

        let account_witness = self.account_tree().open(account_id);
        assert_eq!(account_witness.state_commitment(), account.commitment());

        let mut storage_map_proofs = vec![];
        for slot in account.storage().slots() {
            // if there are storage maps, we populate the merkle store and advice map
            if let StorageSlot::Map(map) = slot {
                let proofs: Vec<SmtProof> = map.entries().map(|(key, _)| map.open(key)).collect();
                storage_map_proofs.extend(proofs);
            }
        }

        Ok(AccountInputs::new(account.into(), account_witness))
    }

    /// Gets the inputs for a block for the provided batches.
    pub fn get_block_inputs<'batch, I>(
        &self,
        batch_iter: impl IntoIterator<Item = &'batch ProvenBatch, IntoIter = I>,
    ) -> anyhow::Result<BlockInputs>
    where
        I: Iterator<Item = &'batch ProvenBatch> + Clone,
    {
        let batch_iterator = batch_iter.into_iter();

        let unauthenticated_note_proofs =
            self.unauthenticated_note_proofs(batch_iterator.clone().flat_map(|batch| {
                batch.input_notes().iter().filter_map(|note| note.header().map(NoteHeader::id))
            }));

        let (block_reference_block, partial_blockchain) = self
            .latest_selective_partial_blockchain(
                batch_iterator.clone().map(ProvenBatch::reference_block_num).chain(
                    unauthenticated_note_proofs.values().map(|proof| proof.location().block_num()),
                ),
            )?;

        let account_witnesses =
            self.account_witnesses(batch_iterator.clone().flat_map(ProvenBatch::updated_accounts));

        let nullifier_proofs =
            self.nullifier_witnesses(batch_iterator.flat_map(ProvenBatch::created_nullifiers));

        Ok(BlockInputs::new(
            block_reference_block,
            partial_blockchain,
            account_witnesses,
            nullifier_proofs,
            unauthenticated_note_proofs,
        ))
    }

    // PUBLIC MUTATORS
    // ----------------------------------------------------------------------------------------

    /// Creates the next block in the mock chain.
    ///
    /// This will make all the objects currently pending available for use.
    pub fn prove_next_block(&mut self) -> anyhow::Result<ProvenBlock> {
        self.prove_block_inner(None)
    }

    /// Proves the next block in the mock chain at the given timestamp.
    pub fn prove_next_block_at(&mut self, timestamp: u32) -> anyhow::Result<ProvenBlock> {
        self.prove_block_inner(Some(timestamp))
    }

    /// Proves new blocks until the block with the given target block number has been created.
    ///
    /// For example, if the latest block is `5` and this function is called with `10`, then blocks
    /// `6..=10` will be created and block 10 will be returned.
    ///
    /// # Panics
    ///
    /// Panics if:
    /// - the given block number is smaller or equal to the number of the latest block in the chain.
    pub fn prove_until_block(
        &mut self,
        target_block_num: impl Into<BlockNumber>,
    ) -> anyhow::Result<ProvenBlock> {
        let target_block_num = target_block_num.into();
        let latest_block_num = self.latest_block_header().block_num();
        assert!(
            target_block_num > latest_block_num,
            "target block number must be greater than the number of the latest block in the chain"
        );

        let mut last_block = None;
        for _ in latest_block_num.as_usize()..target_block_num.as_usize() {
            last_block = Some(self.prove_next_block()?);
        }

        Ok(last_block.expect("at least one block should have been created"))
    }

    /// Sets the seed for the internal RNG.
    pub fn set_rng_seed(&mut self, seed: [u8; 32]) {
        self.rng = ChaCha20Rng::from_seed(seed);
    }

    // PUBLIC MUTATORS (PENDING APIS)
    // ----------------------------------------------------------------------------------------

    /// Adds the given [`ExecutedTransaction`] to the list of pending transactions.
    ///
    /// A block has to be created to apply the transaction effects to the chain state, e.g. using
    /// [`MockChain::prove_next_block`].
    ///
    /// Returns the resulting state of the executing account after executing the transaction.
    pub fn add_pending_executed_transaction(
        &mut self,
        transaction: &ExecutedTransaction,
    ) -> anyhow::Result<Account> {
        let mut account = transaction.initial_account().clone();
        account.apply_delta(transaction.account_delta())?;

        // This essentially transforms an executed tx into a proven tx with a dummy proof.
        let proven_tx = ProvenTransaction::from_executed_transaction_mocked(transaction.clone());

        self.pending_transactions.push(proven_tx);

        Ok(account)
    }

    /// Adds the given [`ProvenTransaction`] to the list of pending transactions.
    ///
    /// A block has to be created to apply the transaction effects to the chain state, e.g. using
    /// [`MockChain::prove_next_block`].
    pub fn add_pending_proven_transaction(&mut self, transaction: ProvenTransaction) {
        self.pending_transactions.push(transaction);
    }

    /// Adds the given [`OutputNote`] to the list of pending notes.
    ///
    /// A block has to be created to add the note to that block and make it available in the chain
    /// state, e.g. using [`MockChain::prove_next_block`].
    pub fn add_pending_note(&mut self, note: OutputNote) {
        self.pending_objects.output_notes.push(note);
    }

    /// Adds a plain P2ID [`OutputNote`] to the list of pending notes.
    ///
    /// The note is immediately spendable by `target_account_id` and carries no
    /// additional reclaim or timelock conditions.
    pub fn add_pending_p2id_note(
        &mut self,
        sender_account_id: AccountId,
        target_account_id: AccountId,
        asset: &[Asset],
        note_type: NoteType,
    ) -> Result<Note, NoteError> {
        let mut rng = RpoRandomCoin::new(Word::empty());

        let note = create_p2id_note(
            sender_account_id,
            target_account_id,
            asset.to_vec(),
            note_type,
            Default::default(),
            &mut rng,
        )?;

        self.add_pending_note(OutputNote::Full(note.clone()));
        Ok(note)
    }

    /// Adds a P2IDE [`OutputNote`] (pay‑to‑ID‑extended) to the list of pending notes.
    ///
    /// A P2IDE note can include an optional `timelock_height` and/or an optional
    /// `reclaim_height` after which the `sender_account_id` may reclaim the
    /// funds.
    pub fn add_pending_p2ide_note(
        &mut self,
        sender_account_id: AccountId,
        target_account_id: AccountId,
        asset: &[Asset],
        note_type: NoteType,
        reclaim_height: Option<BlockNumber>,
        timelock_height: Option<BlockNumber>,
    ) -> Result<Note, NoteError> {
        let mut rng = RpoRandomCoin::new(Word::empty());

        let note = create_p2ide_note(
            sender_account_id,
            target_account_id,
            asset.to_vec(),
            reclaim_height,
            timelock_height,
            note_type,
            Default::default(),
            &mut rng,
        )?;

        self.add_pending_note(OutputNote::Full(note.clone()));
        Ok(note)
    }

    /// Adds the [`Nullifier`] to the list of pending nullifiers.
    ///
    /// A block has to be created to add the nullifier to the nullifier tree as part of that block,
    /// e.g. using [`MockChain::prove_next_block`].
    pub fn add_pending_nullifier(&mut self, nullifier: Nullifier) {
        self.pending_objects.created_nullifiers.push(nullifier);
    }

    /// Adds a new public [`BasicWallet`] account to the list of pending accounts.
    ///
    /// A block has to be created to add the account to the chain state as part of that block,
    /// e.g. using [`MockChain::prove_next_block`].
    pub fn add_pending_new_wallet(&mut self, auth_method: Auth) -> Account {
        let account_builder = AccountBuilder::new(self.rng.random())
            .storage_mode(AccountStorageMode::Public)
            .with_component(BasicWallet);

        self.add_pending_account_from_builder(auth_method, account_builder, AccountState::New)
            .expect("failed to add pending account from builder")
    }

    /// Adds an existing public [`BasicWallet`] account with nonce `1` to the list of pending
    /// accounts.
    ///
    /// A block has to be created to add the account to the chain state as part of that block,
    /// e.g. using [`MockChain::prove_next_block`].
    pub fn add_pending_existing_wallet(
        &mut self,
        auth_method: Auth,
        assets: Vec<Asset>,
    ) -> Account {
        let account_builder = Account::builder(self.rng.random())
            .storage_mode(AccountStorageMode::Public)
            .with_component(BasicWallet)
            .with_assets(assets);

        self.add_pending_account_from_builder(auth_method, account_builder, AccountState::Exists)
            .expect("failed to add pending account from builder")
    }

    /// Adds a new public [`BasicFungibleFaucet`] account with the specified authentication method
    /// and the given token metadata to the list of pending accounts.
    ///
    /// A block has to be created to add the account to the chain state as part of that block,
    /// e.g. using [`MockChain::prove_next_block`].
    pub fn add_pending_new_faucet(
        &mut self,
        auth_method: Auth,
        token_symbol: &str,
        max_supply: u64,
    ) -> anyhow::Result<MockFungibleFaucet> {
        let token_symbol = TokenSymbol::new(token_symbol)
            .with_context(|| format!("invalid token symbol: {token_symbol}"))?;
        let max_supply_felt = max_supply.try_into().map_err(|_| {
            anyhow::anyhow!("max supply value cannot be converted to Felt: {max_supply}")
        })?;
        let basic_faucet = BasicFungibleFaucet::new(token_symbol, 10, max_supply_felt)
            .context("failed to create BasicFungibleFaucet")?;

        let account_builder = AccountBuilder::new(self.rng.random())
            .storage_mode(AccountStorageMode::Public)
            .account_type(AccountType::FungibleFaucet)
            .with_component(basic_faucet);

        let account =
            self.add_pending_account_from_builder(auth_method, account_builder, AccountState::New)?;

        Ok(MockFungibleFaucet::new(account))
    }

<<<<<<< HEAD
=======
    /// Adds an existing [`BasicFungibleFaucet`] account with the specified authentication method
    /// and the given token metadata to the list of pending accounts.
    ///
    /// A block has to be created to add the account to the chain state as part of that block,
    /// e.g. using [`MockChain::prove_next_block`].
    pub fn add_pending_existing_faucet(
        &mut self,
        auth_method: Auth,
        token_symbol: &str,
        max_supply: u64,
        total_issuance: Option<u64>,
    ) -> anyhow::Result<MockFungibleFaucet> {
        let token_symbol = TokenSymbol::new(token_symbol).context("invalid argument")?;
        let basic_faucet = BasicFungibleFaucet::new(token_symbol, 10u8, Felt::new(max_supply))
            .context("invalid argument")?;

        let mut account_builder = AccountBuilder::new(self.rng.random())
            .storage_mode(AccountStorageMode::Public)
            .with_component(basic_faucet)
            .account_type(AccountType::FungibleFaucet);

        let (auth_component, authenticator) = auth_method.build_component();
        account_builder = account_builder.with_auth_component(auth_component);
        let mut account = account_builder
            .build_existing()
            .context("failed to build account from builder")?;

        // The faucet's reserved slot is initialized to an empty word by default.
        // If total_issuance is set, overwrite it.
        if let Some(issuance) = total_issuance {
            account
                .storage_mut()
                .set_item(
                    memory::FAUCET_STORAGE_DATA_SLOT,
                    Word::new([ZERO, ZERO, ZERO, Felt::new(issuance)]),
                )
                .context("failed to set faucet storage")?;
        }

        // We have to insert these into the committed accounts so the authenticator is available.
        // Without this, the account couldn't be authenticated.
        self.committed_accounts
            .insert(account.id(), MockAccount::new(account.clone(), None, authenticator));
        self.add_pending_account(account.clone());

        Ok(MockFungibleFaucet::new(account))
    }

>>>>>>> e3372c23
    /// Adds the [`AccountComponent`](miden_objects::account::AccountComponent) corresponding to
    /// `auth_method` to the account in the builder and builds a new or existing account
    /// depending on `account_state`.
    ///
    /// The account is added to the list of committed accounts _and_, if [`AccountState::Exists`] is
    /// passed, is also added to the list of pending accounts. Adding it to committed accounts
    /// makes the account seed and authenticator available for account creation and
    /// authentication, respectively. If the account exists, then the next block that is created
    /// will add the pending accounts to the chain state.
    fn add_pending_account_from_builder(
        &mut self,
        auth_method: Auth,
        mut account_builder: AccountBuilder,
        account_state: AccountState,
    ) -> anyhow::Result<Account> {
        let (auth_component, authenticator) = auth_method.build_component();
        account_builder = account_builder.with_auth_component(auth_component);

        let (account, seed) = if let AccountState::New = account_state {
            let (account, seed) =
                account_builder.build().context("failed to build account from builder")?;
            (account, Some(seed))
        } else {
            let account = account_builder
                .build_existing()
                .context("failed to build account from builder")?;
            (account, None)
        };

        // Add account to the committed accounts so transaction inputs can be retrieved via the mock
        // chain APIs.
        // We also have to insert these into the committed accounts so the account seed and
        // authenticator are available. Without this, the account couldn't be created or
        // authenticated.
        self.committed_accounts.insert(account.id(), account.clone());
        self.account_credentials
            .insert(account.id(), AccountCredentials::new(seed, authenticator));

        // Do not add new accounts to the pending accounts. Usually, new accounts are added in tests
        // to create transactions that create these new accounts in the chain. If we add them to the
        // pending accounts and the test calls prove_next_block (which typically happens to add all
        // pending objects to the chain state as part of the test setup), the account will be added
        // to the chain which means the account-creating transaction fails because the
        // account already exists. So new accounts are added only to the committed accounts
        // so the transaction context APIs work as expected.
        if let AccountState::Exists = account_state {
            self.add_pending_account(account.clone());
        }

        Ok(account)
    }

    /// Adds a new `Account` to the list of pending objects.
    ///
    /// A block has to be created to finalize the new entity.
    pub fn add_pending_account(&mut self, account: Account) {
        let account_id = account.id();
        let account_commitment = account.commitment();
        let update_details = match account.is_private() {
            true => AccountUpdateDetails::Private,
            false => AccountUpdateDetails::New(account),
        };

        self.pending_objects.updated_accounts.insert(
            account_id,
            BlockAccountUpdate::new(account_id, account_commitment, update_details),
        );
    }

    // PRIVATE HELPERS
    // ----------------------------------------------------------------------------------------

    /// Inserts the given block's account updates and created nullifiers into the account tree and
    /// nullifier tree, respectively.
    fn apply_block_tree_updates(&mut self, proven_block: &ProvenBlock) -> anyhow::Result<()> {
        for account_update in proven_block.updated_accounts() {
            self.account_tree
                .insert(account_update.account_id(), account_update.final_state_commitment())
                .context("failed to insert account update into account tree")?;
        }

        for nullifier in proven_block.created_nullifiers() {
            self.nullifier_tree
                .mark_spent(*nullifier, proven_block.header().block_num())
                .context("failed to mark block nullifier as spent")?;

            // TODO: Remove from self.committed_notes. This is not critical to have for now. It is
            // not straightforward, because committed_notes are indexed by note IDs rather than
            // nullifiers, so we'll have to create a second index to do this.
        }

        Ok(())
    }

    /// Applies the given block to the chain state, which means:
    ///
    /// - Updated accounts from the block are updated in the committed accounts.
    /// - Created notes are inserted into the committed notes.
    /// - Consumed notes are removed from the committed notes.
    /// - The block is appended to the [`BlockChain`] and the list of proven blocks.
    fn apply_block(&mut self, proven_block: ProvenBlock) -> anyhow::Result<()> {
        for account_update in proven_block.updated_accounts() {
            match account_update.details() {
                AccountUpdateDetails::New(account) => {
                    self.committed_accounts.insert(account.id(), account.clone());
                },
                AccountUpdateDetails::Delta(account_delta) => {
                    let committed_account =
                        self.committed_accounts.get_mut(&account_update.account_id()).ok_or_else(
                            || anyhow::anyhow!("account delta in block for non-existent account"),
                        )?;
                    committed_account
                        .apply_delta(account_delta)
                        .context("failed to apply account delta")?;
                },
                // No state to keep for private accounts other than the commitment on the account
                // tree
                AccountUpdateDetails::Private => {},
            }
        }

        let notes_tree = proven_block.build_output_note_tree();
        for (block_note_index, created_note) in proven_block.output_notes() {
            let note_path = notes_tree.get_note_path(block_note_index);
            let note_inclusion_proof = NoteInclusionProof::new(
                proven_block.header().block_num(),
                block_note_index.leaf_index_value(),
                note_path,
            )
            .context("failed to construct note inclusion proof")?;

            if let OutputNote::Full(note) = created_note {
                self.committed_notes
                    .insert(note.id(), MockChainNote::Public(note.clone(), note_inclusion_proof));
            } else {
                self.committed_notes.insert(
                    created_note.id(),
                    MockChainNote::Private(
                        created_note.id(),
                        *created_note.metadata(),
                        note_inclusion_proof,
                    ),
                );
            }
        }

        debug_assert_eq!(
            self.chain.commitment(),
            proven_block.header().chain_commitment(),
            "current mock chain commitment and new block's chain commitment should match"
        );
        debug_assert_eq!(
            BlockNumber::from(self.chain.as_mmr().forest().num_leaves() as u32),
            proven_block.header().block_num(),
            "current mock chain length and new block's number should match"
        );

        self.chain.push(proven_block.header().commitment());
        self.blocks.push(proven_block);

        Ok(())
    }

    fn pending_transactions_to_batches(&mut self) -> anyhow::Result<Vec<ProvenBatch>> {
        // Batches must contain at least one transaction, so if there are no pending transactions,
        // return early.
        if self.pending_transactions.is_empty() {
            return Ok(vec![]);
        }

        let pending_transactions = core::mem::take(&mut self.pending_transactions);

        // TODO: Distribute the transactions into multiple batches if the transactions would not fit
        // into a single batch (according to max input notes, max output notes and max accounts).
        let proposed_batch = self.propose_transaction_batch(pending_transactions)?;
        let proven_batch = self.prove_transaction_batch(proposed_batch)?;

        Ok(vec![proven_batch])
    }

    fn apply_pending_objects_to_block(
        &mut self,
        proven_block: &mut ProvenBlock,
    ) -> anyhow::Result<()> {
        // Add pending accounts to block.
        let pending_account_updates = core::mem::take(&mut self.pending_objects.updated_accounts);

        let updated_accounts_block: BTreeSet<AccountId> = proven_block
            .updated_accounts()
            .iter()
            .map(|update| update.account_id())
            .collect();

        for (id, account_update) in pending_account_updates {
            if updated_accounts_block.contains(&id) {
                return Err(anyhow::anyhow!(
                    "account {id} is already modified in block through transactions",
                ));
            }

            self.account_tree
                .insert(id, account_update.final_state_commitment())
                .context("failed to insert pending account into tree")?;

            proven_block.updated_accounts_mut().push(account_update);
        }

        // Add pending nullifiers to block.
        let pending_created_nullifiers =
            core::mem::take(&mut self.pending_objects.created_nullifiers);

        let created_nullifiers_block: BTreeSet<Nullifier> =
            proven_block.created_nullifiers().iter().copied().collect();

        for nullifier in pending_created_nullifiers {
            if created_nullifiers_block.contains(&nullifier) {
                return Err(anyhow::anyhow!(
                    "nullifier {nullifier} is already created in block through transactions",
                ));
            }

            self.nullifier_tree
                .mark_spent(nullifier, proven_block.header().block_num())
                .context("failed to insert pending nullifier into tree")?;

            proven_block.created_nullifiers_mut().push(nullifier);
        }

        // Add pending output notes to block.
        let output_notes_block: BTreeSet<NoteId> =
            proven_block.output_notes().map(|(_, output_note)| output_note.id()).collect();

        // We could distribute notes over multiple batches (if space is available), but most likely
        // one is sufficient.
        if self.pending_objects.output_notes.len() > MAX_OUTPUT_NOTES_PER_BATCH {
            return Err(anyhow::anyhow!(
                "too many pending output notes: {}, max allowed: {MAX_OUTPUT_NOTES_PER_BATCH}",
                self.pending_objects.output_notes.len(),
            ));
        }

        let mut pending_note_batch = Vec::with_capacity(self.pending_objects.output_notes.len());
        let pending_output_notes = core::mem::take(&mut self.pending_objects.output_notes);
        for (note_idx, output_note) in pending_output_notes.into_iter().enumerate() {
            if output_notes_block.contains(&output_note.id()) {
                return Err(anyhow::anyhow!(
                    "output note {} is already created in block through transactions",
                    output_note.id()
                ));
            }

            pending_note_batch.push((note_idx, output_note));
        }

        if (proven_block.output_note_batches().len() + 1) > MAX_BATCHES_PER_BLOCK {
            return Err(anyhow::anyhow!(
                "too many batches in block: cannot add more pending notes".to_string(),
            ));
        }

        proven_block.output_note_batches_mut().push(pending_note_batch);

        let updated_block_note_tree = proven_block.build_output_note_tree().root();

        // Update account tree and nullifier tree root in the block.
        let block_header = proven_block.header();
        let updated_header = BlockHeader::new(
            block_header.version(),
            block_header.prev_block_commitment(),
            block_header.block_num(),
            block_header.chain_commitment(),
            self.account_tree.root(),
            self.nullifier_tree.root(),
            updated_block_note_tree,
            block_header.tx_commitment(),
            block_header.tx_kernel_commitment(),
            block_header.proof_commitment(),
            block_header.timestamp(),
        );
        proven_block.set_block_header(updated_header);

        Ok(())
    }

    /// Creates a new block in the mock chain.
    ///
    /// This will make all the objects currently pending available for use.
    ///
    /// If a `timestamp` is provided, it will be set on the block.
    ///
    /// Block building is divided into a few steps:
    ///
    /// 1. Build batches from pending transactions and a block from those batches. This results in a
    ///    block.
    /// 2. Take that block and apply only its account/nullifier tree updates to the chain.
    /// 3. Then take the pending objects and insert them directly into the proven block. This means
    ///    we have to update the header of the block as well, with the newly inserted pending
    ///    accounts/nullifiers/notes. This is why we already did step 2, so that we can insert the
    ///    pending objects directly into the account/nullifier tree to get the latest correct state
    ///    of those trees. Then take the root of the trees and update them in the header of the
    ///    block. This should be pretty efficient because we don't have to do any tree insertions
    ///    multiple times (which would be slow).
    /// 4. Finally, now the block contains both the updates from the regular transactions/batches as
    ///    well as the pending objects. Now insert all the remaining updates into the chain state.
    fn prove_block_inner(&mut self, timestamp: Option<u32>) -> anyhow::Result<ProvenBlock> {
        // Create batches from pending transactions.
        // ----------------------------------------------------------------------------------------

        let batches = self.pending_transactions_to_batches()?;

        // Create block.
        // ----------------------------------------------------------------------------------------

        let block_timestamp =
            timestamp.unwrap_or(self.latest_block_header().timestamp() + Self::TIMESTAMP_STEP_SECS);

        let proposed_block = self
            .propose_block_at(batches, block_timestamp)
            .context("failed to create proposed block")?;
        let mut proven_block = self.prove_block(proposed_block).context("failed to prove block")?;

        // We apply the block tree updates here, so that apply_pending_objects_to_block can easily
        // update the block header of this block with the pending accounts and nullifiers.
        self.apply_block_tree_updates(&proven_block)
            .context("failed to apply block tree updates")?;

        if !self.pending_objects.is_empty() {
            self.apply_pending_objects_to_block(&mut proven_block)?;
        }

        self.apply_block(proven_block.clone()).context("failed to apply block")?;

        Ok(proven_block)
    }
}

/// Creates the genesis state, consisting of a block containing the provided account updates and an
/// account tree with those accounts.
pub(super) fn create_genesis_state(
    accounts: impl IntoIterator<Item = Account>,
    notes: impl IntoIterator<Item = OutputNote>,
) -> anyhow::Result<(ProvenBlock, AccountTree)> {
    let block_account_updates: Vec<BlockAccountUpdate> = accounts
        .into_iter()
        .map(|account| {
            BlockAccountUpdate::new(
                account.id(),
                account.commitment(),
                AccountUpdateDetails::New(account),
            )
        })
        .collect();

    let account_tree = AccountTree::with_entries(
        block_account_updates
            .iter()
            .map(|account| (account.account_id(), account.final_state_commitment())),
    )
    .context("failed to create genesis account tree")?;

    let note_chunks = notes.into_iter().chunks(MAX_OUTPUT_NOTES_PER_BATCH);
    let output_note_batches: Vec<OutputNoteBatch> = note_chunks
        .into_iter()
        .map(|batch_notes| batch_notes.into_iter().enumerate().collect::<Vec<_>>())
        .collect();

    let created_nullifiers = Vec::new();
    let transactions = OrderedTransactionHeaders::new_unchecked(Vec::new());

    let note_tree = BlockNoteTree::from_note_batches(&output_note_batches)
        .context("failed to create block note tree")?;

    let version = 0;
    let prev_block_commitment = Word::empty();
    let block_num = BlockNumber::from(0u32);
    let chain_commitment = Blockchain::new().commitment();
    let account_root = account_tree.root();
    let nullifier_root = NullifierTree::new().root();
    let note_root = note_tree.root();
    let tx_commitment = transactions.commitment();
    let tx_kernel_commitment = TransactionKernel::kernel_commitment();
    let proof_commitment = Word::empty();
    let timestamp = MockChain::TIMESTAMP_START_SECS;

    let header = BlockHeader::new(
        version,
        prev_block_commitment,
        block_num,
        chain_commitment,
        account_root,
        nullifier_root,
        note_root,
        tx_commitment,
        tx_kernel_commitment,
        proof_commitment,
        timestamp,
    );

    Ok((
        ProvenBlock::new_unchecked(
            header,
            block_account_updates,
            output_note_batches,
            created_nullifiers,
            transactions,
        ),
        account_tree,
    ))
}

impl Default for MockChain {
    fn default() -> Self {
        MockChain::new()
    }
}

// PENDING OBJECTS
// ================================================================================================

/// Aggregates all entities that were added using the _pending_ APIs of the [`MockChain`].
#[derive(Default, Debug, Clone)]
struct PendingObjects {
    /// Account updates for the block.
    updated_accounts: BTreeMap<AccountId, BlockAccountUpdate>,

    /// Note batches created in transactions in the block.
    output_notes: Vec<OutputNote>,

    /// Nullifiers produced in transactions in the block.
    created_nullifiers: Vec<Nullifier>,
}

impl PendingObjects {
    pub fn new() -> PendingObjects {
        PendingObjects {
            updated_accounts: BTreeMap::new(),
            output_notes: vec![],
            created_nullifiers: vec![],
        }
    }

    /// Returns `true` if there are no pending objects, `false` otherwise.
    pub fn is_empty(&self) -> bool {
        self.updated_accounts.is_empty()
            && self.output_notes.is_empty()
            && self.created_nullifiers.is_empty()
    }
}

// ACCOUNT STATE
// ================================================================================================

/// Helper type for increased readability at call-sites. Indicates whether to build a new (nonce =
/// ZERO) or existing account (nonce = ONE).
pub enum AccountState {
    New,
    Exists,
}

// ACCOUNT CREDENTIALS
// ================================================================================================

/// A wrapper around the seed and authenticator of an account.
#[derive(Debug, Clone)]
pub(super) struct AccountCredentials {
    seed: Option<Word>,
    authenticator: Option<BasicAuthenticator<ChaCha20Rng>>,
}

impl AccountCredentials {
    pub fn new(seed: Option<Word>, authenticator: Option<BasicAuthenticator<ChaCha20Rng>>) -> Self {
        Self { seed, authenticator }
    }

    pub fn authenticator(&self) -> Option<&BasicAuthenticator<ChaCha20Rng>> {
        self.authenticator.as_ref()
    }

    pub fn seed(&self) -> Option<Word> {
        self.seed
    }
}

// TX CONTEXT INPUT
// ================================================================================================

/// Helper type to abstract over the inputs to [`MockChain::build_tx_context`]. See that method's
/// docs for details.
#[derive(Debug, Clone)]
pub enum TxContextInput {
    AccountId(AccountId),
    Account(Account),
    ExecutedTransaction(Box<ExecutedTransaction>),
}

impl TxContextInput {
    /// Returns the account ID that this input references.
    fn id(&self) -> AccountId {
        match self {
            TxContextInput::AccountId(account_id) => *account_id,
            TxContextInput::Account(account) => account.id(),
            TxContextInput::ExecutedTransaction(executed_transaction) => {
                executed_transaction.account_id()
            },
        }
    }
}

impl From<AccountId> for TxContextInput {
    fn from(account: AccountId) -> Self {
        Self::AccountId(account)
    }
}

impl From<Account> for TxContextInput {
    fn from(account: Account) -> Self {
        Self::Account(account)
    }
}

impl From<ExecutedTransaction> for TxContextInput {
    fn from(tx: ExecutedTransaction) -> Self {
        Self::ExecutedTransaction(Box::new(tx))
    }
}

// TESTS
// ================================================================================================

#[cfg(test)]
mod tests {
    use miden_objects::{
        account::AccountStorageMode,
        asset::FungibleAsset,
        testing::account_id::{ACCOUNT_ID_PUBLIC_FUNGIBLE_FAUCET, ACCOUNT_ID_SENDER},
    };

    use super::*;

    #[test]
    fn prove_until_block() -> anyhow::Result<()> {
        let mut chain = MockChain::new();
        let block = chain.prove_until_block(5)?;
        assert_eq!(block.header().block_num(), 5u32.into());
        assert_eq!(chain.proven_blocks().len(), 6);

        Ok(())
    }

    #[test]
    fn private_account_state_update() -> anyhow::Result<()> {
        let faucet_id = ACCOUNT_ID_PUBLIC_FUNGIBLE_FAUCET.try_into()?;
        let account_builder = AccountBuilder::new([4; 32])
            .storage_mode(AccountStorageMode::Private)
            .with_component(BasicWallet);

        let mut mock_chain = MockChain::new();
        let account = mock_chain.add_pending_account_from_builder(
            Auth::BasicAuth,
            account_builder,
            AccountState::New,
        )?;
        let account_id = account.id();
        assert_eq!(account.nonce().as_int(), 0);

        let note_1 = mock_chain.add_pending_p2id_note(
            ACCOUNT_ID_SENDER.try_into().unwrap(),
            account.id(),
            &[Asset::Fungible(FungibleAsset::new(faucet_id, 1000u64).unwrap())],
            NoteType::Private,
        )?;

        mock_chain.prove_next_block()?;

        let tx = mock_chain
            .build_tx_context(TxContextInput::Account(account), &[], &[note_1])?
            .build()?
            .execute()?;

        mock_chain.add_pending_executed_transaction(&tx)?;
        mock_chain.prove_next_block()?;

        assert!(tx.final_account().nonce().as_int() > 0);
        assert_eq!(
            tx.final_account().commitment(),
            mock_chain.account_tree.open(account_id).state_commitment()
        );

        Ok(())
    }
}<|MERGE_RESOLUTION|>--- conflicted
+++ resolved
@@ -36,11 +36,7 @@
 use miden_tx::auth::BasicAuthenticator;
 use rand::{Rng, SeedableRng};
 use rand_chacha::ChaCha20Rng;
-<<<<<<< HEAD
-use vm_processor::{Digest, Word, crypto::RpoRandomCoin};
-=======
-use vm_processor::{Felt, Word, ZERO, crypto::RpoRandomCoin};
->>>>>>> e3372c23
+use vm_processor::{Word, crypto::RpoRandomCoin};
 
 use super::note::MockChainNote;
 use crate::{
@@ -978,57 +974,6 @@
         Ok(MockFungibleFaucet::new(account))
     }
 
-<<<<<<< HEAD
-=======
-    /// Adds an existing [`BasicFungibleFaucet`] account with the specified authentication method
-    /// and the given token metadata to the list of pending accounts.
-    ///
-    /// A block has to be created to add the account to the chain state as part of that block,
-    /// e.g. using [`MockChain::prove_next_block`].
-    pub fn add_pending_existing_faucet(
-        &mut self,
-        auth_method: Auth,
-        token_symbol: &str,
-        max_supply: u64,
-        total_issuance: Option<u64>,
-    ) -> anyhow::Result<MockFungibleFaucet> {
-        let token_symbol = TokenSymbol::new(token_symbol).context("invalid argument")?;
-        let basic_faucet = BasicFungibleFaucet::new(token_symbol, 10u8, Felt::new(max_supply))
-            .context("invalid argument")?;
-
-        let mut account_builder = AccountBuilder::new(self.rng.random())
-            .storage_mode(AccountStorageMode::Public)
-            .with_component(basic_faucet)
-            .account_type(AccountType::FungibleFaucet);
-
-        let (auth_component, authenticator) = auth_method.build_component();
-        account_builder = account_builder.with_auth_component(auth_component);
-        let mut account = account_builder
-            .build_existing()
-            .context("failed to build account from builder")?;
-
-        // The faucet's reserved slot is initialized to an empty word by default.
-        // If total_issuance is set, overwrite it.
-        if let Some(issuance) = total_issuance {
-            account
-                .storage_mut()
-                .set_item(
-                    memory::FAUCET_STORAGE_DATA_SLOT,
-                    Word::new([ZERO, ZERO, ZERO, Felt::new(issuance)]),
-                )
-                .context("failed to set faucet storage")?;
-        }
-
-        // We have to insert these into the committed accounts so the authenticator is available.
-        // Without this, the account couldn't be authenticated.
-        self.committed_accounts
-            .insert(account.id(), MockAccount::new(account.clone(), None, authenticator));
-        self.add_pending_account(account.clone());
-
-        Ok(MockFungibleFaucet::new(account))
-    }
-
->>>>>>> e3372c23
     /// Adds the [`AccountComponent`](miden_objects::account::AccountComponent) corresponding to
     /// `auth_method` to the account in the builder and builds a new or existing account
     /// depending on `account_state`.

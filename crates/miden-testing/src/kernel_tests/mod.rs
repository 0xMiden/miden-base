use alloc::{
    collections::{BTreeMap, BTreeSet},
    string::String,
    sync::Arc,
    vec::Vec,
};

use anyhow::Context;
use assert_matches::assert_matches;
use miden_lib::{
    note::{create_p2id_note, create_p2ide_note},
    transaction::TransactionKernel,
    utils::word_to_masm_push_string,
};
use miden_objects::{
    Felt, FieldElement, MIN_PROOF_SECURITY_LEVEL, Word,
    account::{Account, AccountBuilder, AccountComponent, AccountId, AccountStorage, StorageSlot},
    assembly::diagnostics::{IntoDiagnostic, NamedSource, WrapErr, miette},
    asset::{Asset, AssetVault, FungibleAsset, NonFungibleAsset},
    note::{
        Note, NoteAssets, NoteExecutionHint, NoteExecutionMode, NoteHeader, NoteId, NoteInputs,
        NoteMetadata, NoteRecipient, NoteScript, NoteTag, NoteType,
    },
    testing::{
        account_component::AccountMockComponent,
        account_id::{
            ACCOUNT_ID_PUBLIC_FUNGIBLE_FAUCET, ACCOUNT_ID_PUBLIC_FUNGIBLE_FAUCET_2,
            ACCOUNT_ID_REGULAR_PUBLIC_ACCOUNT_IMMUTABLE_CODE,
            ACCOUNT_ID_REGULAR_PUBLIC_ACCOUNT_UPDATABLE_CODE, ACCOUNT_ID_SENDER,
        },
        constants::{FUNGIBLE_ASSET_AMOUNT, NON_FUNGIBLE_ASSET_DATA},
        note::{DEFAULT_NOTE_CODE, NoteBuilder},
        storage::{STORAGE_INDEX_0, STORAGE_INDEX_2},
    },
    transaction::{OutputNote, ProvenTransaction, TransactionScript},
};
use miden_tx::{
    LocalTransactionProver, NoteAccountExecution, NoteConsumptionChecker, ProvingOptions,
    TransactionExecutor, TransactionExecutorError, TransactionHost, TransactionMastStore,
    TransactionProver, TransactionVerifier, host::ScriptMastForestStore,
};
use rand::{Rng, SeedableRng};
use rand_chacha::ChaCha20Rng;
use vm_processor::{
    AdviceInputs, Digest, ExecutionError, MemAdviceProvider, ONE,
    crypto::RpoRandomCoin,
    utils::{Deserializable, Serializable},
};

use crate::TransactionContextBuilder;

mod batch;
mod block;
mod tx;

// TESTS
// ================================================================================================

#[test]
fn transaction_executor_witness() -> miette::Result<()> {
    let tx_context = TransactionContextBuilder::with_standard_account(ONE)
        .with_mock_notes_preserved()
        .build();

    let source_manager = tx_context.source_manager();
    let executed_transaction = tx_context.execute().into_diagnostic()?;

    let tx_inputs = executed_transaction.tx_inputs();
    let tx_args = executed_transaction.tx_args();

    let scripts_mast_store = ScriptMastForestStore::new(
        tx_args.tx_script(),
        tx_inputs.input_notes().iter().map(|n| n.note().script()),
    );

    // use the witness to execute the transaction again
    let (stack_inputs, advice_inputs) = TransactionKernel::prepare_inputs(
        tx_inputs,
        tx_args,
        Some(executed_transaction.advice_witness().clone()),
    )
    .unwrap();
    let mem_advice_provider = MemAdviceProvider::from(advice_inputs.into_inner());

    // load account/note/tx_script MAST to the mast_store
    let mast_store = Arc::new(TransactionMastStore::new());
    mast_store.load_account_code(tx_inputs.account().code());

    let mut host: TransactionHost<MemAdviceProvider> = TransactionHost::new(
        &tx_inputs.account().into(),
        mem_advice_provider,
        mast_store.as_ref(),
        scripts_mast_store,
        None,
        BTreeSet::new(),
    )
    .unwrap();
    let result = vm_processor::execute(
        &TransactionKernel::main(),
        stack_inputs,
        &mut host,
        Default::default(),
        source_manager,
    )
    .unwrap();

    let (advice_provider, _, output_notes, _signatures, _tx_progress) = host.into_parts();
    let (_, map, _) = advice_provider.into_parts();
    let tx_outputs = TransactionKernel::from_transaction_parts(
        result.stack_outputs(),
        &map.into(),
        output_notes,
    )
    .unwrap();

    assert_eq!(
        executed_transaction.final_account().commitment(),
        tx_outputs.account.commitment()
    );
    assert_eq!(executed_transaction.output_notes(), &tx_outputs.output_notes);

    Ok(())
}

#[test]
fn executed_transaction_account_delta_new() {
    let account_assets = AssetVault::mock().assets().collect::<Vec<Asset>>();
    let account = AccountBuilder::new(ChaCha20Rng::from_os_rng().random())
        .with_component(
            AccountMockComponent::new_with_slots(
                TransactionKernel::testing_assembler(),
                AccountStorage::mock_storage_slots(),
            )
            .unwrap(),
        )
        .with_assets(account_assets)
        .build_existing()
        .unwrap();

    // updated storage
    let updated_slot_value = [Felt::new(7), Felt::new(9), Felt::new(11), Felt::new(13)];

    // updated storage map
    let updated_map_key = [Felt::new(14), Felt::new(15), Felt::new(16), Felt::new(17)];
    let updated_map_value = [Felt::new(18), Felt::new(19), Felt::new(20), Felt::new(21)];

    // removed assets
    let removed_asset_1 = FungibleAsset::mock(FUNGIBLE_ASSET_AMOUNT / 2);
    let removed_asset_2 = Asset::Fungible(
        FungibleAsset::new(
            ACCOUNT_ID_PUBLIC_FUNGIBLE_FAUCET_2.try_into().expect("id is valid"),
            FUNGIBLE_ASSET_AMOUNT,
        )
        .expect("asset is valid"),
    );
    let removed_asset_3 = NonFungibleAsset::mock(&NON_FUNGIBLE_ASSET_DATA);
    let removed_assets = [removed_asset_1, removed_asset_2, removed_asset_3];

    let tag1 = NoteTag::from_account_id(
        ACCOUNT_ID_REGULAR_PUBLIC_ACCOUNT_IMMUTABLE_CODE.try_into().unwrap(),
    );
    let tag2 = NoteTag::for_local_use_case(0, 0).unwrap();
    let tag3 = NoteTag::for_local_use_case(0, 0).unwrap();
    let tags = [tag1, tag2, tag3];

    let aux_array = [Felt::new(27), Felt::new(28), Felt::new(29)];

    let note_types = [NoteType::Private; 3];

    tag1.validate(NoteType::Private)
        .expect("note tag 1 should support private notes");
    tag2.validate(NoteType::Private)
        .expect("note tag 2 should support private notes");
    tag3.validate(NoteType::Private)
        .expect("note tag 3 should support private notes");

    let execution_hint_1 = Felt::from(NoteExecutionHint::always());
    let execution_hint_2 = Felt::from(NoteExecutionHint::none());
    let execution_hint_3 = Felt::from(NoteExecutionHint::on_block_slot(1, 1, 1));
    let hints = [execution_hint_1, execution_hint_2, execution_hint_3];

    let mut send_asset_script = String::new();
    for i in 0..3 {
        send_asset_script.push_str(&format!(
            "
            ### note {i}
            # prepare the stack for a new note creation
            push.0.1.2.3           # recipient
            push.{EXECUTION_HINT}  # note_execution_hint
            push.{NOTETYPE}        # note_type
            push.{aux}             # aux
            push.{tag}             # tag
            # => [tag, aux, note_type, execution_hint, RECIPIENT]

            # pad the stack before calling the `create_note`
            padw padw swapdw
            # => [tag, aux, note_type, execution_hint, RECIPIENT, pad(8)]

            # create the note
            call.::miden::contracts::wallets::basic::create_note
            # => [note_idx, pad(15)]

            # move an asset to the created note to partially deplete fungible asset balance
            swapw dropw push.{REMOVED_ASSET}
            call.::miden::contracts::wallets::basic::move_asset_to_note
            # => [ASSET, note_idx, pad(11)]

            # clear the stack
            dropw dropw dropw dropw
        ",
            EXECUTION_HINT = hints[i],
            NOTETYPE = note_types[i] as u8,
            aux = aux_array[i],
            tag = tags[i],
            REMOVED_ASSET = word_to_masm_push_string(&Word::from(removed_assets[i]))
        ));
    }

    let tx_script_src = format!(
        "\
        use.test::account

        ## TRANSACTION SCRIPT
        ## ========================================================================================
        begin
            ## Update account storage item
            ## ------------------------------------------------------------------------------------
            # push a new value for the storage slot onto the stack             
            push.{UPDATED_SLOT_VALUE}
            # => [13, 11, 9, 7]

            # get the index of account storage slot
            push.{STORAGE_INDEX_0}
            # => [idx, 13, 11, 9, 7]
            # update the storage value
            call.account::set_item dropw
            # => []

            ## Update account storage map
            ## ------------------------------------------------------------------------------------
            # push a new VALUE for the storage map onto the stack             
            push.{UPDATED_MAP_VALUE}
            # => [18, 19, 20, 21]

            # push a new KEY for the storage map onto the stack
            push.{UPDATED_MAP_KEY}
            # => [14, 15, 16, 17, 18, 19, 20, 21]

            # get the index of account storage slot
            push.{STORAGE_INDEX_2}
            # => [idx, 14, 15, 16, 17, 18, 19, 20, 21]

            # update the storage value
            call.account::set_map_item dropw dropw dropw
            # => []

            ## Send some assets from the account vault
            ## ------------------------------------------------------------------------------------
            {send_asset_script}

            ## Update the account nonce
            ## ------------------------------------------------------------------------------------
            push.1 call.account::incr_nonce drop             
            # => []
        end
    ",
        UPDATED_SLOT_VALUE = word_to_masm_push_string(&Word::from(updated_slot_value)),
        UPDATED_MAP_VALUE = word_to_masm_push_string(&Word::from(updated_map_value)),
        UPDATED_MAP_KEY = word_to_masm_push_string(&Word::from(updated_map_key)),
    );

    let tx_script = TransactionScript::compile(
        tx_script_src,
        TransactionKernel::testing_assembler_with_mock_account(),
    )
    .unwrap();

    let tx_context = TransactionContextBuilder::new(account)
        .with_mock_notes_preserved_with_account_vault_delta()
        .tx_script(tx_script)
        .build();

    // Storing assets that will be added to assert correctness later
    let added_assets = tx_context
        .tx_inputs()
        .input_notes()
        .iter()
        .find_map(|n| {
            let assets = n.note().assets();
            (assets.num_assets() == 3).then(|| assets.iter().cloned().collect::<Vec<_>>())
        })
        .unwrap();

    // expected delta
    // --------------------------------------------------------------------------------------------
    // execute the transaction and get the witness
    let executed_transaction = tx_context.execute().unwrap();

    // nonce delta
    // --------------------------------------------------------------------------------------------
    assert_eq!(executed_transaction.account_delta().nonce(), Some(Felt::new(2)));

    // storage delta
    // --------------------------------------------------------------------------------------------
    // We expect one updated item and one updated map
    assert_eq!(executed_transaction.account_delta().storage().values().len(), 1);
    assert_eq!(
        executed_transaction.account_delta().storage().values().get(&STORAGE_INDEX_0),
        Some(&updated_slot_value)
    );

    assert_eq!(executed_transaction.account_delta().storage().maps().len(), 1);
    assert_eq!(
        executed_transaction
            .account_delta()
            .storage()
            .maps()
            .get(&STORAGE_INDEX_2)
            .unwrap()
            .entries(),
        &Some((updated_map_key.into(), updated_map_value))
            .into_iter()
            .collect::<BTreeMap<Digest, _>>()
    );

    // vault delta
    // --------------------------------------------------------------------------------------------
    // assert that added assets are tracked
    assert!(
        executed_transaction
            .account_delta()
            .vault()
            .added_assets()
            .all(|x| added_assets.contains(&x))
    );
    assert_eq!(
        added_assets.len(),
        executed_transaction.account_delta().vault().added_assets().count()
    );

    // assert that removed assets are tracked
    assert!(
        executed_transaction
            .account_delta()
            .vault()
            .removed_assets()
            .all(|x| removed_assets.contains(&x))
    );
    assert_eq!(
        removed_assets.len(),
        executed_transaction.account_delta().vault().removed_assets().count()
    );
}

#[test]
fn test_empty_delta_nonce_update() {
    let tx_script_src = "
        use.test::account
        begin
            push.1

            call.account::incr_nonce
            # => [0, 1]

            drop drop
            # => []
        end
    ";

    let tx_script = TransactionScript::compile(
        tx_script_src,
        TransactionKernel::testing_assembler_with_mock_account(),
    )
    .unwrap();

    let tx_context = TransactionContextBuilder::with_standard_account(ONE)
        .tx_script(tx_script)
        .build();

    // expected delta
    // --------------------------------------------------------------------------------------------
    // execute the transaction and get the witness
    let executed_transaction = tx_context.execute().unwrap();

    // nonce delta
    // --------------------------------------------------------------------------------------------
    assert_eq!(executed_transaction.account_delta().nonce(), Some(Felt::new(2)));

    // storage delta
    // --------------------------------------------------------------------------------------------
    // We expect one updated item and one updated map
    assert_eq!(executed_transaction.account_delta().storage().values().len(), 0);

    assert_eq!(executed_transaction.account_delta().storage().maps().len(), 0);
}

#[test]
fn test_send_note_proc() -> miette::Result<()> {
    // removed assets
    let removed_asset_1 = FungibleAsset::mock(FUNGIBLE_ASSET_AMOUNT / 2);
    let removed_asset_2 = Asset::Fungible(
        FungibleAsset::new(
            ACCOUNT_ID_PUBLIC_FUNGIBLE_FAUCET_2.try_into().expect("id is valid"),
            FUNGIBLE_ASSET_AMOUNT,
        )
        .expect("asset is valid"),
    );
    let removed_asset_3 = NonFungibleAsset::mock(&NON_FUNGIBLE_ASSET_DATA);

    let tag = NoteTag::from_account_id(
        ACCOUNT_ID_REGULAR_PUBLIC_ACCOUNT_IMMUTABLE_CODE.try_into().unwrap(),
    );
    let aux = Felt::new(27);
    let note_type = NoteType::Private;

    tag.validate(note_type).expect("note tag should support private notes");

    // prepare the asset vector to be removed for each test variant
    let assets_matrix = vec![
        vec![],
        vec![removed_asset_1],
        vec![removed_asset_1, removed_asset_2],
        vec![removed_asset_1, removed_asset_2, removed_asset_3],
    ];

    for (idx, removed_assets) in assets_matrix.into_iter().enumerate() {
        // Prepare the string containing the procedures required for adding assets to the note.
        // Depending on the number of the assets to remove, the resulting string will be extended
        // with the corresponding number of procedure "blocks"
        let mut assets_to_remove = String::new();
        for asset in removed_assets.iter() {
            assets_to_remove.push_str(&format!(
                "\n
            # prepare the stack for the next call
            dropw

            # push the asset to be removed
            push.{ASSET}
            # => [ASSET, note_idx, GARBAGE(11)]

            call.wallet::move_asset_to_note
            # => [ASSET, note_idx, GARBAGE(11)]\n",
                ASSET = word_to_masm_push_string(&asset.into())
            ))
        }

        let tx_script_src = format!(
            "\
            use.miden::contracts::wallets::basic->wallet
            use.test::account

            ## TRANSACTION SCRIPT
            ## ========================================================================================
            begin
                # prepare the values for note creation
                push.1.2.3.4      # recipient
                push.1            # note_execution_hint (NoteExecutionHint::Always)
                push.{note_type}  # note_type
                push.{aux}        # aux
                push.{tag}        # tag
                # => [tag, aux, note_type, RECIPIENT, ...]

                # pad the stack with zeros before calling the `create_note`.
                padw padw swapdw
                # => [tag, aux, execution_hint, note_type, RECIPIENT, pad(8) ...]

                call.wallet::create_note
                # => [note_idx, GARBAGE(15)]

                movdn.4
                # => [GARBAGE(4), note_idx, GARBAGE(11)]

                {assets_to_remove}

                dropw dropw dropw dropw

                ## Update the account nonce
                ## ------------------------------------------------------------------------------------
                push.1 call.account::incr_nonce drop
                # => []
            end
        ",
            note_type = note_type as u8,
        );

        let tx_script = TransactionScript::compile(
            tx_script_src,
            TransactionKernel::testing_assembler_with_mock_account(),
        )
        .unwrap();

        let tx_context = TransactionContextBuilder::with_standard_account(ONE)
            .tx_script(tx_script)
            .with_mock_notes_preserved_with_account_vault_delta()
            .build();

        // expected delta
        // --------------------------------------------------------------------------------------------
        // execute the transaction and get the witness
        let executed_transaction = tx_context
            .execute()
            .into_diagnostic()
            .wrap_err(format!("test failed in iteration {idx}"))?;

        // nonce delta
        // --------------------------------------------------------------------------------------------
        assert_eq!(executed_transaction.account_delta().nonce(), Some(Felt::new(2)));

        // vault delta
        // --------------------------------------------------------------------------------------------
        // assert that removed assets are tracked
        assert!(
            executed_transaction
                .account_delta()
                .vault()
                .removed_assets()
                .all(|x| removed_assets.contains(&x))
        );
        assert_eq!(
            removed_assets.len(),
            executed_transaction.account_delta().vault().removed_assets().count()
        );
    }

    Ok(())
}

#[test]
fn executed_transaction_output_notes() {
    let executor_account = Account::mock(
        ACCOUNT_ID_REGULAR_PUBLIC_ACCOUNT_UPDATABLE_CODE,
        Felt::ONE,
        TransactionKernel::testing_assembler(),
    );
    let account_id = executor_account.id();

    // removed assets
    let removed_asset_1 = FungibleAsset::mock(FUNGIBLE_ASSET_AMOUNT / 2);
    let removed_asset_2 = FungibleAsset::mock(FUNGIBLE_ASSET_AMOUNT / 2);

    let combined_asset = Asset::Fungible(
        FungibleAsset::new(
            ACCOUNT_ID_PUBLIC_FUNGIBLE_FAUCET.try_into().expect("id is valid"),
            FUNGIBLE_ASSET_AMOUNT,
        )
        .expect("asset is valid"),
    );
    let removed_asset_3 = NonFungibleAsset::mock(&NON_FUNGIBLE_ASSET_DATA);
    let removed_asset_4 = Asset::Fungible(
        FungibleAsset::new(
            ACCOUNT_ID_PUBLIC_FUNGIBLE_FAUCET_2.try_into().expect("id is valid"),
            FUNGIBLE_ASSET_AMOUNT / 2,
        )
        .expect("asset is valid"),
    );

    let tag1 = NoteTag::from_account_id(
        ACCOUNT_ID_REGULAR_PUBLIC_ACCOUNT_IMMUTABLE_CODE.try_into().unwrap(),
    );
    let tag2 = NoteTag::for_public_use_case(0, 0, NoteExecutionMode::Local).unwrap();
    let tag3 = NoteTag::for_public_use_case(0, 0, NoteExecutionMode::Local).unwrap();
    let aux1 = Felt::new(27);
    let aux2 = Felt::new(28);
    let aux3 = Felt::new(29);

    let note_type1 = NoteType::Private;
    let note_type2 = NoteType::Public;
    let note_type3 = NoteType::Public;

    tag1.validate(note_type1).expect("note tag 1 should support private notes");
    tag2.validate(note_type2).expect("note tag 2 should support public notes");
    tag3.validate(note_type3).expect("note tag 3 should support public notes");

    // In this test we create 3 notes. Note 1 is private, Note 2 is public and Note 3 is public
    // without assets.

    // Create the expected output note for Note 2 which is public
    let serial_num_2 = Word::from([Felt::new(1), Felt::new(2), Felt::new(3), Felt::new(4)]);
    let note_script_2 =
        NoteScript::compile(DEFAULT_NOTE_CODE, TransactionKernel::testing_assembler()).unwrap();
    let inputs_2 = NoteInputs::new(vec![ONE]).unwrap();
    let metadata_2 =
        NoteMetadata::new(account_id, note_type2, tag2, NoteExecutionHint::none(), aux2).unwrap();
    let vault_2 = NoteAssets::new(vec![removed_asset_3, removed_asset_4]).unwrap();
    let recipient_2 = NoteRecipient::new(serial_num_2, note_script_2, inputs_2);
    let expected_output_note_2 = Note::new(vault_2, metadata_2, recipient_2);

    // Create the expected output note for Note 3 which is public
    let serial_num_3 = Word::from([Felt::new(5), Felt::new(6), Felt::new(7), Felt::new(8)]);
    let note_script_3 =
        NoteScript::compile(DEFAULT_NOTE_CODE, TransactionKernel::testing_assembler()).unwrap();
    let inputs_3 = NoteInputs::new(vec![ONE, Felt::new(2)]).unwrap();
    let metadata_3 = NoteMetadata::new(
        account_id,
        note_type3,
        tag3,
        NoteExecutionHint::on_block_slot(1, 2, 3),
        aux3,
    )
    .unwrap();
    let vault_3 = NoteAssets::new(vec![]).unwrap();
    let recipient_3 = NoteRecipient::new(serial_num_3, note_script_3, inputs_3);
    let expected_output_note_3 = Note::new(vault_3, metadata_3, recipient_3);

    let tx_script_src = format!(
        "\
        use.miden::contracts::wallets::basic->wallet
        use.test::account

        # Inputs:  [tag, aux, note_type, execution_hint, RECIPIENT]
        # Outputs: [note_idx]
        proc.create_note
            # pad the stack before the call to prevent accidental modification of the deeper stack
            # elements
            padw padw swapdw
            # => [tag, aux, execution_hint, note_type, RECIPIENT, pad(8)]

            call.wallet::create_note
            # => [note_idx, pad(15)]

            # remove excess PADs from the stack
            swapdw dropw dropw movdn.7 dropw drop drop drop
            # => [note_idx]
        end

        # Inputs:  [ASSET, note_idx]
        # Outputs: [ASSET, note_idx]
        proc.move_asset_to_note
            # pad the stack before call
            push.0.0.0 movdn.7 movdn.7 movdn.7 padw padw swapdw
            # => [ASSET, note_idx, pad(11)]

            call.wallet::move_asset_to_note
            # => [ASSET, note_idx, pad(11)]

            # remove excess PADs from the stack
            swapdw dropw dropw swapw movdn.7 drop drop drop
            # => [ASSET, note_idx]
        end

        ## TRANSACTION SCRIPT
        ## ========================================================================================
        begin
            ## Send some assets from the account vault
            ## ------------------------------------------------------------------------------------
            # partially deplete fungible asset balance
            push.0.1.2.3                        # recipient
            push.{EXECUTION_HINT_1}             # note execution hint
            push.{NOTETYPE1}                    # note_type
            push.{aux1}                         # aux
            push.{tag1}                         # tag
            exec.create_note
            # => [note_idx]
            
            push.{REMOVED_ASSET_1}              # asset_1
            # => [ASSET, note_idx]

            exec.move_asset_to_note dropw
            # => [note_idx]

            push.{REMOVED_ASSET_2}              # asset_2
            exec.move_asset_to_note dropw drop
            # => []

            # send non-fungible asset
            push.{RECIPIENT2}                   # recipient
            push.{EXECUTION_HINT_2}             # note execution hint
            push.{NOTETYPE2}                    # note_type
            push.{aux2}                         # aux
            push.{tag2}                         # tag
            exec.create_note
            # => [note_idx]

            push.{REMOVED_ASSET_3}              # asset_3
            exec.move_asset_to_note dropw
            # => [note_idx]

            push.{REMOVED_ASSET_4}              # asset_4
            exec.move_asset_to_note dropw drop
            # => []

            # create a public note without assets
            push.{RECIPIENT3}                   # recipient
            push.{EXECUTION_HINT_3}             # note execution hint
            push.{NOTETYPE3}                    # note_type
            push.{aux3}                         # aux
            push.{tag3}                         # tag
            exec.create_note drop
            # => []

            ## Update the account nonce
            ## ------------------------------------------------------------------------------------
            push.1 call.account::incr_nonce drop
            # => []
        end
    ",
        REMOVED_ASSET_1 = word_to_masm_push_string(&Word::from(removed_asset_1)),
        REMOVED_ASSET_2 = word_to_masm_push_string(&Word::from(removed_asset_2)),
        REMOVED_ASSET_3 = word_to_masm_push_string(&Word::from(removed_asset_3)),
        REMOVED_ASSET_4 = word_to_masm_push_string(&Word::from(removed_asset_4)),
        RECIPIENT2 =
            word_to_masm_push_string(&Word::from(expected_output_note_2.recipient().digest())),
        RECIPIENT3 =
            word_to_masm_push_string(&Word::from(expected_output_note_3.recipient().digest())),
        NOTETYPE1 = note_type1 as u8,
        NOTETYPE2 = note_type2 as u8,
        NOTETYPE3 = note_type3 as u8,
        EXECUTION_HINT_1 = Felt::from(NoteExecutionHint::always()),
        EXECUTION_HINT_2 = Felt::from(NoteExecutionHint::none()),
        EXECUTION_HINT_3 = Felt::from(NoteExecutionHint::on_block_slot(11, 22, 33)),
    );

    let tx_script = TransactionScript::compile(
        tx_script_src,
        TransactionKernel::testing_assembler_with_mock_account().with_debug_mode(true),
    )
    .unwrap();

    // expected delta
    // --------------------------------------------------------------------------------------------
    // execute the transaction and get the witness

    let tx_context = TransactionContextBuilder::new(executor_account)
        .with_mock_notes_preserved_with_account_vault_delta()
        .tx_script(tx_script)
        .extend_expected_output_notes(vec![
            OutputNote::Full(expected_output_note_2.clone()),
            OutputNote::Full(expected_output_note_3.clone()),
        ])
        .build();

    let executed_transaction = tx_context.execute().unwrap();

    // output notes
    // --------------------------------------------------------------------------------------------
    let output_notes = executed_transaction.output_notes();

    // check the total number of notes
    // NOTE: the mock state already contains 3 output notes
    assert_eq!(output_notes.num_notes(), 6);

    // assert that the expected output note 1 is present
    let resulting_output_note_1 = executed_transaction.output_notes().get_note(3);

    let expected_recipient_1 =
        Digest::from([Felt::new(0), Felt::new(1), Felt::new(2), Felt::new(3)]);
    let expected_note_assets_1 = NoteAssets::new(vec![combined_asset]).unwrap();
    let expected_note_id_1 = NoteId::new(expected_recipient_1, expected_note_assets_1.commitment());
    assert_eq!(resulting_output_note_1.id(), expected_note_id_1);

    // assert that the expected output note 2 is present
    let resulting_output_note_2 = executed_transaction.output_notes().get_note(4);

    let expected_note_id_2 = expected_output_note_2.id();
    let expected_note_metadata_2 = expected_output_note_2.metadata();
    assert_eq!(
        NoteHeader::from(resulting_output_note_2),
        NoteHeader::new(expected_note_id_2, *expected_note_metadata_2)
    );

    // assert that the expected output note 3 is present and has no assets
    let resulting_output_note_3 = executed_transaction.output_notes().get_note(5);

    assert_eq!(expected_output_note_3.id(), resulting_output_note_3.id());
    assert_eq!(expected_output_note_3.assets(), resulting_output_note_3.assets().unwrap());

    // make sure that the number of note inputs remains the same
    let resulting_note_2_recipient =
        resulting_output_note_2.recipient().expect("output note 2 is not full");
    assert_eq!(
        resulting_note_2_recipient.inputs().num_values(),
        expected_output_note_2.inputs().num_values()
    );

    let resulting_note_3_recipient =
        resulting_output_note_3.recipient().expect("output note 3 is not full");
    assert_eq!(
        resulting_note_3_recipient.inputs().num_values(),
        expected_output_note_3.inputs().num_values()
    );
}

#[allow(clippy::arc_with_non_send_sync)]
#[test]
fn prove_witness_and_verify() {
    let tx_context = TransactionContextBuilder::with_standard_account(ONE)
        .with_mock_notes_preserved()
        .build();
    let source_manager = tx_context.source_manager();

    let account_id = tx_context.tx_inputs().account().id();

    let block_ref = tx_context.tx_inputs().block_header().block_num();
    let notes = tx_context.tx_inputs().input_notes().clone();
    let tx_args = tx_context.tx_args().clone();
    let executor = TransactionExecutor::new(&tx_context, None);
    let executed_transaction = executor
        .execute_transaction(account_id, block_ref, notes, tx_args, Arc::clone(&source_manager))
        .unwrap();
    let executed_transaction_id = executed_transaction.id();

    let proof_options = ProvingOptions::default();
    let prover = LocalTransactionProver::new(proof_options);
    let proven_transaction = prover.prove(executed_transaction.into()).unwrap();

    assert_eq!(proven_transaction.id(), executed_transaction_id);

    let serialized_transaction = proven_transaction.to_bytes();
    let proven_transaction = ProvenTransaction::read_from_bytes(&serialized_transaction).unwrap();
    let verifier = TransactionVerifier::new(MIN_PROOF_SECURITY_LEVEL);
    assert!(verifier.verify(&proven_transaction).is_ok());
}

// TEST TRANSACTION SCRIPT
// ================================================================================================

#[test]
fn test_tx_script_inputs() -> anyhow::Result<()> {
    let tx_script_input_key = [Felt::new(9999), Felt::new(8888), Felt::new(9999), Felt::new(8888)];
    let tx_script_input_value = [Felt::new(9), Felt::new(8), Felt::new(7), Felt::new(6)];
    let tx_script_src = format!(
        "
        use.miden::account

        begin
            # push the tx script input key onto the stack
            push.{key}

            # load the tx script input value from the map and read it onto the stack
            adv.push_mapval adv_loadw

            # assert that the value is correct
            push.{value} assert_eqw

            # update the nonce to make the transaction non-empty
            push.1 call.account::incr_nonce drop
        end
        ",
        key = word_to_masm_push_string(&tx_script_input_key),
        value = word_to_masm_push_string(&tx_script_input_value)
    );

    let tx_script =
        TransactionScript::compile(tx_script_src, TransactionKernel::testing_assembler()).unwrap();

    let tx_context = TransactionContextBuilder::with_standard_account(ONE)
        .tx_script(tx_script)
        .extend_advice_map([(tx_script_input_key, tx_script_input_value.into())])
        .build();

    tx_context.execute().context("failed to execute transaction")?;

    Ok(())
}

#[test]
fn test_tx_script_args() -> anyhow::Result<()> {
    let tx_script_arg = [Felt::new(1), Felt::new(2), Felt::new(3), Felt::new(4)];

    let tx_script_src = r#"
        use.miden::account

        begin
            # => [TX_SCRIPT_ARG]
            # `TX_SCRIPT_ARG` value is a user provided word, which could be used during the
            # transaction execution. In this example it is a `[1, 2, 3, 4]` word.

            # assert the correctness of the argument
            dupw push.1.2.3.4 assert_eqw.err="provided transaction argument doesn't match the expected one"
            # => [TX_SCRIPT_ARG]

            # since we provided an advice map entry with the transaction script argument as a key, 
            # we can obtain the value of this entry
            adv.push_mapval adv_push.4
            # => [[map_entry_values], TX_SCRIPT_ARG]

            # assert the correctness of the map entry values
            push.5.6.7.8 assert_eqw.err="obtained advice map value doesn't match the expected one"

            # update the nonce to make the transaction non-empty
            push.1 call.account::incr_nonce drop
        end"#;

    let tx_script =
        TransactionScript::compile(tx_script_src, TransactionKernel::testing_assembler())
            .context("failed to compile transaction script")?;

    // create an advice inputs containing the entry which could be accessed using the provided
    // transaction script argument
    let advice_inputs = AdviceInputs::default().with_map([(
        Digest::new(tx_script_arg),
        vec![Felt::new(5), Felt::new(6), Felt::new(7), Felt::new(8)],
    )]);

    let tx_context = TransactionContextBuilder::with_standard_account(ONE)
        .tx_script(tx_script)
        .extend_advice_inputs(advice_inputs)
        .tx_script_arg(tx_script_arg)
        .build();

    tx_context.execute().context("failed to execute transaction")?;

    Ok(())
}

/// Tests that an account can call code in a custom library when loading that library into the
/// executor.
///
/// The call chain and dependency graph in this test is:
/// `tx script -> account code -> external library`
#[test]
fn transaction_executor_account_code_using_custom_library() {
    const EXTERNAL_LIBRARY_CODE: &str = r#"
      use.miden::account

      export.incr_nonce_by_four
        dup eq.4 assert.err="nonce increment is not 4"
        exec.account::incr_nonce
      end"#;

    const ACCOUNT_COMPONENT_CODE: &str = "
      use.external_library::external_module

      export.custom_nonce_incr
        push.4 exec.external_module::incr_nonce_by_four
      end";

    let external_library_source =
        NamedSource::new("external_library::external_module", EXTERNAL_LIBRARY_CODE);
    let external_library = TransactionKernel::assembler()
        .assemble_library([external_library_source])
        .unwrap();

    let mut assembler = TransactionKernel::assembler();
    assembler.add_vendored_library(&external_library).unwrap();

    let account_component_source =
        NamedSource::new("account_component::account_module", ACCOUNT_COMPONENT_CODE);
    let account_component_lib =
        assembler.clone().assemble_library([account_component_source]).unwrap();

    let tx_script_src = "\
          use.account_component::account_module

          begin
            call.account_module::custom_nonce_incr
          end";

    let account_component =
        AccountComponent::new(account_component_lib.clone(), vec![StorageSlot::empty_value()])
            .unwrap()
            .with_supports_all_types();

    // Build an existing account with nonce 1.
    let native_account = AccountBuilder::new(ChaCha20Rng::from_os_rng().random())
        .with_component(account_component)
        .build_existing()
        .unwrap();

    let tx_script = TransactionScript::compile(
        tx_script_src,
        // Add the account component library since the transaction script is calling the account's
        // procedure.
        assembler.with_library(&account_component_lib).unwrap(),
    )
    .unwrap();

    let tx_context = TransactionContextBuilder::new(native_account.clone())
        .tx_script(tx_script)
        .build();

    let executed_tx = tx_context.execute().unwrap();

    // Account's initial nonce of 1 should have been incremented by 4.
    assert_eq!(executed_tx.account_delta().nonce().unwrap(), Felt::new(5));
}

#[allow(clippy::arc_with_non_send_sync)]
#[test]
fn test_execute_program() {
    let test_module_source = "
        export.foo
            push.3.4
            add
            swapw dropw
        end
    ";

    let source = NamedSource::new("test::module_1", test_module_source);
    let assembler = TransactionKernel::assembler();
    let source_manager = assembler.source_manager();
    let assembler = assembler.with_module(source).unwrap();

    let source = "
    use.test::module_1
    use.std::sys
    
    begin
        push.1.2
        call.module_1::foo
        exec.sys::truncate_stack
    end
    ";

    let tx_script =
        TransactionScript::compile(source, assembler).expect("failed to compile the source script");

    let tx_context = TransactionContextBuilder::with_standard_account(ONE)
        .tx_script(tx_script.clone())
        .build();
    let account_id = tx_context.account().id();
    let block_ref = tx_context.tx_inputs().block_header().block_num();
    let advice_inputs = tx_context.tx_args().advice_inputs().clone();

    let executor = TransactionExecutor::new(&tx_context, None);

    let stack_outputs = executor
        .execute_tx_view_script(
            account_id,
            block_ref,
            tx_script,
            advice_inputs,
            Vec::default(),
            source_manager,
        )
        .unwrap();

    assert_eq!(stack_outputs[..3], [Felt::new(7), Felt::new(2), ONE]);
}

#[allow(clippy::arc_with_non_send_sync)]
#[test]
fn test_check_note_consumability() {
    // Success (well known notes)
    // --------------------------------------------------------------------------------------------
    let p2id_note = create_p2id_note(
        ACCOUNT_ID_REGULAR_PUBLIC_ACCOUNT_IMMUTABLE_CODE.try_into().unwrap(),
        ACCOUNT_ID_REGULAR_PUBLIC_ACCOUNT_UPDATABLE_CODE.try_into().unwrap(),
        vec![FungibleAsset::mock(10)],
        NoteType::Public,
        Default::default(),
        &mut RpoRandomCoin::new([ONE, Felt::new(2), Felt::new(3), Felt::new(4)]),
    )
    .unwrap();

    let p2ide_note = create_p2ide_note(
        ACCOUNT_ID_REGULAR_PUBLIC_ACCOUNT_IMMUTABLE_CODE.try_into().unwrap(),
        ACCOUNT_ID_REGULAR_PUBLIC_ACCOUNT_UPDATABLE_CODE.try_into().unwrap(),
        vec![FungibleAsset::mock(10)],
        None,
        None,
        NoteType::Public,
        Default::default(),
        &mut RpoRandomCoin::new([ONE, Felt::new(2), Felt::new(3), Felt::new(4)]),
    )
    .unwrap();

    let tx_context = TransactionContextBuilder::with_standard_account(ONE)
<<<<<<< HEAD
        .input_notes(vec![p2id_note, p2ide_note])
=======
        .extend_input_notes(vec![p2id_note, p2idr_note])
>>>>>>> e3aaba50
        .build();
    let source_manager = tx_context.source_manager();

    let input_notes = tx_context.input_notes().clone();
    let target_account_id = tx_context.account().id();
    let block_ref = tx_context.tx_inputs().block_header().block_num();
    let tx_args = tx_context.tx_args().clone();

    let executor: TransactionExecutor = TransactionExecutor::new(&tx_context, None).with_tracing();
    let notes_checker = NoteConsumptionChecker::new(&executor);

    let execution_check_result = notes_checker
        .check_notes_consumability(
            target_account_id,
            block_ref,
            input_notes,
            tx_args,
            source_manager,
        )
        .unwrap();
    assert_matches!(execution_check_result, NoteAccountExecution::Success);

    // Success (custom notes)
    // --------------------------------------------------------------------------------------------
    let tx_context = TransactionContextBuilder::with_standard_account(ONE)
        .with_mock_notes_preserved()
        .build();
    let source_manager = tx_context.source_manager();

    let input_notes = tx_context.input_notes().clone();
    let account_id = tx_context.account().id();
    let block_ref = tx_context.tx_inputs().block_header().block_num();
    let tx_args = tx_context.tx_args().clone();

    let executor: TransactionExecutor = TransactionExecutor::new(&tx_context, None).with_tracing();
    let notes_checker = NoteConsumptionChecker::new(&executor);

    let execution_check_result = notes_checker
        .check_notes_consumability(account_id, block_ref, input_notes, tx_args, source_manager)
        .unwrap();
    assert_matches!(execution_check_result, NoteAccountExecution::Success);

    // Failure
    // --------------------------------------------------------------------------------------------
    let sender = AccountId::try_from(ACCOUNT_ID_SENDER).unwrap();

    let failing_note_1 = NoteBuilder::new(
        sender,
        ChaCha20Rng::from_seed(ChaCha20Rng::from_seed([0_u8; 32]).random()),
    )
    .code("begin push.1 drop push.0 div end")
    .build(&TransactionKernel::testing_assembler())
    .unwrap();

    let failing_note_2 = NoteBuilder::new(
        sender,
        ChaCha20Rng::from_seed(ChaCha20Rng::from_seed([0_u8; 32]).random()),
    )
    .code("begin push.2 drop push.0 div end")
    .build(&TransactionKernel::testing_assembler())
    .unwrap();

    let tx_context = TransactionContextBuilder::with_standard_account(ONE)
        .with_mock_notes_preserved()
        .extend_input_notes(vec![failing_note_1, failing_note_2.clone()])
        .build();
    let source_manager = tx_context.source_manager();

    let input_notes = tx_context.input_notes().clone();
    let input_note_ids =
        input_notes.iter().map(|input_note| input_note.id()).collect::<Vec<NoteId>>();
    let account_id = tx_context.account().id();
    let block_ref = tx_context.tx_inputs().block_header().block_num();
    let tx_args = tx_context.tx_args().clone();

    let executor: TransactionExecutor = TransactionExecutor::new(&tx_context, None).with_tracing();
    let notes_checker = NoteConsumptionChecker::new(&executor);

    let execution_check_result = notes_checker
        .check_notes_consumability(account_id, block_ref, input_notes, tx_args, source_manager)
        .unwrap();

    assert_matches!(execution_check_result, NoteAccountExecution::Failure {
        failed_note_id,
        successful_notes,
        error: Some(e)} => {
            assert_eq!(failed_note_id, failing_note_2.id());
            assert_eq!(successful_notes, input_note_ids[..2].to_vec());
            assert_matches!(e, TransactionExecutorError::TransactionProgramExecutionFailed(
              ExecutionError::DivideByZero { .. }
            ));
        }
    );
}<|MERGE_RESOLUTION|>--- conflicted
+++ resolved
@@ -1056,11 +1056,7 @@
     .unwrap();
 
     let tx_context = TransactionContextBuilder::with_standard_account(ONE)
-<<<<<<< HEAD
-        .input_notes(vec![p2id_note, p2ide_note])
-=======
-        .extend_input_notes(vec![p2id_note, p2idr_note])
->>>>>>> e3aaba50
+        .extend_input_notes(vec![p2id_note, p2ide_note])
         .build();
     let source_manager = tx_context.source_manager();
 

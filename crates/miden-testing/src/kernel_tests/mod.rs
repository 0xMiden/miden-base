use alloc::{
    collections::{BTreeMap, BTreeSet},
    string::String,
    sync::Arc,
    vec::Vec,
};

use anyhow::Context;
use assert_matches::assert_matches;
use miden_lib::{
    note::{create_p2id_note, create_p2idr_note},
    transaction::TransactionKernel,
    utils::word_to_masm_push_string,
};
use miden_objects::{
    Felt, FieldElement, MIN_PROOF_SECURITY_LEVEL, Word,
    account::{Account, AccountBuilder, AccountComponent, AccountId, AccountStorage, StorageSlot},
    assembly::diagnostics::{IntoDiagnostic, NamedSource, WrapErr, miette},
    asset::{Asset, AssetVault, FungibleAsset, NonFungibleAsset},
    block::BlockNumber,
    note::{
        Note, NoteAssets, NoteExecutionHint, NoteExecutionMode, NoteHeader, NoteId, NoteInputs,
        NoteMetadata, NoteRecipient, NoteScript, NoteTag, NoteType,
    },
    testing::{
        account_component::AccountMockComponent,
        account_id::{
            ACCOUNT_ID_PUBLIC_FUNGIBLE_FAUCET, ACCOUNT_ID_PUBLIC_FUNGIBLE_FAUCET_2,
            ACCOUNT_ID_REGULAR_PUBLIC_ACCOUNT_IMMUTABLE_CODE,
            ACCOUNT_ID_REGULAR_PUBLIC_ACCOUNT_UPDATABLE_CODE, ACCOUNT_ID_SENDER,
        },
        constants::{FUNGIBLE_ASSET_AMOUNT, NON_FUNGIBLE_ASSET_DATA},
        note::{DEFAULT_NOTE_CODE, NoteBuilder},
        storage::{STORAGE_INDEX_0, STORAGE_INDEX_2},
    },
    transaction::{OutputNote, ProvenTransaction, TransactionScript},
};
use miden_tx::{
    LocalTransactionProver, NoteAccountExecution, NoteConsumptionChecker, ProvingOptions,
    TransactionExecutor, TransactionExecutorError, TransactionHost, TransactionMastStore,
    TransactionProver, TransactionVerifier, host::ScriptMastForestStore,
};
use rand::{Rng, SeedableRng};
use rand_chacha::ChaCha20Rng;
use vm_processor::{
    AdviceInputs, Digest, ExecutionError, MemAdviceProvider, ONE,
    crypto::RpoRandomCoin,
    utils::{Deserializable, Serializable},
};

use crate::TransactionContextBuilder;

mod batch;
mod block;
mod tx;

// TESTS
// ================================================================================================

#[test]
fn transaction_executor_witness() -> miette::Result<()> {
    let tx_context = TransactionContextBuilder::with_standard_account(ONE)
        .with_mock_notes_preserved()
        .build();

    let source_manager = tx_context.source_manager();
    let executed_transaction = tx_context.execute().into_diagnostic()?;

    let tx_inputs = executed_transaction.tx_inputs();
    let tx_params = executed_transaction.tx_params();

    let scripts_mast_store = ScriptMastForestStore::new(
        tx_params.tx_script(),
        tx_inputs.input_notes().iter().map(|n| n.note().script()),
    );

    // use the witness to execute the transaction again
    let (stack_inputs, advice_inputs) = TransactionKernel::prepare_inputs(
        tx_inputs,
        tx_params,
        Some(executed_transaction.advice_witness().clone()),
    )
    .unwrap();
    let mem_advice_provider = MemAdviceProvider::from(advice_inputs.into_inner());

    // load account/note/tx_script MAST to the mast_store
    let mast_store = Arc::new(TransactionMastStore::new());
    mast_store.load_account_code(tx_inputs.account().code());

    let mut host: TransactionHost<MemAdviceProvider> = TransactionHost::new(
        tx_inputs.account().into(),
        mem_advice_provider,
        mast_store,
        scripts_mast_store,
        None,
        BTreeSet::new(),
    )
    .unwrap();
    let result = vm_processor::execute(
        &TransactionKernel::main(),
        stack_inputs,
        &mut host,
        Default::default(),
        source_manager,
    )
    .unwrap();

    let (advice_provider, _, output_notes, _signatures, _tx_progress) = host.into_parts();
    let (_, map, _) = advice_provider.into_parts();
    let tx_outputs = TransactionKernel::from_transaction_parts(
        result.stack_outputs(),
        &map.into(),
        output_notes,
    )
    .unwrap();

    assert_eq!(
        executed_transaction.final_account().commitment(),
        tx_outputs.account.commitment()
    );
    assert_eq!(executed_transaction.output_notes(), &tx_outputs.output_notes);

    Ok(())
}

#[test]
fn executed_transaction_account_delta_new() {
    let account_assets = AssetVault::mock().assets().collect::<Vec<Asset>>();
    let account = AccountBuilder::new(ChaCha20Rng::from_os_rng().random())
        .with_component(
            AccountMockComponent::new_with_slots(
                TransactionKernel::testing_assembler(),
                AccountStorage::mock_storage_slots(),
            )
            .unwrap(),
        )
        .with_assets(account_assets)
        .build_existing()
        .unwrap();

    // updated storage
    let updated_slot_value = [Felt::new(7), Felt::new(9), Felt::new(11), Felt::new(13)];

    // updated storage map
    let updated_map_key = [Felt::new(14), Felt::new(15), Felt::new(16), Felt::new(17)];
    let updated_map_value = [Felt::new(18), Felt::new(19), Felt::new(20), Felt::new(21)];

    // removed assets
    let removed_asset_1 = FungibleAsset::mock(FUNGIBLE_ASSET_AMOUNT / 2);
    let removed_asset_2 = Asset::Fungible(
        FungibleAsset::new(
            ACCOUNT_ID_PUBLIC_FUNGIBLE_FAUCET_2.try_into().expect("id is valid"),
            FUNGIBLE_ASSET_AMOUNT,
        )
        .expect("asset is valid"),
    );
    let removed_asset_3 = NonFungibleAsset::mock(&NON_FUNGIBLE_ASSET_DATA);
    let removed_assets = [removed_asset_1, removed_asset_2, removed_asset_3];

    let tag1 = NoteTag::from_account_id(
        ACCOUNT_ID_REGULAR_PUBLIC_ACCOUNT_IMMUTABLE_CODE.try_into().unwrap(),
    );
    let tag2 = NoteTag::for_local_use_case(0, 0).unwrap();
    let tag3 = NoteTag::for_local_use_case(0, 0).unwrap();
    let tags = [tag1, tag2, tag3];

    let aux_array = [Felt::new(27), Felt::new(28), Felt::new(29)];

    let note_types = [NoteType::Private; 3];

    tag1.validate(NoteType::Private)
        .expect("note tag 1 should support private notes");
    tag2.validate(NoteType::Private)
        .expect("note tag 2 should support private notes");
    tag3.validate(NoteType::Private)
        .expect("note tag 3 should support private notes");

    let execution_hint_1 = Felt::from(NoteExecutionHint::always());
    let execution_hint_2 = Felt::from(NoteExecutionHint::none());
    let execution_hint_3 = Felt::from(NoteExecutionHint::on_block_slot(1, 1, 1));
    let hints = [execution_hint_1, execution_hint_2, execution_hint_3];

    let mut send_asset_script = String::new();
    for i in 0..3 {
        send_asset_script.push_str(&format!(
            "
            ### note {i}
            # prepare the stack for a new note creation
            push.0.1.2.3           # recipient
            push.{EXECUTION_HINT}  # note_execution_hint
            push.{NOTETYPE}        # note_type
            push.{aux}             # aux
            push.{tag}             # tag
            # => [tag, aux, note_type, execution_hint, RECIPIENT]

            # pad the stack before calling the `create_note`
            padw padw swapdw
            # => [tag, aux, note_type, execution_hint, RECIPIENT, pad(8)]

            # create the note
            call.::miden::contracts::wallets::basic::create_note
            # => [note_idx, pad(15)]

            # move an asset to the created note to partially deplete fungible asset balance
            swapw dropw push.{REMOVED_ASSET}
            call.::miden::contracts::wallets::basic::move_asset_to_note
            # => [ASSET, note_idx, pad(11)]

            # clear the stack
            dropw dropw dropw dropw
        ",
            EXECUTION_HINT = hints[i],
            NOTETYPE = note_types[i] as u8,
            aux = aux_array[i],
            tag = tags[i],
            REMOVED_ASSET = word_to_masm_push_string(&Word::from(removed_assets[i]))
        ));
    }

    let tx_script_src = format!(
        "\
        use.test::account

        ## TRANSACTION SCRIPT
        ## ========================================================================================
        begin
            ## Update account storage item
            ## ------------------------------------------------------------------------------------
            # push a new value for the storage slot onto the stack             
            push.{UPDATED_SLOT_VALUE}
            # => [13, 11, 9, 7]

            # get the index of account storage slot
            push.{STORAGE_INDEX_0}
            # => [idx, 13, 11, 9, 7]
            # update the storage value
            call.account::set_item dropw
            # => []

            ## Update account storage map
            ## ------------------------------------------------------------------------------------
            # push a new VALUE for the storage map onto the stack             
            push.{UPDATED_MAP_VALUE}
            # => [18, 19, 20, 21]

            # push a new KEY for the storage map onto the stack
            push.{UPDATED_MAP_KEY}
            # => [14, 15, 16, 17, 18, 19, 20, 21]

            # get the index of account storage slot
            push.{STORAGE_INDEX_2}
            # => [idx, 14, 15, 16, 17, 18, 19, 20, 21]

            # update the storage value
            call.account::set_map_item dropw dropw dropw
            # => []

            ## Send some assets from the account vault
            ## ------------------------------------------------------------------------------------
            {send_asset_script}

            ## Update the account nonce
            ## ------------------------------------------------------------------------------------
            push.1 call.account::incr_nonce drop             
            # => []
        end
    ",
        UPDATED_SLOT_VALUE = word_to_masm_push_string(&Word::from(updated_slot_value)),
        UPDATED_MAP_VALUE = word_to_masm_push_string(&Word::from(updated_map_value)),
        UPDATED_MAP_KEY = word_to_masm_push_string(&Word::from(updated_map_key)),
    );

    let tx_script = TransactionScript::compile(
        tx_script_src,
        TransactionKernel::testing_assembler_with_mock_account(),
    )
    .unwrap();

    let tx_context = TransactionContextBuilder::new(account)
        .with_mock_notes_preserved_with_account_vault_delta()
        .tx_script(tx_script)
        .build();

    // Storing assets that will be added to assert correctness later
    let added_assets = tx_context
        .tx_inputs()
        .input_notes()
        .iter()
        .find_map(|n| {
            let assets = n.note().assets();
            (assets.num_assets() == 3).then(|| assets.iter().cloned().collect::<Vec<_>>())
        })
        .unwrap();

    // expected delta
    // --------------------------------------------------------------------------------------------
    // execute the transaction and get the witness
    let executed_transaction = tx_context.execute().unwrap();

    // nonce delta
    // --------------------------------------------------------------------------------------------
    assert_eq!(executed_transaction.account_delta().nonce(), Some(Felt::new(2)));

    // storage delta
    // --------------------------------------------------------------------------------------------
    // We expect one updated item and one updated map
    assert_eq!(executed_transaction.account_delta().storage().values().len(), 1);
    assert_eq!(
        executed_transaction.account_delta().storage().values().get(&STORAGE_INDEX_0),
        Some(&updated_slot_value)
    );

    assert_eq!(executed_transaction.account_delta().storage().maps().len(), 1);
    assert_eq!(
        executed_transaction
            .account_delta()
            .storage()
            .maps()
            .get(&STORAGE_INDEX_2)
            .unwrap()
            .leaves(),
        &Some((updated_map_key.into(), updated_map_value))
            .into_iter()
            .collect::<BTreeMap<Digest, _>>()
    );

    // vault delta
    // --------------------------------------------------------------------------------------------
    // assert that added assets are tracked
    assert!(
        executed_transaction
            .account_delta()
            .vault()
            .added_assets()
            .all(|x| added_assets.contains(&x))
    );
    assert_eq!(
        added_assets.len(),
        executed_transaction.account_delta().vault().added_assets().count()
    );

    // assert that removed assets are tracked
    assert!(
        executed_transaction
            .account_delta()
            .vault()
            .removed_assets()
            .all(|x| removed_assets.contains(&x))
    );
    assert_eq!(
        removed_assets.len(),
        executed_transaction.account_delta().vault().removed_assets().count()
    );
}

#[test]
fn test_empty_delta_nonce_update() {
    let tx_script_src = "
        use.test::account
        begin
            push.1

            call.account::incr_nonce
            # => [0, 1]

            drop drop
            # => []
        end
    ";

    let tx_script = TransactionScript::compile(
        tx_script_src,
        TransactionKernel::testing_assembler_with_mock_account(),
    )
    .unwrap();

    let tx_context = TransactionContextBuilder::with_standard_account(ONE)
        .tx_script(tx_script)
        .build();

    // expected delta
    // --------------------------------------------------------------------------------------------
    // execute the transaction and get the witness
    let executed_transaction = tx_context.execute().unwrap();

    // nonce delta
    // --------------------------------------------------------------------------------------------
    assert_eq!(executed_transaction.account_delta().nonce(), Some(Felt::new(2)));

    // storage delta
    // --------------------------------------------------------------------------------------------
    // We expect one updated item and one updated map
    assert_eq!(executed_transaction.account_delta().storage().values().len(), 0);

    assert_eq!(executed_transaction.account_delta().storage().maps().len(), 0);
}

#[test]
fn test_send_note_proc() -> miette::Result<()> {
    // removed assets
    let removed_asset_1 = FungibleAsset::mock(FUNGIBLE_ASSET_AMOUNT / 2);
    let removed_asset_2 = Asset::Fungible(
        FungibleAsset::new(
            ACCOUNT_ID_PUBLIC_FUNGIBLE_FAUCET_2.try_into().expect("id is valid"),
            FUNGIBLE_ASSET_AMOUNT,
        )
        .expect("asset is valid"),
    );
    let removed_asset_3 = NonFungibleAsset::mock(&NON_FUNGIBLE_ASSET_DATA);

    let tag = NoteTag::from_account_id(
        ACCOUNT_ID_REGULAR_PUBLIC_ACCOUNT_IMMUTABLE_CODE.try_into().unwrap(),
    );
    let aux = Felt::new(27);
    let note_type = NoteType::Private;

    tag.validate(note_type).expect("note tag should support private notes");

    // prepare the asset vector to be removed for each test variant
    let assets_matrix = vec![
        vec![],
        vec![removed_asset_1],
        vec![removed_asset_1, removed_asset_2],
        vec![removed_asset_1, removed_asset_2, removed_asset_3],
    ];

    for (idx, removed_assets) in assets_matrix.into_iter().enumerate() {
        // Prepare the string containing the procedures required for adding assets to the note.
        // Depending on the number of the assets to remove, the resulting string will be extended
        // with the corresponding number of procedure "blocks"
        let mut assets_to_remove = String::new();
        for asset in removed_assets.iter() {
            assets_to_remove.push_str(&format!(
                "\n
            # prepare the stack for the next call
            dropw

            # push the asset to be removed
            push.{ASSET}
            # => [ASSET, note_idx, GARBAGE(11)]

            call.wallet::move_asset_to_note
            # => [ASSET, note_idx, GARBAGE(11)]\n",
                ASSET = word_to_masm_push_string(&asset.into())
            ))
        }

        let tx_script_src = format!(
            "\
            use.miden::contracts::wallets::basic->wallet
            use.test::account

            ## TRANSACTION SCRIPT
            ## ========================================================================================
            begin
                # prepare the values for note creation
                push.1.2.3.4      # recipient
                push.1            # note_execution_hint (NoteExecutionHint::Always)
                push.{note_type}  # note_type
                push.{aux}        # aux
                push.{tag}        # tag
                # => [tag, aux, note_type, RECIPIENT, ...]

                # pad the stack with zeros before calling the `create_note`.
                padw padw swapdw
                # => [tag, aux, execution_hint, note_type, RECIPIENT, pad(8) ...]

                call.wallet::create_note
                # => [note_idx, GARBAGE(15)]

                movdn.4
                # => [GARBAGE(4), note_idx, GARBAGE(11)]

                {assets_to_remove}

                dropw dropw dropw dropw

                ## Update the account nonce
                ## ------------------------------------------------------------------------------------
                push.1 call.account::incr_nonce drop
                # => []
            end
        ",
            note_type = note_type as u8,
        );

        let tx_script = TransactionScript::compile(
            tx_script_src,
            TransactionKernel::testing_assembler_with_mock_account(),
        )
        .unwrap();

        let tx_context = TransactionContextBuilder::with_standard_account(ONE)
            .tx_script(tx_script)
            .with_mock_notes_preserved_with_account_vault_delta()
            .build();

        // expected delta
        // --------------------------------------------------------------------------------------------
        // execute the transaction and get the witness
        let executed_transaction = tx_context
            .execute()
            .into_diagnostic()
            .wrap_err(format!("test failed in iteration {idx}"))?;

        // nonce delta
        // --------------------------------------------------------------------------------------------
        assert_eq!(executed_transaction.account_delta().nonce(), Some(Felt::new(2)));

        // vault delta
        // --------------------------------------------------------------------------------------------
        // assert that removed assets are tracked
        assert!(
            executed_transaction
                .account_delta()
                .vault()
                .removed_assets()
                .all(|x| removed_assets.contains(&x))
        );
        assert_eq!(
            removed_assets.len(),
            executed_transaction.account_delta().vault().removed_assets().count()
        );
    }

    Ok(())
}

#[test]
fn executed_transaction_output_notes() {
    let executor_account = Account::mock(
        ACCOUNT_ID_REGULAR_PUBLIC_ACCOUNT_UPDATABLE_CODE,
        Felt::ONE,
        TransactionKernel::testing_assembler(),
    );
    let account_id = executor_account.id();

    // removed assets
    let removed_asset_1 = FungibleAsset::mock(FUNGIBLE_ASSET_AMOUNT / 2);
    let removed_asset_2 = FungibleAsset::mock(FUNGIBLE_ASSET_AMOUNT / 2);

    let combined_asset = Asset::Fungible(
        FungibleAsset::new(
            ACCOUNT_ID_PUBLIC_FUNGIBLE_FAUCET.try_into().expect("id is valid"),
            FUNGIBLE_ASSET_AMOUNT,
        )
        .expect("asset is valid"),
    );
    let removed_asset_3 = NonFungibleAsset::mock(&NON_FUNGIBLE_ASSET_DATA);
    let removed_asset_4 = Asset::Fungible(
        FungibleAsset::new(
            ACCOUNT_ID_PUBLIC_FUNGIBLE_FAUCET_2.try_into().expect("id is valid"),
            FUNGIBLE_ASSET_AMOUNT / 2,
        )
        .expect("asset is valid"),
    );

    let tag1 = NoteTag::from_account_id(
        ACCOUNT_ID_REGULAR_PUBLIC_ACCOUNT_IMMUTABLE_CODE.try_into().unwrap(),
    );
    let tag2 = NoteTag::for_public_use_case(0, 0, NoteExecutionMode::Local).unwrap();
    let tag3 = NoteTag::for_public_use_case(0, 0, NoteExecutionMode::Local).unwrap();
    let aux1 = Felt::new(27);
    let aux2 = Felt::new(28);
    let aux3 = Felt::new(29);

    let note_type1 = NoteType::Private;
    let note_type2 = NoteType::Public;
    let note_type3 = NoteType::Public;

    tag1.validate(note_type1).expect("note tag 1 should support private notes");
    tag2.validate(note_type2).expect("note tag 2 should support public notes");
    tag3.validate(note_type3).expect("note tag 3 should support public notes");

    // In this test we create 3 notes. Note 1 is private, Note 2 is public and Note 3 is public
    // without assets.

    // Create the expected output note for Note 2 which is public
    let serial_num_2 = Word::from([Felt::new(1), Felt::new(2), Felt::new(3), Felt::new(4)]);
    let note_script_2 =
        NoteScript::compile(DEFAULT_NOTE_CODE, TransactionKernel::testing_assembler()).unwrap();
    let inputs_2 = NoteInputs::new(vec![ONE]).unwrap();
    let metadata_2 =
        NoteMetadata::new(account_id, note_type2, tag2, NoteExecutionHint::none(), aux2).unwrap();
    let vault_2 = NoteAssets::new(vec![removed_asset_3, removed_asset_4]).unwrap();
    let recipient_2 = NoteRecipient::new(serial_num_2, note_script_2, inputs_2);
    let expected_output_note_2 = Note::new(vault_2, metadata_2, recipient_2);

    // Create the expected output note for Note 3 which is public
    let serial_num_3 = Word::from([Felt::new(5), Felt::new(6), Felt::new(7), Felt::new(8)]);
    let note_script_3 =
        NoteScript::compile(DEFAULT_NOTE_CODE, TransactionKernel::testing_assembler()).unwrap();
    let inputs_3 = NoteInputs::new(vec![ONE, Felt::new(2)]).unwrap();
    let metadata_3 = NoteMetadata::new(
        account_id,
        note_type3,
        tag3,
        NoteExecutionHint::on_block_slot(1, 2, 3),
        aux3,
    )
    .unwrap();
    let vault_3 = NoteAssets::new(vec![]).unwrap();
    let recipient_3 = NoteRecipient::new(serial_num_3, note_script_3, inputs_3);
    let expected_output_note_3 = Note::new(vault_3, metadata_3, recipient_3);

    let tx_script_src = format!(
        "\
        use.miden::contracts::wallets::basic->wallet
        use.test::account

        # Inputs:  [tag, aux, note_type, execution_hint, RECIPIENT]
        # Outputs: [note_idx]
        proc.create_note
            # pad the stack before the call to prevent accidental modification of the deeper stack
            # elements
            padw padw swapdw
            # => [tag, aux, execution_hint, note_type, RECIPIENT, pad(8)]

            call.wallet::create_note
            # => [note_idx, pad(15)]

            # remove excess PADs from the stack
            swapdw dropw dropw movdn.7 dropw drop drop drop
            # => [note_idx]
        end

        # Inputs:  [ASSET, note_idx]
        # Outputs: [ASSET, note_idx]
        proc.move_asset_to_note
            # pad the stack before call
            push.0.0.0 movdn.7 movdn.7 movdn.7 padw padw swapdw
            # => [ASSET, note_idx, pad(11)]

            call.wallet::move_asset_to_note
            # => [ASSET, note_idx, pad(11)]

            # remove excess PADs from the stack
            swapdw dropw dropw swapw movdn.7 drop drop drop
            # => [ASSET, note_idx]
        end

        ## TRANSACTION SCRIPT
        ## ========================================================================================
        begin
            ## Send some assets from the account vault
            ## ------------------------------------------------------------------------------------
            # partially deplete fungible asset balance
            push.0.1.2.3                        # recipient
            push.{EXECUTION_HINT_1}             # note execution hint
            push.{NOTETYPE1}                    # note_type
            push.{aux1}                         # aux
            push.{tag1}                         # tag
            exec.create_note
            # => [note_idx]
            
            push.{REMOVED_ASSET_1}              # asset_1
            # => [ASSET, note_idx]

            exec.move_asset_to_note dropw
            # => [note_idx]

            push.{REMOVED_ASSET_2}              # asset_2
            exec.move_asset_to_note dropw drop
            # => []

            # send non-fungible asset
            push.{RECIPIENT2}                   # recipient
            push.{EXECUTION_HINT_2}             # note execution hint
            push.{NOTETYPE2}                    # note_type
            push.{aux2}                         # aux
            push.{tag2}                         # tag
            exec.create_note
            # => [note_idx]

            push.{REMOVED_ASSET_3}              # asset_3
            exec.move_asset_to_note dropw
            # => [note_idx]

            push.{REMOVED_ASSET_4}              # asset_4
            exec.move_asset_to_note dropw drop
            # => []

            # create a public note without assets
            push.{RECIPIENT3}                   # recipient
            push.{EXECUTION_HINT_3}             # note execution hint
            push.{NOTETYPE3}                    # note_type
            push.{aux3}                         # aux
            push.{tag3}                         # tag
            exec.create_note drop
            # => []

            ## Update the account nonce
            ## ------------------------------------------------------------------------------------
            push.1 call.account::incr_nonce drop
            # => []
        end
    ",
        REMOVED_ASSET_1 = word_to_masm_push_string(&Word::from(removed_asset_1)),
        REMOVED_ASSET_2 = word_to_masm_push_string(&Word::from(removed_asset_2)),
        REMOVED_ASSET_3 = word_to_masm_push_string(&Word::from(removed_asset_3)),
        REMOVED_ASSET_4 = word_to_masm_push_string(&Word::from(removed_asset_4)),
        RECIPIENT2 =
            word_to_masm_push_string(&Word::from(expected_output_note_2.recipient().digest())),
        RECIPIENT3 =
            word_to_masm_push_string(&Word::from(expected_output_note_3.recipient().digest())),
        NOTETYPE1 = note_type1 as u8,
        NOTETYPE2 = note_type2 as u8,
        NOTETYPE3 = note_type3 as u8,
        EXECUTION_HINT_1 = Felt::from(NoteExecutionHint::always()),
        EXECUTION_HINT_2 = Felt::from(NoteExecutionHint::none()),
        EXECUTION_HINT_3 = Felt::from(NoteExecutionHint::on_block_slot(11, 22, 33)),
    );

    let tx_script = TransactionScript::compile(
        tx_script_src,
        TransactionKernel::testing_assembler_with_mock_account().with_debug_mode(true),
    )
    .unwrap();

    // expected delta
    // --------------------------------------------------------------------------------------------
    // execute the transaction and get the witness

    let tx_context = TransactionContextBuilder::new(executor_account)
        .with_mock_notes_preserved_with_account_vault_delta()
        .tx_script(tx_script)
        .expected_notes(vec![
            OutputNote::Full(expected_output_note_2.clone()),
            OutputNote::Full(expected_output_note_3.clone()),
        ])
        .build();

    let executed_transaction = tx_context.execute().unwrap();

    // output notes
    // --------------------------------------------------------------------------------------------
    let output_notes = executed_transaction.output_notes();

    // check the total number of notes
    // NOTE: the mock state already contains 3 output notes
    assert_eq!(output_notes.num_notes(), 6);

    // assert that the expected output note 1 is present
    let resulting_output_note_1 = executed_transaction.output_notes().get_note(3);

    let expected_recipient_1 =
        Digest::from([Felt::new(0), Felt::new(1), Felt::new(2), Felt::new(3)]);
    let expected_note_assets_1 = NoteAssets::new(vec![combined_asset]).unwrap();
    let expected_note_id_1 = NoteId::new(expected_recipient_1, expected_note_assets_1.commitment());
    assert_eq!(resulting_output_note_1.id(), expected_note_id_1);

    // assert that the expected output note 2 is present
    let resulting_output_note_2 = executed_transaction.output_notes().get_note(4);

    let expected_note_id_2 = expected_output_note_2.id();
    let expected_note_metadata_2 = expected_output_note_2.metadata();
    assert_eq!(
        NoteHeader::from(resulting_output_note_2),
        NoteHeader::new(expected_note_id_2, *expected_note_metadata_2)
    );

    // assert that the expected output note 3 is present and has no assets
    let resulting_output_note_3 = executed_transaction.output_notes().get_note(5);

    assert_eq!(expected_output_note_3.id(), resulting_output_note_3.id());
    assert_eq!(expected_output_note_3.assets(), resulting_output_note_3.assets().unwrap());

    // make sure that the number of note inputs remains the same
    let resulting_note_2_recipient =
        resulting_output_note_2.recipient().expect("output note 2 is not full");
    assert_eq!(
        resulting_note_2_recipient.inputs().num_values(),
        expected_output_note_2.inputs().num_values()
    );

    let resulting_note_3_recipient =
        resulting_output_note_3.recipient().expect("output note 3 is not full");
    assert_eq!(
        resulting_note_3_recipient.inputs().num_values(),
        expected_output_note_3.inputs().num_values()
    );
}

#[allow(clippy::arc_with_non_send_sync)]
#[test]
fn prove_witness_and_verify() {
    let tx_context = TransactionContextBuilder::with_standard_account(ONE)
        .with_mock_notes_preserved()
        .build();
    let source_manager = tx_context.source_manager();

    let account_id = tx_context.tx_inputs().account().id();

    let block_ref = tx_context.tx_inputs().block_header().block_num();
    let notes = tx_context.tx_inputs().input_notes().clone();
    let tx_params = tx_context.tx_params().clone();
    let executor = TransactionExecutor::new(Arc::new(tx_context), None);
    let executed_transaction = executor
        .execute_transaction(account_id, block_ref, notes, tx_params, Arc::clone(&source_manager))
        .unwrap();
    let executed_transaction_id = executed_transaction.id();

    let proof_options = ProvingOptions::default();
    let prover = LocalTransactionProver::new(proof_options);
    let proven_transaction = prover.prove(executed_transaction.into()).unwrap();

    assert_eq!(proven_transaction.id(), executed_transaction_id);

    let serialized_transaction = proven_transaction.to_bytes();
    let proven_transaction = ProvenTransaction::read_from_bytes(&serialized_transaction).unwrap();
    let verifier = TransactionVerifier::new(MIN_PROOF_SECURITY_LEVEL);
    assert!(verifier.verify(&proven_transaction).is_ok());
}

// TEST TRANSACTION SCRIPT
// ================================================================================================

#[test]
fn test_tx_script_inputs() {
    let tx_script_input_key = [Felt::new(9999), Felt::new(8888), Felt::new(9999), Felt::new(8888)];
    let tx_script_input_value = [Felt::new(9), Felt::new(8), Felt::new(7), Felt::new(6)];
    let tx_script_src = format!(
        "
        use.miden::account

        begin
            # push the tx script input key onto the stack
            push.{key}

            # load the tx script input value from the map and read it onto the stack
            adv.push_mapval adv_loadw

            # assert that the value is correct
            push.{value} assert_eqw

            # update the nonce to make the transaction non-empty
            push.1 call.account::incr_nonce drop
        end
        ",
        key = word_to_masm_push_string(&tx_script_input_key),
        value = word_to_masm_push_string(&tx_script_input_value)
    );

    let tx_script =
        TransactionScript::compile(tx_script_src, TransactionKernel::testing_assembler()).unwrap();

    let tx_context = TransactionContextBuilder::with_standard_account(ONE)
        .tx_script(tx_script)
        .advice_map([(tx_script_input_key, tx_script_input_value.into())])
        .build();

    let executed_transaction = tx_context.execute();

    assert!(
        executed_transaction.is_ok(),
        "Transaction execution failed {:?}",
        executed_transaction,
    );
}

#[test]
fn test_tx_script_args() -> anyhow::Result<()> {
    let tx_script_arg = [Felt::new(1), Felt::new(2), Felt::new(3), Felt::new(4)];

    let tx_script_src = r#"
        use.miden::account

        begin
<<<<<<< HEAD
            # => [TX_SCRIPT_ARG]
            # `TX_SCRIPT_ARG` value is a user provided word, which could be used during the
            # transaction execution. In this example it is a `[1, 2, 3, 4]` word.

            # assert the correctness of the argument
            dupw push.1.2.3.4 assert_eqw.err="provided transaction argument doesn't match the expected one"
            # => [TX_SCRIPT_ARG]

            # since we provided an advice map entry with the transaction script argument as a key, 
            # we can obtain the value of this entry
            adv.push_mapval adv_push.4
            # => [[map_entry_values], TX_SCRIPT_ARG]

            # assert the correctness of the map entry values
            push.5.6.7.8 assert_eqw.err="obtained advice map value doesn't match the expected one"
=======
            # => [TX_SCRIPT_ARGS_KEY]
            # `TX_SCRIPT_ARGS_KEY` value, which is located on the stack at the beginning of 
            # the execution, is the advice map key which allows to obtain transaction script args 
            # which were specified during the `TransactionScript` creation (see below). In this
            # example transaction args is an array of Felts from 1 to 7.

            # move the transaction args from advice map to the advice stack
            adv.push_mapval
            # OS => [TX_SCRIPT_ARGS_KEY]
            # AS => [7, 6, 5, 4, 3, 2, 1]

            # drop the args commitment
            dropw
            # OS => []
            # AS => [7, 6, 5, 4, 3, 2, 1]

            # Move the transaction arguments array from advice stack to the operand stack. It 
            # consists of 7 Felts, so we could use `adv_push.7` instruction to load them all at once
            adv_push.7
            # OS => [7, 6, 5, 4, 3, 2, 1]
            # AS => []

            # assert that the transaction arguments array consists of correct values
            push.4.5.6.7
            assert_eqw.err="last four values in the transaction args array are incorrect"
            # OS => [3, 2, 1]
            # AS => []
            
            # To use more convenient `assert_eqw` instruction we should push `0` first, but notice 
            # that there are only three values from the original array left on the stack. We could 
            # do so because there are no other elements on the stack left except for the argument 
            # values (hidden values deeper on the stack are zeros). In case there are some values 
            # deeper on the stack, we should assert values one by one using `push.n assert_eq`.
            push.0.1.2.3
            assert_eqw.err="first three values in the transaction args array are incorrect"

            # update the nonce to make the transaction non-empty
            push.1 call.account::incr_nonce drop
>>>>>>> 646c3715
        end"#;

    let tx_script =
        TransactionScript::compile(tx_script_src, TransactionKernel::testing_assembler())
            .context("failed to compile transaction script")?;

    // create an advice inputs containing the entry which could be accessed using the provided
    // transaction script argument
    let advice_inputs = AdviceInputs::default().with_map([(
        Digest::new(tx_script_arg),
        vec![Felt::new(5), Felt::new(6), Felt::new(7), Felt::new(8)],
    )]);

    let tx_context = TransactionContextBuilder::with_standard_account(ONE)
        .tx_script(tx_script)
        .advice_inputs(advice_inputs)
        .tx_script_arg(tx_script_arg)
        .build();

    tx_context.execute().context("failed to execute transaction")?;

    Ok(())
}

/// Tests that an account can call code in a custom library when loading that library into the
/// executor.
///
/// The call chain and dependency graph in this test is:
/// `tx script -> account code -> external library`
#[test]
fn transaction_executor_account_code_using_custom_library() {
    const EXTERNAL_LIBRARY_CODE: &str = r#"
      use.miden::account

      export.incr_nonce_by_four
        dup eq.4 assert.err="nonce increment is not 4"
        exec.account::incr_nonce
      end"#;

    const ACCOUNT_COMPONENT_CODE: &str = "
      use.external_library::external_module

      export.custom_nonce_incr
        push.4 exec.external_module::incr_nonce_by_four
      end";

    let external_library_source =
        NamedSource::new("external_library::external_module", EXTERNAL_LIBRARY_CODE);
    let external_library = TransactionKernel::assembler()
        .assemble_library([external_library_source])
        .unwrap();

    let mut assembler = TransactionKernel::assembler();
    assembler.add_vendored_library(&external_library).unwrap();

    let account_component_source =
        NamedSource::new("account_component::account_module", ACCOUNT_COMPONENT_CODE);
    let account_component_lib =
        assembler.clone().assemble_library([account_component_source]).unwrap();

    let tx_script_src = "\
          use.account_component::account_module

          begin
            call.account_module::custom_nonce_incr
          end";

    let account_component =
        AccountComponent::new(account_component_lib.clone(), vec![StorageSlot::empty_value()])
            .unwrap()
            .with_supports_all_types();

    // Build an existing account with nonce 1.
    let native_account = AccountBuilder::new(ChaCha20Rng::from_os_rng().random())
        .with_component(account_component)
        .build_existing()
        .unwrap();

    let tx_script = TransactionScript::compile(
        tx_script_src,
        // Add the account component library since the transaction script is calling the account's
        // procedure.
        assembler.with_library(&account_component_lib).unwrap(),
    )
    .unwrap();

    let tx_context = TransactionContextBuilder::new(native_account.clone())
        .tx_script(tx_script)
        .build();

    let executed_tx = tx_context.execute().unwrap();

    // Account's initial nonce of 1 should have been incremented by 4.
    assert_eq!(executed_tx.account_delta().nonce().unwrap(), Felt::new(5));
}

#[allow(clippy::arc_with_non_send_sync)]
#[test]
fn test_execute_program() {
    let test_module_source = "
        export.foo
            push.3.4
            add
            swapw dropw
        end
    ";

    let source = NamedSource::new("test::module_1", test_module_source);
    let assembler = TransactionKernel::assembler();
    let source_manager = assembler.source_manager();
    let assembler = assembler.with_module(source).unwrap();

    let source = "
    use.test::module_1
    use.std::sys
    
    begin
        push.1.2
        call.module_1::foo
        exec.sys::truncate_stack
    end
    ";

    let tx_script =
        TransactionScript::compile(source, assembler).expect("failed to compile the source script");

    let tx_context = TransactionContextBuilder::with_standard_account(ONE)
        .tx_script(tx_script.clone())
        .build();
    let account_id = tx_context.account().id();
    let block_ref = tx_context.tx_inputs().block_header().block_num();
    let advice_inputs = tx_context.tx_params().advice_inputs().clone();

    let executor = TransactionExecutor::new(Arc::new(tx_context), None);

    let stack_outputs = executor
        .execute_tx_view_script(
            account_id,
            block_ref,
            tx_script,
            advice_inputs,
            Vec::default(),
            source_manager,
        )
        .unwrap();

    assert_eq!(stack_outputs[..3], [Felt::new(7), Felt::new(2), ONE]);
}

#[allow(clippy::arc_with_non_send_sync)]
#[test]
fn test_check_note_consumability() {
    // Success (well known notes)
    // --------------------------------------------------------------------------------------------
    let p2id_note = create_p2id_note(
        ACCOUNT_ID_REGULAR_PUBLIC_ACCOUNT_IMMUTABLE_CODE.try_into().unwrap(),
        ACCOUNT_ID_REGULAR_PUBLIC_ACCOUNT_UPDATABLE_CODE.try_into().unwrap(),
        vec![FungibleAsset::mock(10)],
        NoteType::Public,
        Default::default(),
        &mut RpoRandomCoin::new([ONE, Felt::new(2), Felt::new(3), Felt::new(4)]),
    )
    .unwrap();

    let p2idr_note = create_p2idr_note(
        ACCOUNT_ID_REGULAR_PUBLIC_ACCOUNT_IMMUTABLE_CODE.try_into().unwrap(),
        ACCOUNT_ID_REGULAR_PUBLIC_ACCOUNT_UPDATABLE_CODE.try_into().unwrap(),
        vec![FungibleAsset::mock(10)],
        NoteType::Public,
        Default::default(),
        BlockNumber::default(),
        &mut RpoRandomCoin::new([ONE, Felt::new(2), Felt::new(3), Felt::new(4)]),
    )
    .unwrap();

    let tx_context = TransactionContextBuilder::with_standard_account(ONE)
        .input_notes(vec![p2id_note, p2idr_note])
        .build();
    let source_manager = tx_context.source_manager();

    let input_notes = tx_context.input_notes().clone();
    let target_account_id = tx_context.account().id();
    let block_ref = tx_context.tx_inputs().block_header().block_num();
    let tx_params = tx_context.tx_params().clone();

    let executor: TransactionExecutor =
        TransactionExecutor::new(Arc::new(tx_context), None).with_tracing();
    let notes_checker = NoteConsumptionChecker::new(&executor);

    let execution_check_result = notes_checker
        .check_notes_consumability(
            target_account_id,
            block_ref,
            input_notes,
            tx_params,
            source_manager,
        )
        .unwrap();
    assert_matches!(execution_check_result, NoteAccountExecution::Success);

    // Success (custom notes)
    // --------------------------------------------------------------------------------------------
    let tx_context = TransactionContextBuilder::with_standard_account(ONE)
        .with_mock_notes_preserved()
        .build();
    let source_manager = tx_context.source_manager();

    let input_notes = tx_context.input_notes().clone();
    let account_id = tx_context.account().id();
    let block_ref = tx_context.tx_inputs().block_header().block_num();
    let tx_params = tx_context.tx_params().clone();

    let executor: TransactionExecutor =
        TransactionExecutor::new(Arc::new(tx_context), None).with_tracing();
    let notes_checker = NoteConsumptionChecker::new(&executor);

    let execution_check_result = notes_checker
        .check_notes_consumability(account_id, block_ref, input_notes, tx_params, source_manager)
        .unwrap();
    assert_matches!(execution_check_result, NoteAccountExecution::Success);

    // Failure
    // --------------------------------------------------------------------------------------------
    let sender = AccountId::try_from(ACCOUNT_ID_SENDER).unwrap();

    let failing_note_1 = NoteBuilder::new(
        sender,
        ChaCha20Rng::from_seed(ChaCha20Rng::from_seed([0_u8; 32]).random()),
    )
    .code("begin push.1 drop push.0 div end")
    .build(&TransactionKernel::testing_assembler())
    .unwrap();

    let failing_note_2 = NoteBuilder::new(
        sender,
        ChaCha20Rng::from_seed(ChaCha20Rng::from_seed([0_u8; 32]).random()),
    )
    .code("begin push.2 drop push.0 div end")
    .build(&TransactionKernel::testing_assembler())
    .unwrap();

    let tx_context = TransactionContextBuilder::with_standard_account(ONE)
        .with_mock_notes_preserved()
        .input_notes(vec![failing_note_1, failing_note_2.clone()])
        .build();
    let source_manager = tx_context.source_manager();

    let input_notes = tx_context.input_notes().clone();
    let input_note_ids =
        input_notes.iter().map(|input_note| input_note.id()).collect::<Vec<NoteId>>();
    let account_id = tx_context.account().id();
    let block_ref = tx_context.tx_inputs().block_header().block_num();
    let tx_params = tx_context.tx_params().clone();

    let executor: TransactionExecutor =
        TransactionExecutor::new(Arc::new(tx_context), None).with_tracing();
    let notes_checker = NoteConsumptionChecker::new(&executor);

    let execution_check_result = notes_checker
        .check_notes_consumability(account_id, block_ref, input_notes, tx_params, source_manager)
        .unwrap();

    assert_matches!(execution_check_result, NoteAccountExecution::Failure {
        failed_note_id,
        successful_notes,
        error: Some(e)} => {
            assert_eq!(failed_note_id, failing_note_2.id());
            assert_eq!(successful_notes, input_note_ids[..2].to_vec());
            assert_matches!(e, TransactionExecutorError::TransactionProgramExecutionFailed(
              ExecutionError::DivideByZero { .. }
            ));
        }
    );
}<|MERGE_RESOLUTION|>--- conflicted
+++ resolved
@@ -866,7 +866,6 @@
         use.miden::account
 
         begin
-<<<<<<< HEAD
             # => [TX_SCRIPT_ARG]
             # `TX_SCRIPT_ARG` value is a user provided word, which could be used during the
             # transaction execution. In this example it is a `[1, 2, 3, 4]` word.
@@ -882,46 +881,9 @@
 
             # assert the correctness of the map entry values
             push.5.6.7.8 assert_eqw.err="obtained advice map value doesn't match the expected one"
-=======
-            # => [TX_SCRIPT_ARGS_KEY]
-            # `TX_SCRIPT_ARGS_KEY` value, which is located on the stack at the beginning of 
-            # the execution, is the advice map key which allows to obtain transaction script args 
-            # which were specified during the `TransactionScript` creation (see below). In this
-            # example transaction args is an array of Felts from 1 to 7.
-
-            # move the transaction args from advice map to the advice stack
-            adv.push_mapval
-            # OS => [TX_SCRIPT_ARGS_KEY]
-            # AS => [7, 6, 5, 4, 3, 2, 1]
-
-            # drop the args commitment
-            dropw
-            # OS => []
-            # AS => [7, 6, 5, 4, 3, 2, 1]
-
-            # Move the transaction arguments array from advice stack to the operand stack. It 
-            # consists of 7 Felts, so we could use `adv_push.7` instruction to load them all at once
-            adv_push.7
-            # OS => [7, 6, 5, 4, 3, 2, 1]
-            # AS => []
-
-            # assert that the transaction arguments array consists of correct values
-            push.4.5.6.7
-            assert_eqw.err="last four values in the transaction args array are incorrect"
-            # OS => [3, 2, 1]
-            # AS => []
-            
-            # To use more convenient `assert_eqw` instruction we should push `0` first, but notice 
-            # that there are only three values from the original array left on the stack. We could 
-            # do so because there are no other elements on the stack left except for the argument 
-            # values (hidden values deeper on the stack are zeros). In case there are some values 
-            # deeper on the stack, we should assert values one by one using `push.n assert_eq`.
-            push.0.1.2.3
-            assert_eqw.err="first three values in the transaction args array are incorrect"
 
             # update the nonce to make the transaction non-empty
             push.1 call.account::incr_nonce drop
->>>>>>> 646c3715
         end"#;
 
     let tx_script =

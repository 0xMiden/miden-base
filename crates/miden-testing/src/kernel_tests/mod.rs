use alloc::{collections::BTreeSet, string::String, sync::Arc, vec::Vec};

use anyhow::Context;
use assert_matches::assert_matches;
use miden_lib::{
    note::{create_p2id_note, create_p2ide_note},
    transaction::TransactionKernel,
    utils::word_to_masm_push_string,
};
use miden_objects::{
    Felt, FieldElement, MIN_PROOF_SECURITY_LEVEL, Word,
    account::{
        Account, AccountBuilder, AccountComponent, AccountId, AccountStorage, StorageSlot,
        delta::LexicographicWord,
    },
    assembly::diagnostics::{IntoDiagnostic, NamedSource, WrapErr, miette},
    asset::{Asset, AssetVault, FungibleAsset, NonFungibleAsset},
    note::{
        Note, NoteAssets, NoteExecutionHint, NoteExecutionMode, NoteHeader, NoteId, NoteInputs,
        NoteMetadata, NoteRecipient, NoteScript, NoteTag, NoteType,
    },
    testing::{
        account_component::AccountMockComponent,
        account_id::{
            ACCOUNT_ID_PUBLIC_FUNGIBLE_FAUCET, ACCOUNT_ID_PUBLIC_FUNGIBLE_FAUCET_1,
            ACCOUNT_ID_PUBLIC_FUNGIBLE_FAUCET_2, ACCOUNT_ID_PUBLIC_FUNGIBLE_FAUCET_3,
            ACCOUNT_ID_REGULAR_PUBLIC_ACCOUNT_IMMUTABLE_CODE,
            ACCOUNT_ID_REGULAR_PUBLIC_ACCOUNT_UPDATABLE_CODE, ACCOUNT_ID_SENDER,
        },
        constants::{
            CONSUMED_ASSET_1_AMOUNT, CONSUMED_ASSET_3_AMOUNT, FUNGIBLE_ASSET_AMOUNT,
            NON_FUNGIBLE_ASSET_DATA, NON_FUNGIBLE_ASSET_DATA_2,
        },
        note::{DEFAULT_NOTE_CODE, NoteBuilder},
        storage::{STORAGE_INDEX_0, STORAGE_INDEX_2},
    },
    transaction::{OutputNote, ProvenTransaction, TransactionScript},
};
use miden_tx::{
    LocalTransactionProver, NoteAccountExecution, NoteConsumptionChecker, ProvingOptions,
    TransactionExecutor, TransactionExecutorError, TransactionHost, TransactionMastStore,
    TransactionProver, TransactionVerifier, host::ScriptMastForestStore,
};
use rand::{Rng, SeedableRng};
use rand_chacha::ChaCha20Rng;
use vm_processor::{
    AdviceInputs, Digest, ExecutionError, MemAdviceProvider, ONE,
    crypto::RpoRandomCoin,
    utils::{Deserializable, Serializable},
};

use crate::{MockChain, TransactionContextBuilder, TxContextInput, utils::create_p2any_note};

mod batch;
mod block;
mod tx;

// TESTS
// ================================================================================================

#[test]
fn transaction_executor_witness() -> miette::Result<()> {
    // Creates a mockchain with an account and a note that it can consume
    let tx_context = {
        let mut mock_chain = MockChain::new();
        let account = mock_chain.add_pending_existing_wallet(crate::Auth::BasicAuth, vec![]);
        let p2id_note = mock_chain
            .add_pending_p2id_note(
                ACCOUNT_ID_SENDER.try_into().unwrap(),
                account.id(),
                &[FungibleAsset::mock(100)],
                NoteType::Public,
            )
            .unwrap();
        mock_chain.prove_next_block().unwrap();

        mock_chain
            .build_tx_context(TxContextInput::AccountId(account.id()), &[], &[p2id_note])
            .unwrap()
            .build()
    };

    let source_manager = tx_context.source_manager();
    let executed_transaction = tx_context.execute().into_diagnostic()?;

    let tx_inputs = executed_transaction.tx_inputs();
    let tx_args = executed_transaction.tx_args();

    let scripts_mast_store = ScriptMastForestStore::new(
        tx_args.tx_script(),
        tx_inputs.input_notes().iter().map(|n| n.note().script()),
    );

    // use the witness to execute the transaction again
    let (stack_inputs, advice_inputs) = TransactionKernel::prepare_inputs(
        tx_inputs,
        tx_args,
        Some(executed_transaction.advice_witness().clone()),
    )
    .unwrap();
    let mem_advice_provider = MemAdviceProvider::from(advice_inputs.into_inner());

    // load account/note/tx_script MAST to the mast_store
    let mast_store = Arc::new(TransactionMastStore::new());
    mast_store.load_account_code(tx_inputs.account().code());

    let mut host: TransactionHost<MemAdviceProvider> = TransactionHost::new(
        &tx_inputs.account().into(),
        mem_advice_provider,
        mast_store.as_ref(),
        scripts_mast_store,
        None,
        BTreeSet::new(),
    )
    .unwrap();
    let result = vm_processor::execute(
        &TransactionKernel::main(),
        stack_inputs,
        &mut host,
        Default::default(),
        source_manager,
    )?;

    let (advice_provider, _, output_notes, _signatures, _tx_progress) = host.into_parts();
    let (_, map, _) = advice_provider.into_parts();
    let tx_outputs = TransactionKernel::from_transaction_parts(
        result.stack_outputs(),
        &map.into(),
        output_notes,
    )
    .unwrap();

    assert_eq!(
        executed_transaction.final_account().commitment(),
        tx_outputs.account.commitment()
    );
    assert_eq!(executed_transaction.output_notes(), &tx_outputs.output_notes);

    Ok(())
}

#[test]
fn executed_transaction_account_delta_new() -> anyhow::Result<()> {
    let account_assets = AssetVault::mock().assets().collect::<Vec<Asset>>();
    let account = AccountBuilder::new(ChaCha20Rng::from_os_rng().random())
        .with_component(
            AccountMockComponent::new_with_slots(
                TransactionKernel::testing_assembler(),
                AccountStorage::mock_storage_slots(),
            )
            .unwrap(),
        )
        .with_assets(account_assets)
        .build_existing()?;

    // updated storage
    let updated_slot_value = [Felt::new(7), Felt::new(9), Felt::new(11), Felt::new(13)];

    // updated storage map
    let updated_map_key = [Felt::new(14), Felt::new(15), Felt::new(16), Felt::new(17)];
    let updated_map_value = [Felt::new(18), Felt::new(19), Felt::new(20), Felt::new(21)];

    // removed assets
    let removed_asset_1 = FungibleAsset::mock(FUNGIBLE_ASSET_AMOUNT / 2);
    let removed_asset_2 = Asset::Fungible(
        FungibleAsset::new(
            ACCOUNT_ID_PUBLIC_FUNGIBLE_FAUCET_2.try_into().expect("id is valid"),
            FUNGIBLE_ASSET_AMOUNT,
        )
        .expect("asset is valid"),
    );
    let removed_asset_3 = NonFungibleAsset::mock(&NON_FUNGIBLE_ASSET_DATA);
    let removed_assets = [removed_asset_1, removed_asset_2, removed_asset_3];

    let tag1 =
        NoteTag::from_account_id(ACCOUNT_ID_REGULAR_PUBLIC_ACCOUNT_IMMUTABLE_CODE.try_into()?);
    let tag2 = NoteTag::for_local_use_case(0, 0)?;
    let tag3 = NoteTag::for_local_use_case(0, 0)?;
    let tags = [tag1, tag2, tag3];

    let aux_array = [Felt::new(27), Felt::new(28), Felt::new(29)];

    let note_types = [NoteType::Private; 3];

    tag1.validate(NoteType::Private)
        .expect("note tag 1 should support private notes");
    tag2.validate(NoteType::Private)
        .expect("note tag 2 should support private notes");
    tag3.validate(NoteType::Private)
        .expect("note tag 3 should support private notes");

    let execution_hint_1 = Felt::from(NoteExecutionHint::always());
    let execution_hint_2 = Felt::from(NoteExecutionHint::none());
    let execution_hint_3 = Felt::from(NoteExecutionHint::on_block_slot(1, 1, 1));
    let hints = [execution_hint_1, execution_hint_2, execution_hint_3];

    let mut send_asset_script = String::new();
    for i in 0..3 {
        send_asset_script.push_str(&format!(
            "
            ### note {i}
            # prepare the stack for a new note creation
            push.0.1.2.3           # recipient
            push.{EXECUTION_HINT}  # note_execution_hint
            push.{NOTETYPE}        # note_type
            push.{aux}             # aux
            push.{tag}             # tag
            # => [tag, aux, note_type, execution_hint, RECIPIENT]

            # pad the stack before calling the `create_note`
            padw padw swapdw
            # => [tag, aux, note_type, execution_hint, RECIPIENT, pad(8)]

            # create the note
            call.::miden::contracts::wallets::basic::create_note
            # => [note_idx, pad(15)]

            # move an asset to the created note to partially deplete fungible asset balance
            swapw dropw push.{REMOVED_ASSET}
            call.::miden::contracts::wallets::basic::move_asset_to_note
            # => [ASSET, note_idx, pad(11)]

            # clear the stack
            dropw dropw dropw dropw
        ",
            EXECUTION_HINT = hints[i],
            NOTETYPE = note_types[i] as u8,
            aux = aux_array[i],
            tag = tags[i],
            REMOVED_ASSET = word_to_masm_push_string(&Word::from(removed_assets[i]))
        ));
    }

    let tx_script_src = format!(
        "\
        use.test::account

        ## TRANSACTION SCRIPT
        ## ========================================================================================
        begin
            ## Update account storage item
            ## ------------------------------------------------------------------------------------
            # push a new value for the storage slot onto the stack             
            push.{UPDATED_SLOT_VALUE}
            # => [13, 11, 9, 7]

            # get the index of account storage slot
            push.{STORAGE_INDEX_0}
            # => [idx, 13, 11, 9, 7]
            # update the storage value
            call.account::set_item dropw
            # => []

            ## Update account storage map
            ## ------------------------------------------------------------------------------------
            # push a new VALUE for the storage map onto the stack             
            push.{UPDATED_MAP_VALUE}
            # => [18, 19, 20, 21]

            # push a new KEY for the storage map onto the stack
            push.{UPDATED_MAP_KEY}
            # => [14, 15, 16, 17, 18, 19, 20, 21]

            # get the index of account storage slot
            push.{STORAGE_INDEX_2}
            # => [idx, 14, 15, 16, 17, 18, 19, 20, 21]

            # update the storage value
            call.account::set_map_item dropw dropw dropw
            # => []

            ## Send some assets from the account vault
            ## ------------------------------------------------------------------------------------
            {send_asset_script}

            ## Update the account nonce
            ## ------------------------------------------------------------------------------------
            push.1 call.account::incr_nonce drop             
            # => []

            dropw dropw dropw dropw
        end
    ",
        UPDATED_SLOT_VALUE = word_to_masm_push_string(&Word::from(updated_slot_value)),
        UPDATED_MAP_VALUE = word_to_masm_push_string(&Word::from(updated_map_value)),
        UPDATED_MAP_KEY = word_to_masm_push_string(&Word::from(updated_map_key)),
    );

    let tx_script = TransactionScript::compile(
        tx_script_src,
        TransactionKernel::testing_assembler_with_mock_account(),
    )?;

    // Create the input note that carries the assets that we will assert later
    let input_note = {
        let faucet_id_1 = AccountId::try_from(ACCOUNT_ID_PUBLIC_FUNGIBLE_FAUCET_1)?;
        let faucet_id_3 = AccountId::try_from(ACCOUNT_ID_PUBLIC_FUNGIBLE_FAUCET_3)?;

        let fungible_asset_1: Asset =
            FungibleAsset::new(faucet_id_1, CONSUMED_ASSET_1_AMOUNT)?.into();
        let fungible_asset_3: Asset =
            FungibleAsset::new(faucet_id_3, CONSUMED_ASSET_3_AMOUNT)?.into();
        let nonfungible_asset_1: Asset = NonFungibleAsset::mock(&NON_FUNGIBLE_ASSET_DATA_2);

        create_p2any_note(account.id(), &[fungible_asset_1, fungible_asset_3, nonfungible_asset_1])
    };

    let tx_context = TransactionContextBuilder::new(account)
        .extend_input_notes(vec![input_note.clone()])
        .tx_script(tx_script)
        .build();

    // Storing assets that will be added to assert correctness later
    let added_assets = input_note.assets().iter().cloned().collect::<Vec<_>>();

    // expected delta
    // --------------------------------------------------------------------------------------------
    // execute the transaction and get the witness
    let executed_transaction = tx_context.execute()?;

    // nonce delta
    // --------------------------------------------------------------------------------------------

<<<<<<< HEAD
    // nonce was incremented once in P2ANY and once by the tx script.
    assert_eq!(executed_transaction.account_delta().nonce(), Some(Felt::new(2)));
=======
    // nonce was incremented by 1
    assert_eq!(executed_transaction.account_delta().nonce_increment(), ONE);
>>>>>>> 39fc4182

    // storage delta
    // --------------------------------------------------------------------------------------------
    // We expect one updated item and one updated map
    assert_eq!(executed_transaction.account_delta().storage().values().len(), 1);
    assert_eq!(
        executed_transaction.account_delta().storage().values().get(&STORAGE_INDEX_0),
        Some(&updated_slot_value)
    );

    assert_eq!(executed_transaction.account_delta().storage().maps().len(), 1);
    let map_delta = executed_transaction
        .account_delta()
        .storage()
        .maps()
        .get(&STORAGE_INDEX_2)
        .context("failed to get expected value from storage map")?
        .entries();
    assert_eq!(
        *map_delta.get(&LexicographicWord::new(Digest::from(updated_map_key))).unwrap(),
        updated_map_value
    );

    // vault delta
    // --------------------------------------------------------------------------------------------
    // assert that added assets are tracked
    assert!(
        executed_transaction
            .account_delta()
            .vault()
            .added_assets()
            .all(|x| added_assets.contains(&x))
    );
    assert_eq!(
        added_assets.len(),
        executed_transaction.account_delta().vault().added_assets().count()
    );

    // assert that removed assets are tracked
    assert!(
        executed_transaction
            .account_delta()
            .vault()
            .removed_assets()
            .all(|x| removed_assets.contains(&x))
    );
    assert_eq!(
        removed_assets.len(),
        executed_transaction.account_delta().vault().removed_assets().count()
    );
    Ok(())
}

#[test]
fn test_empty_delta_nonce_update() {
    let tx_script_src = "
        use.test::account
        begin
            push.1

            call.account::incr_nonce
            # => [0, 1]

            drop drop
            # => []
        end
    ";

    let tx_script = TransactionScript::compile(
        tx_script_src,
        TransactionKernel::testing_assembler_with_mock_account(),
    )
    .unwrap();

    let tx_context = TransactionContextBuilder::with_existing_mock_account()
        .tx_script(tx_script)
        .build();

    // expected delta
    // --------------------------------------------------------------------------------------------
    // execute the transaction and get the witness
    let executed_transaction = tx_context.execute().unwrap();

    // nonce delta
    // --------------------------------------------------------------------------------------------

    // nonce was incremented by 1
    assert_eq!(executed_transaction.account_delta().nonce_increment(), ONE);

    // storage delta
    // --------------------------------------------------------------------------------------------
    // We expect one updated item and one updated map
    assert_eq!(executed_transaction.account_delta().storage().values().len(), 0);

    assert_eq!(executed_transaction.account_delta().storage().maps().len(), 0);
}

#[test]
fn test_send_note_proc() -> miette::Result<()> {
    // removed assets
    let removed_asset_1 = FungibleAsset::mock(FUNGIBLE_ASSET_AMOUNT / 2);
    let removed_asset_2 = Asset::Fungible(
        FungibleAsset::new(
            ACCOUNT_ID_PUBLIC_FUNGIBLE_FAUCET_2.try_into().expect("id is valid"),
            FUNGIBLE_ASSET_AMOUNT,
        )
        .expect("asset is valid"),
    );
    let removed_asset_3 = NonFungibleAsset::mock(&NON_FUNGIBLE_ASSET_DATA);

    let tag = NoteTag::from_account_id(
        ACCOUNT_ID_REGULAR_PUBLIC_ACCOUNT_IMMUTABLE_CODE.try_into().unwrap(),
    );
    let aux = Felt::new(27);
    let note_type = NoteType::Private;

    tag.validate(note_type).expect("note tag should support private notes");

    // prepare the asset vector to be removed for each test variant
    let assets_matrix = vec![
        vec![],
        vec![removed_asset_1],
        vec![removed_asset_1, removed_asset_2],
        vec![removed_asset_1, removed_asset_2, removed_asset_3],
    ];

    for (idx, removed_assets) in assets_matrix.into_iter().enumerate() {
        // Prepare the string containing the procedures required for adding assets to the note.
        // Depending on the number of the assets to remove, the resulting string will be extended
        // with the corresponding number of procedure "blocks"
        let mut assets_to_remove = String::new();
        for asset in removed_assets.iter() {
            assets_to_remove.push_str(&format!(
                "\n
            # prepare the stack for the next call
            dropw

            # push the asset to be removed
            push.{ASSET}
            # => [ASSET, note_idx, GARBAGE(11)]

            call.wallet::move_asset_to_note
            # => [ASSET, note_idx, GARBAGE(11)]\n",
                ASSET = word_to_masm_push_string(&asset.into())
            ))
        }

        let tx_script_src = format!(
            "\
            use.miden::contracts::wallets::basic->wallet
            use.test::account

            ## TRANSACTION SCRIPT
            ## ========================================================================================
            begin
                # prepare the values for note creation
                push.1.2.3.4      # recipient
                push.1            # note_execution_hint (NoteExecutionHint::Always)
                push.{note_type}  # note_type
                push.{aux}        # aux
                push.{tag}        # tag
                # => [tag, aux, note_type, RECIPIENT, ...]

                # pad the stack with zeros before calling the `create_note`.
                padw padw swapdw
                # => [tag, aux, execution_hint, note_type, RECIPIENT, pad(8) ...]

                call.wallet::create_note
                # => [note_idx, GARBAGE(15)]

                movdn.4
                # => [GARBAGE(4), note_idx, GARBAGE(11)]

                {assets_to_remove}

                dropw dropw dropw dropw

                ## Update the account nonce
                ## ------------------------------------------------------------------------------------
                push.1 call.account::incr_nonce drop
                # => []
            end
        ",
            note_type = note_type as u8,
        );

        let tx_script = TransactionScript::compile(
            tx_script_src,
            TransactionKernel::testing_assembler_with_mock_account(),
        )
        .unwrap();

        let tx_context = TransactionContextBuilder::with_existing_mock_account()
            .tx_script(tx_script)
            .build();

        // expected delta
        // --------------------------------------------------------------------------------------------
        // execute the transaction and get the witness
        let executed_transaction = tx_context
            .execute()
            .into_diagnostic()
            .wrap_err(format!("test failed in iteration {idx}"))?;

        // nonce delta
        // --------------------------------------------------------------------------------------------

        // nonce was incremented by 1
        assert_eq!(executed_transaction.account_delta().nonce_increment(), ONE);

        // vault delta
        // --------------------------------------------------------------------------------------------
        // assert that removed assets are tracked
        assert!(
            executed_transaction
                .account_delta()
                .vault()
                .removed_assets()
                .all(|x| removed_assets.contains(&x))
        );
        assert_eq!(
            removed_assets.len(),
            executed_transaction.account_delta().vault().removed_assets().count()
        );
    }

    Ok(())
}

#[test]
fn executed_transaction_output_notes() {
    let executor_account = Account::mock(
        ACCOUNT_ID_REGULAR_PUBLIC_ACCOUNT_UPDATABLE_CODE,
        Felt::ONE,
        TransactionKernel::testing_assembler(),
    );
    let account_id = executor_account.id();

    // removed assets
    let removed_asset_1 = FungibleAsset::mock(FUNGIBLE_ASSET_AMOUNT / 2);
    let removed_asset_2 = FungibleAsset::mock(FUNGIBLE_ASSET_AMOUNT / 2);

    let combined_asset = Asset::Fungible(
        FungibleAsset::new(
            ACCOUNT_ID_PUBLIC_FUNGIBLE_FAUCET.try_into().expect("id is valid"),
            FUNGIBLE_ASSET_AMOUNT,
        )
        .expect("asset is valid"),
    );
    let removed_asset_3 = NonFungibleAsset::mock(&NON_FUNGIBLE_ASSET_DATA);
    let removed_asset_4 = Asset::Fungible(
        FungibleAsset::new(
            ACCOUNT_ID_PUBLIC_FUNGIBLE_FAUCET_2.try_into().expect("id is valid"),
            FUNGIBLE_ASSET_AMOUNT / 2,
        )
        .expect("asset is valid"),
    );

    let tag1 = NoteTag::from_account_id(
        ACCOUNT_ID_REGULAR_PUBLIC_ACCOUNT_IMMUTABLE_CODE.try_into().unwrap(),
    );
    let tag2 = NoteTag::for_public_use_case(0, 0, NoteExecutionMode::Local).unwrap();
    let tag3 = NoteTag::for_public_use_case(0, 0, NoteExecutionMode::Local).unwrap();
    let aux1 = Felt::new(27);
    let aux2 = Felt::new(28);
    let aux3 = Felt::new(29);

    let note_type1 = NoteType::Private;
    let note_type2 = NoteType::Public;
    let note_type3 = NoteType::Public;

    tag1.validate(note_type1).expect("note tag 1 should support private notes");
    tag2.validate(note_type2).expect("note tag 2 should support public notes");
    tag3.validate(note_type3).expect("note tag 3 should support public notes");

    // In this test we create 3 notes. Note 1 is private, Note 2 is public and Note 3 is public
    // without assets.

    // Create the expected output note for Note 2 which is public
    let serial_num_2 = Word::from([Felt::new(1), Felt::new(2), Felt::new(3), Felt::new(4)]);
    let note_script_2 =
        NoteScript::compile(DEFAULT_NOTE_CODE, TransactionKernel::testing_assembler()).unwrap();
    let inputs_2 = NoteInputs::new(vec![ONE]).unwrap();
    let metadata_2 =
        NoteMetadata::new(account_id, note_type2, tag2, NoteExecutionHint::none(), aux2).unwrap();
    let vault_2 = NoteAssets::new(vec![removed_asset_3, removed_asset_4]).unwrap();
    let recipient_2 = NoteRecipient::new(serial_num_2, note_script_2, inputs_2);
    let expected_output_note_2 = Note::new(vault_2, metadata_2, recipient_2);

    // Create the expected output note for Note 3 which is public
    let serial_num_3 = Word::from([Felt::new(5), Felt::new(6), Felt::new(7), Felt::new(8)]);
    let note_script_3 =
        NoteScript::compile(DEFAULT_NOTE_CODE, TransactionKernel::testing_assembler()).unwrap();
    let inputs_3 = NoteInputs::new(vec![ONE, Felt::new(2)]).unwrap();
    let metadata_3 = NoteMetadata::new(
        account_id,
        note_type3,
        tag3,
        NoteExecutionHint::on_block_slot(1, 2, 3),
        aux3,
    )
    .unwrap();
    let vault_3 = NoteAssets::new(vec![]).unwrap();
    let recipient_3 = NoteRecipient::new(serial_num_3, note_script_3, inputs_3);
    let expected_output_note_3 = Note::new(vault_3, metadata_3, recipient_3);

    let tx_script_src = format!(
        "\
        use.miden::contracts::wallets::basic->wallet
        use.test::account

        # Inputs:  [tag, aux, note_type, execution_hint, RECIPIENT]
        # Outputs: [note_idx]
        proc.create_note
            # pad the stack before the call to prevent accidental modification of the deeper stack
            # elements
            padw padw swapdw
            # => [tag, aux, execution_hint, note_type, RECIPIENT, pad(8)]

            call.wallet::create_note
            # => [note_idx, pad(15)]

            # remove excess PADs from the stack
            swapdw dropw dropw movdn.7 dropw drop drop drop
            # => [note_idx]
        end

        # Inputs:  [ASSET, note_idx]
        # Outputs: [ASSET, note_idx]
        proc.move_asset_to_note
            # pad the stack before call
            push.0.0.0 movdn.7 movdn.7 movdn.7 padw padw swapdw
            # => [ASSET, note_idx, pad(11)]

            call.wallet::move_asset_to_note
            # => [ASSET, note_idx, pad(11)]

            # remove excess PADs from the stack
            swapdw dropw dropw swapw movdn.7 drop drop drop
            # => [ASSET, note_idx]
        end

        ## TRANSACTION SCRIPT
        ## ========================================================================================
        begin
            ## Send some assets from the account vault
            ## ------------------------------------------------------------------------------------
            # partially deplete fungible asset balance
            push.0.1.2.3                        # recipient
            push.{EXECUTION_HINT_1}             # note execution hint
            push.{NOTETYPE1}                    # note_type
            push.{aux1}                         # aux
            push.{tag1}                         # tag
            exec.create_note
            # => [note_idx]
            
            push.{REMOVED_ASSET_1}              # asset_1
            # => [ASSET, note_idx]

            exec.move_asset_to_note dropw
            # => [note_idx]

            push.{REMOVED_ASSET_2}              # asset_2
            exec.move_asset_to_note dropw drop
            # => []

            # send non-fungible asset
            push.{RECIPIENT2}                   # recipient
            push.{EXECUTION_HINT_2}             # note execution hint
            push.{NOTETYPE2}                    # note_type
            push.{aux2}                         # aux
            push.{tag2}                         # tag
            exec.create_note
            # => [note_idx]

            push.{REMOVED_ASSET_3}              # asset_3
            exec.move_asset_to_note dropw
            # => [note_idx]

            push.{REMOVED_ASSET_4}              # asset_4
            exec.move_asset_to_note dropw drop
            # => []

            # create a public note without assets
            push.{RECIPIENT3}                   # recipient
            push.{EXECUTION_HINT_3}             # note execution hint
            push.{NOTETYPE3}                    # note_type
            push.{aux3}                         # aux
            push.{tag3}                         # tag
            exec.create_note drop
            # => []

            ## Update the account nonce
            ## ------------------------------------------------------------------------------------
            push.1 call.account::incr_nonce drop
            # => []
        end
    ",
        REMOVED_ASSET_1 = word_to_masm_push_string(&Word::from(removed_asset_1)),
        REMOVED_ASSET_2 = word_to_masm_push_string(&Word::from(removed_asset_2)),
        REMOVED_ASSET_3 = word_to_masm_push_string(&Word::from(removed_asset_3)),
        REMOVED_ASSET_4 = word_to_masm_push_string(&Word::from(removed_asset_4)),
        RECIPIENT2 =
            word_to_masm_push_string(&Word::from(expected_output_note_2.recipient().digest())),
        RECIPIENT3 =
            word_to_masm_push_string(&Word::from(expected_output_note_3.recipient().digest())),
        NOTETYPE1 = note_type1 as u8,
        NOTETYPE2 = note_type2 as u8,
        NOTETYPE3 = note_type3 as u8,
        EXECUTION_HINT_1 = Felt::from(NoteExecutionHint::always()),
        EXECUTION_HINT_2 = Felt::from(NoteExecutionHint::none()),
        EXECUTION_HINT_3 = Felt::from(NoteExecutionHint::on_block_slot(11, 22, 33)),
    );

    let tx_script = TransactionScript::compile(
        tx_script_src,
        TransactionKernel::testing_assembler_with_mock_account().with_debug_mode(true),
    )
    .unwrap();

    // expected delta
    // --------------------------------------------------------------------------------------------
    // execute the transaction and get the witness

    let tx_context = TransactionContextBuilder::new(executor_account)
        .tx_script(tx_script)
        .extend_expected_output_notes(vec![
            OutputNote::Full(expected_output_note_2.clone()),
            OutputNote::Full(expected_output_note_3.clone()),
        ])
        .build();

    let executed_transaction = tx_context.execute().unwrap();

    // output notes
    // --------------------------------------------------------------------------------------------
    let output_notes = executed_transaction.output_notes();

    // check the total number of notes
    assert_eq!(output_notes.num_notes(), 3);

    // assert that the expected output note 1 is present
    let resulting_output_note_1 = executed_transaction.output_notes().get_note(0);

    let expected_recipient_1 =
        Digest::from([Felt::new(0), Felt::new(1), Felt::new(2), Felt::new(3)]);
    let expected_note_assets_1 = NoteAssets::new(vec![combined_asset]).unwrap();
    let expected_note_id_1 = NoteId::new(expected_recipient_1, expected_note_assets_1.commitment());
    assert_eq!(resulting_output_note_1.id(), expected_note_id_1);

    // assert that the expected output note 2 is present
    let resulting_output_note_2 = executed_transaction.output_notes().get_note(1);

    let expected_note_id_2 = expected_output_note_2.id();
    let expected_note_metadata_2 = expected_output_note_2.metadata();
    assert_eq!(
        NoteHeader::from(resulting_output_note_2),
        NoteHeader::new(expected_note_id_2, *expected_note_metadata_2)
    );

    // assert that the expected output note 3 is present and has no assets
    let resulting_output_note_3 = executed_transaction.output_notes().get_note(2);

    assert_eq!(expected_output_note_3.id(), resulting_output_note_3.id());
    assert_eq!(expected_output_note_3.assets(), resulting_output_note_3.assets().unwrap());

    // make sure that the number of note inputs remains the same
    let resulting_note_2_recipient =
        resulting_output_note_2.recipient().expect("output note 2 is not full");
    assert_eq!(
        resulting_note_2_recipient.inputs().num_values(),
        expected_output_note_2.inputs().num_values()
    );

    let resulting_note_3_recipient =
        resulting_output_note_3.recipient().expect("output note 3 is not full");
    assert_eq!(
        resulting_note_3_recipient.inputs().num_values(),
        expected_output_note_3.inputs().num_values()
    );
}

#[allow(clippy::arc_with_non_send_sync)]
#[test]
fn prove_witness_and_verify() {
    let tx_context = {
        let account = Account::mock(
            ACCOUNT_ID_REGULAR_PUBLIC_ACCOUNT_UPDATABLE_CODE,
            Felt::ONE,
            TransactionKernel::testing_assembler(),
        );
        let input_note =
            create_p2any_note(ACCOUNT_ID_SENDER.try_into().unwrap(), &[FungibleAsset::mock(100)]);
        TransactionContextBuilder::new(account)
            .extend_input_notes(vec![input_note])
            .build()
    };

    let source_manager = tx_context.source_manager();
    let account_id = tx_context.tx_inputs().account().id();

    let block_ref = tx_context.tx_inputs().block_header().block_num();
    let notes = tx_context.tx_inputs().input_notes().clone();
    let tx_args = tx_context.tx_args().clone();
    let executor = TransactionExecutor::new(&tx_context, None);
    let executed_transaction = executor
        .execute_transaction(account_id, block_ref, notes, tx_args, Arc::clone(&source_manager))
        .unwrap();
    let executed_transaction_id = executed_transaction.id();

    let proof_options = ProvingOptions::default();
    let prover = LocalTransactionProver::new(proof_options);
    let proven_transaction = prover.prove(executed_transaction.into()).unwrap();

    assert_eq!(proven_transaction.id(), executed_transaction_id);

    let serialized_transaction = proven_transaction.to_bytes();
    let proven_transaction = ProvenTransaction::read_from_bytes(&serialized_transaction).unwrap();
    let verifier = TransactionVerifier::new(MIN_PROOF_SECURITY_LEVEL);
    assert!(verifier.verify(&proven_transaction).is_ok());
}

// TEST TRANSACTION SCRIPT
// ================================================================================================

#[test]
fn test_tx_script_inputs() -> anyhow::Result<()> {
    let tx_script_input_key = [Felt::new(9999), Felt::new(8888), Felt::new(9999), Felt::new(8888)];
    let tx_script_input_value = [Felt::new(9), Felt::new(8), Felt::new(7), Felt::new(6)];
    let tx_script_src = format!(
        "
        use.miden::account

        begin
            # push the tx script input key onto the stack
            push.{key}

            # load the tx script input value from the map and read it onto the stack
            adv.push_mapval adv_loadw

            # assert that the value is correct
            push.{value} assert_eqw

            # update the nonce to make the transaction non-empty
            push.1 call.account::incr_nonce drop
        end
        ",
        key = word_to_masm_push_string(&tx_script_input_key),
        value = word_to_masm_push_string(&tx_script_input_value)
    );

    let tx_script =
        TransactionScript::compile(tx_script_src, TransactionKernel::testing_assembler()).unwrap();

    let tx_context = TransactionContextBuilder::with_existing_mock_account()
        .tx_script(tx_script)
        .extend_advice_map([(tx_script_input_key, tx_script_input_value.into())])
        .build();

    tx_context.execute().context("failed to execute transaction")?;

    Ok(())
}

#[test]
fn test_tx_script_args() -> anyhow::Result<()> {
    let tx_script_arg = [Felt::new(1), Felt::new(2), Felt::new(3), Felt::new(4)];

    let tx_script_src = r#"
        use.miden::account

        begin
            # => [TX_SCRIPT_ARG]
            # `TX_SCRIPT_ARG` value is a user provided word, which could be used during the
            # transaction execution. In this example it is a `[1, 2, 3, 4]` word.

            # assert the correctness of the argument
            dupw push.1.2.3.4 assert_eqw.err="provided transaction argument doesn't match the expected one"
            # => [TX_SCRIPT_ARG]

            # since we provided an advice map entry with the transaction script argument as a key, 
            # we can obtain the value of this entry
            adv.push_mapval adv_push.4
            # => [[map_entry_values], TX_SCRIPT_ARG]

            # assert the correctness of the map entry values
            push.5.6.7.8 assert_eqw.err="obtained advice map value doesn't match the expected one"

            # update the nonce to make the transaction non-empty
            push.1 call.account::incr_nonce drop
        end"#;

    let tx_script =
        TransactionScript::compile(tx_script_src, TransactionKernel::testing_assembler())
            .context("failed to compile transaction script")?;

    // create an advice inputs containing the entry which could be accessed using the provided
    // transaction script argument
    let advice_inputs = AdviceInputs::default().with_map([(
        Digest::new(tx_script_arg),
        vec![Felt::new(5), Felt::new(6), Felt::new(7), Felt::new(8)],
    )]);

    let tx_context = TransactionContextBuilder::with_existing_mock_account()
        .tx_script(tx_script)
        .extend_advice_inputs(advice_inputs)
        .tx_script_arg(tx_script_arg)
        .build();

    tx_context.execute().context("failed to execute transaction")?;

    Ok(())
}

/// Tests that an account can call code in a custom library when loading that library into the
/// executor.
///
/// The call chain and dependency graph in this test is:
/// `tx script -> account code -> external library`
#[test]
fn transaction_executor_account_code_using_custom_library() {
    const EXTERNAL_LIBRARY_CODE: &str = r#"
      use.miden::account

      export.incr_nonce_by_four
        dup eq.4 assert.err="nonce increment is not 4"
        exec.account::incr_nonce
      end"#;

    const ACCOUNT_COMPONENT_CODE: &str = "
      use.external_library::external_module

      export.custom_nonce_incr
        push.4 exec.external_module::incr_nonce_by_four
      end";

    let external_library_source =
        NamedSource::new("external_library::external_module", EXTERNAL_LIBRARY_CODE);
    let external_library = TransactionKernel::assembler()
        .assemble_library([external_library_source])
        .unwrap();

    let mut assembler = TransactionKernel::assembler();
    assembler.add_vendored_library(&external_library).unwrap();

    let account_component_source =
        NamedSource::new("account_component::account_module", ACCOUNT_COMPONENT_CODE);
    let account_component_lib =
        assembler.clone().assemble_library([account_component_source]).unwrap();

    let tx_script_src = "\
          use.account_component::account_module

          begin
            call.account_module::custom_nonce_incr
          end";

    let account_component =
        AccountComponent::new(account_component_lib.clone(), vec![StorageSlot::empty_value()])
            .unwrap()
            .with_supports_all_types();

    // Build an existing account with nonce 1.
    let native_account = AccountBuilder::new(ChaCha20Rng::from_os_rng().random())
        .with_component(account_component)
        .build_existing()
        .unwrap();

    let tx_script = TransactionScript::compile(
        tx_script_src,
        // Add the account component library since the transaction script is calling the account's
        // procedure.
        assembler.with_library(&account_component_lib).unwrap(),
    )
    .unwrap();

    let tx_context = TransactionContextBuilder::new(native_account.clone())
        .tx_script(tx_script)
        .build();

    let executed_tx = tx_context.execute().unwrap();

    // Account's initial nonce of 1 should have been incremented by 4.
    assert_eq!(executed_tx.account_delta().nonce_increment(), Felt::new(4));
}

#[allow(clippy::arc_with_non_send_sync)]
#[test]
fn test_execute_program() {
    let test_module_source = "
        export.foo
            push.3.4
            add
            swapw dropw
        end
    ";

    let source = NamedSource::new("test::module_1", test_module_source);
    let assembler = TransactionKernel::assembler();
    let source_manager = assembler.source_manager();
    let assembler = assembler.with_module(source).unwrap();

    let source = "
    use.test::module_1
    use.std::sys
    
    begin
        push.1.2
        call.module_1::foo
        exec.sys::truncate_stack
    end
    ";

    let tx_script =
        TransactionScript::compile(source, assembler).expect("failed to compile the source script");

    let tx_context = TransactionContextBuilder::with_existing_mock_account()
        .tx_script(tx_script.clone())
        .build();
    let account_id = tx_context.account().id();
    let block_ref = tx_context.tx_inputs().block_header().block_num();
    let advice_inputs = tx_context.tx_args().advice_inputs().clone();

    let executor = TransactionExecutor::new(&tx_context, None);

    let stack_outputs = executor
        .execute_tx_view_script(
            account_id,
            block_ref,
            tx_script,
            advice_inputs,
            Vec::default(),
            source_manager,
        )
        .unwrap();

    assert_eq!(stack_outputs[..3], [Felt::new(7), Felt::new(2), ONE]);
}

#[allow(clippy::arc_with_non_send_sync)]
#[test]
fn test_check_note_consumability() -> anyhow::Result<()> {
    // Success (well known notes)
    // --------------------------------------------------------------------------------------------
    let p2id_note = create_p2id_note(
        ACCOUNT_ID_REGULAR_PUBLIC_ACCOUNT_IMMUTABLE_CODE.try_into().unwrap(),
        ACCOUNT_ID_REGULAR_PUBLIC_ACCOUNT_UPDATABLE_CODE.try_into().unwrap(),
        vec![FungibleAsset::mock(10)],
        NoteType::Public,
        Default::default(),
        &mut RpoRandomCoin::new([ONE, Felt::new(2), Felt::new(3), Felt::new(4)]),
    )?;

    let p2ide_note = create_p2ide_note(
        ACCOUNT_ID_REGULAR_PUBLIC_ACCOUNT_IMMUTABLE_CODE.try_into().unwrap(),
        ACCOUNT_ID_REGULAR_PUBLIC_ACCOUNT_UPDATABLE_CODE.try_into().unwrap(),
        vec![FungibleAsset::mock(10)],
        None,
        None,
        NoteType::Public,
        Default::default(),
        &mut RpoRandomCoin::new([ONE, Felt::new(2), Felt::new(3), Felt::new(4)]),
    )?;

    let tx_context = TransactionContextBuilder::with_existing_mock_account()
        .extend_input_notes(vec![p2id_note, p2ide_note])
        .build();
    let source_manager = tx_context.source_manager();

    let input_notes = tx_context.input_notes().clone();
    let target_account_id = tx_context.account().id();
    let block_ref = tx_context.tx_inputs().block_header().block_num();
    let tx_args = tx_context.tx_args().clone();

    let executor: TransactionExecutor = TransactionExecutor::new(&tx_context, None).with_tracing();
    let notes_checker = NoteConsumptionChecker::new(&executor);

    let execution_check_result = notes_checker
        .check_notes_consumability(
            target_account_id,
            block_ref,
            input_notes,
            tx_args,
            source_manager,
        )
        .unwrap();
    assert_matches!(execution_check_result, NoteAccountExecution::Success);

    // Success (custom notes)
    // --------------------------------------------------------------------------------------------
    let tx_context = {
        let account = Account::mock(
            ACCOUNT_ID_REGULAR_PUBLIC_ACCOUNT_UPDATABLE_CODE,
            Felt::ONE,
            TransactionKernel::testing_assembler(),
        );
        let input_note =
            create_p2any_note(ACCOUNT_ID_SENDER.try_into().unwrap(), &[FungibleAsset::mock(100)]);
        TransactionContextBuilder::new(account)
            .extend_input_notes(vec![input_note])
            .build()
    };
    let source_manager = tx_context.source_manager();

    let input_notes = tx_context.input_notes().clone();
    let account_id = tx_context.account().id();
    let block_ref = tx_context.tx_inputs().block_header().block_num();
    let tx_args = tx_context.tx_args().clone();

    let executor: TransactionExecutor = TransactionExecutor::new(&tx_context, None).with_tracing();
    let notes_checker = NoteConsumptionChecker::new(&executor);

    let execution_check_result = notes_checker
        .check_notes_consumability(account_id, block_ref, input_notes, tx_args, source_manager)
        .unwrap();
    assert_matches!(execution_check_result, NoteAccountExecution::Success);

    // Failure
    // --------------------------------------------------------------------------------------------
    let mut mock_chain = MockChain::new();
    let account = mock_chain.add_pending_existing_wallet(crate::Auth::BasicAuth, vec![]);

    let sender = AccountId::try_from(ACCOUNT_ID_SENDER).unwrap();

    let failing_note_1 = NoteBuilder::new(
        sender,
        ChaCha20Rng::from_seed(ChaCha20Rng::from_seed([0_u8; 32]).random()),
    )
    .code("begin push.1 drop push.0 div end")
    .build(&TransactionKernel::testing_assembler())?;

    let failing_note_2 = NoteBuilder::new(
        sender,
        ChaCha20Rng::from_seed(ChaCha20Rng::from_seed([0_u8; 32]).random()),
    )
    .code("begin push.2 drop push.0 div end")
    .build(&TransactionKernel::testing_assembler())?;

    let succesful_note_1 = create_p2id_note(
        ACCOUNT_ID_REGULAR_PUBLIC_ACCOUNT_IMMUTABLE_CODE.try_into().unwrap(),
        account.id(),
        vec![FungibleAsset::mock(10)],
        NoteType::Public,
        Default::default(),
        &mut RpoRandomCoin::new([ONE, Felt::new(2), Felt::new(3), Felt::new(4)]),
    )?;

    let succesful_note_2 = create_p2id_note(
        ACCOUNT_ID_REGULAR_PUBLIC_ACCOUNT_IMMUTABLE_CODE.try_into().unwrap(),
        account.id(),
        vec![FungibleAsset::mock(145)],
        NoteType::Public,
        Default::default(),
        &mut RpoRandomCoin::new([ONE, Felt::new(2), Felt::new(3), Felt::new(4)]),
    )?;

    let tx_context = mock_chain
        .build_tx_context(
            TxContextInput::Account(account),
            &[],
            &[
                succesful_note_2.clone(),
                succesful_note_1.clone(),
                failing_note_2.clone(),
                failing_note_1,
            ],
        )?
        .build();
    let source_manager = tx_context.source_manager();

    let input_notes = tx_context.input_notes().clone();
    let account_id = tx_context.account().id();
    let block_ref = tx_context.tx_inputs().block_header().block_num();
    let tx_args = tx_context.tx_args().clone();

    let executor: TransactionExecutor = TransactionExecutor::new(&tx_context, None).with_tracing();
    let notes_checker = NoteConsumptionChecker::new(&executor);

    let execution_check_result = notes_checker.check_notes_consumability(
        account_id,
        block_ref,
        input_notes,
        tx_args,
        source_manager,
    )?;

    assert_matches!(execution_check_result, NoteAccountExecution::Failure {
        failed_note_id,
        successful_notes,
        error: Some(e)} => {
            assert_eq!(failed_note_id, failing_note_2.id());
            assert_eq!(successful_notes, [succesful_note_2.id(),succesful_note_1.id()].to_vec());
            assert_matches!(e, TransactionExecutorError::TransactionProgramExecutionFailed(
              ExecutionError::DivideByZero { .. }
            ));
        }
    );
    Ok(())
}<|MERGE_RESOLUTION|>--- conflicted
+++ resolved
@@ -321,13 +321,8 @@
     // nonce delta
     // --------------------------------------------------------------------------------------------
 
-<<<<<<< HEAD
     // nonce was incremented once in P2ANY and once by the tx script.
-    assert_eq!(executed_transaction.account_delta().nonce(), Some(Felt::new(2)));
-=======
-    // nonce was incremented by 1
-    assert_eq!(executed_transaction.account_delta().nonce_increment(), ONE);
->>>>>>> 39fc4182
+    assert_eq!(executed_transaction.account_delta().nonce_increment(), Felt::new(2));
 
     // storage delta
     // --------------------------------------------------------------------------------------------

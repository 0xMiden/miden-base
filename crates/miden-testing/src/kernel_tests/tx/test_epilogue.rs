--- conflicted
+++ resolved
@@ -20,11 +20,7 @@
     asset::{Asset, AssetVault, FungibleAsset},
     note::{NoteTag, NoteType},
     testing::{
-<<<<<<< HEAD
-        account_component::IncrNonceAuthComponent,
-        account_id::ACCOUNT_ID_REGULAR_PRIVATE_ACCOUNT_UPDATABLE_CODE,
-=======
-        account_component::AccountMockComponent,
+        account_component::{AccountMockComponent, IncrNonceAuthComponent},
         account_id::{
             ACCOUNT_ID_PUBLIC_FUNGIBLE_FAUCET_1, ACCOUNT_ID_PUBLIC_FUNGIBLE_FAUCET_2,
             ACCOUNT_ID_PUBLIC_FUNGIBLE_FAUCET_3, ACCOUNT_ID_REGULAR_PRIVATE_ACCOUNT_UPDATABLE_CODE,
@@ -32,7 +28,6 @@
         },
         constants::{CONSUMED_ASSET_1_AMOUNT, CONSUMED_ASSET_2_AMOUNT, CONSUMED_ASSET_3_AMOUNT},
         note::NoteBuilder,
->>>>>>> 21cbcb60
     },
     transaction::{OutputNote, OutputNotes},
 };
@@ -42,7 +37,7 @@
 
 use super::{ZERO, create_mock_notes_procedure};
 use crate::{
-    MockChain, TransactionContextBuilder, TxContextInput, assert_execution_error,
+    Auth, MockChain, TransactionContextBuilder, TxContextInput, assert_execution_error,
     kernel_tests::tx::read_root_mem_word,
     utils::{create_p2any_note, create_spawn_note},
 };
@@ -53,6 +48,7 @@
         let account = Account::mock(
             ACCOUNT_ID_REGULAR_PUBLIC_ACCOUNT_UPDATABLE_CODE,
             Felt::ONE,
+            Auth::IncrNonce.into(),
             TransactionKernel::testing_assembler(),
         );
         let output_note_1 =
@@ -156,6 +152,7 @@
         let account = Account::mock(
             ACCOUNT_ID_REGULAR_PUBLIC_ACCOUNT_UPDATABLE_CODE,
             Felt::ONE,
+            Auth::IncrNonce.into(),
             TransactionKernel::testing_assembler(),
         );
         let output_note_1 =
@@ -226,6 +223,7 @@
     let account = AccountBuilder::new(Default::default())
         .with_assets(AssetVault::mock().assets())
         .storage_mode(AccountStorageMode::Public)
+        .with_auth_component(Auth::IncrNonce)
         .with_component(mock_component)
         .build_existing()?;
 
@@ -297,6 +295,7 @@
     let account = AccountBuilder::new(Default::default())
         .with_assets(AssetVault::mock().assets())
         .storage_mode(AccountStorageMode::Public)
+        .with_auth_component(Auth::IncrNonce)
         .with_component(mock_component)
         .build_existing()?;
 
@@ -484,17 +483,10 @@
 fn test_epilogue_increment_nonce_success() {
     let tx_context = TransactionContextBuilder::with_existing_mock_account().build();
 
-<<<<<<< HEAD
-    let output_notes_data_procedure =
-        output_notes_data_procedure(tx_context.expected_output_notes());
-
     let expected_nonce = ONE + ONE;
 
     let code = format!(
         "
-=======
-    let code = "
->>>>>>> 21cbcb60
         use.kernel::prologue
         use.test::account
         use.kernel::epilogue
@@ -512,44 +504,33 @@
 
             # clean the stack
             dropw dropw dropw dropw
-<<<<<<< HEAD
 
             exec.memory::get_acct_nonce
             push.{expected_nonce} assert_eq
         end
         "
     );
-=======
-        end";
->>>>>>> 21cbcb60
 
     tx_context
-        .execute_code_with_assembler(code, TransactionKernel::testing_assembler_with_mock_account())
+        .execute_code_with_assembler(
+            code.as_str(),
+            TransactionKernel::testing_assembler_with_mock_account(),
+        )
         .unwrap();
 }
 
 #[test]
 fn test_epilogue_increment_nonce_violation() {
-<<<<<<< HEAD
-    let tx_context = TransactionContextBuilder::with_noop_auth_account(ONE)
-        .with_mock_notes_preserved()
-        .build();
-=======
+    let output_note_1 =
+        create_p2any_note(ACCOUNT_ID_SENDER.try_into().unwrap(), &[FungibleAsset::mock(100)]);
+    let input_note_1 =
+        create_spawn_note(ACCOUNT_ID_SENDER.try_into().unwrap(), vec![&output_note_1]).unwrap();
     let tx_context = {
-        let account = Account::mock(
-            ACCOUNT_ID_REGULAR_PUBLIC_ACCOUNT_UPDATABLE_CODE,
-            Felt::ONE,
-            TransactionKernel::testing_assembler(),
-        );
-        let output_note_1 =
-            create_p2any_note(ACCOUNT_ID_SENDER.try_into().unwrap(), &[FungibleAsset::mock(100)]);
-        let input_note_1 = create_spawn_note(account.id(), vec![&output_note_1]).unwrap();
-        TransactionContextBuilder::new(account)
+        TransactionContextBuilder::with_noop_auth_account(ONE)
             .extend_input_notes(vec![input_note_1])
             .extend_expected_output_notes(vec![OutputNote::Full(output_note_1)])
             .build()
     };
->>>>>>> 21cbcb60
 
     let output_notes_data_procedure =
         create_mock_notes_procedure(tx_context.expected_output_notes());
@@ -589,11 +570,7 @@
 
 #[test]
 fn test_epilogue_execute_empty_transaction() {
-<<<<<<< HEAD
     let tx_context = TransactionContextBuilder::with_noop_auth_account(ONE).build();
-=======
-    let tx_context = TransactionContextBuilder::with_existing_mock_account().build();
->>>>>>> 21cbcb60
 
     let err = tx_context.execute().unwrap_err();
     let TransactionExecutorError::TransactionProgramExecutionFailed(err) = err else {
@@ -652,11 +629,7 @@
         note_type = note_type as u8,
     );
 
-<<<<<<< HEAD
     let tx_context = TransactionContextBuilder::with_noop_auth_account(ONE).build();
-=======
-    let tx_context = TransactionContextBuilder::with_existing_mock_account().build();
->>>>>>> 21cbcb60
 
     let result = tx_context.execute_code(&tx_script_source).map(|_| ());
 

--- conflicted
+++ resolved
@@ -37,11 +37,7 @@
 
 use super::Process;
 use crate::kernel_tests::tx::ProcessMemoryExt;
-<<<<<<< HEAD
-use crate::utils::{create_pub_p2any_note, input_note_data_ptr};
-=======
 use crate::utils::input_note_data_ptr;
->>>>>>> 084ef043
 use crate::{
     Auth,
     MockChain,
@@ -52,393 +48,6 @@
 };
 
 #[test]
-<<<<<<< HEAD
-fn test_get_sender_fails_from_tx_script() -> anyhow::Result<()> {
-    // Creates a mockchain with an account and a note
-    let mut builder = MockChain::builder();
-    let account = builder.add_existing_wallet(Auth::BasicAuth)?;
-    let p2id_note = builder.add_p2id_note(
-        ACCOUNT_ID_SENDER.try_into().unwrap(),
-        account.id(),
-        &[FungibleAsset::mock(150)],
-        NoteType::Public,
-    )?;
-    let mut mock_chain = builder.build()?;
-    mock_chain.prove_next_block()?;
-
-    // calling get_sender should return sender
-    let code = "
-        use.miden::note
-
-        begin
-            # try to get the sender from transaction script
-            exec.note::get_sender
-        end
-        ";
-    let tx_script = ScriptBuilder::default()
-        .compile_tx_script(code)
-        .context("failed to compile tx script")?;
-
-    let tx_context = mock_chain
-        .build_tx_context(TxContextInput::AccountId(account.id()), &[p2id_note.id()], &[])?
-        .tx_script(tx_script)
-        .build()?;
-
-    let result = tx_context.execute_blocking();
-    assert_transaction_executor_error!(
-        result,
-        ERR_NOTE_ATTEMPT_TO_ACCESS_NOTE_METADATA_WHILE_NO_NOTE_BEING_PROCESSED
-    );
-
-    Ok(())
-}
-
-#[test]
-fn test_get_sender() -> anyhow::Result<()> {
-    let tx_context = {
-        let account =
-            Account::mock(ACCOUNT_ID_REGULAR_PUBLIC_ACCOUNT_UPDATABLE_CODE, Auth::IncrNonce);
-        let input_note = create_pub_p2any_note(
-            ACCOUNT_ID_SENDER.try_into().unwrap(),
-            [FungibleAsset::mock(100)],
-        );
-        TransactionContextBuilder::new(account)
-            .extend_input_notes(vec![input_note])
-            .build()?
-    };
-
-    // calling get_sender should return sender
-    let code = "
-        use.$kernel::prologue
-        use.$kernel::note->note_internal
-        use.miden::note
-
-        begin
-            exec.prologue::prepare_transaction
-            exec.note_internal::prepare_note
-            dropw dropw dropw dropw
-            exec.note::get_sender
-
-            # truncate the stack
-            swapw dropw
-        end
-        ";
-
-    let process = tx_context.execute_code(code)?;
-
-    let sender = tx_context.input_notes().get_note(0).note().metadata().sender();
-    assert_eq!(process.stack.get(0), sender.prefix().as_felt());
-    assert_eq!(process.stack.get(1), sender.suffix());
-    Ok(())
-}
-
-#[test]
-fn test_get_assets() -> anyhow::Result<()> {
-    // Creates a mockchain with an account and a note that it can consume
-    let tx_context = {
-        let mut builder = MockChain::builder();
-        let account = builder.add_existing_wallet(Auth::BasicAuth)?;
-        let p2id_note_1 = builder.add_p2id_note(
-            ACCOUNT_ID_SENDER.try_into().unwrap(),
-            account.id(),
-            &[FungibleAsset::mock(150)],
-            NoteType::Public,
-        )?;
-        let p2id_note_2 = builder.add_p2id_note(
-            ACCOUNT_ID_SENDER.try_into().unwrap(),
-            account.id(),
-            &[FungibleAsset::mock(300)],
-            NoteType::Public,
-        )?;
-        let mut mock_chain = builder.build()?;
-        mock_chain.prove_next_block()?;
-
-        mock_chain
-            .build_tx_context(
-                TxContextInput::AccountId(account.id()),
-                &[],
-                &[p2id_note_1, p2id_note_2],
-            )?
-            .build()?
-    };
-
-    let notes = tx_context.input_notes();
-
-    const DEST_POINTER_NOTE_0: u32 = 100000000;
-    const DEST_POINTER_NOTE_1: u32 = 200000000;
-
-    fn construct_asset_assertions(note: &Note) -> String {
-        let mut code = String::new();
-        for asset in note.assets().iter() {
-            code += &format!(
-                "
-                # assert the asset is correct
-                dup padw movup.4 mem_loadw push.{asset} assert_eqw push.4 add
-                ",
-                asset = Word::from(asset)
-            );
-        }
-        code
-    }
-
-    // calling get_assets should return assets at the specified address
-    let code = format!(
-        "
-        use.std::sys
-
-        use.$kernel::prologue
-        use.$kernel::note->note_internal
-        use.miden::note
-
-        proc.process_note_0
-            # drop the note inputs
-            dropw dropw dropw dropw
-
-            # set the destination pointer for note 0 assets
-            push.{DEST_POINTER_NOTE_0}
-
-            # get the assets
-            exec.note::get_assets
-
-            # assert the number of assets is correct
-            eq.{note_0_num_assets} assert
-
-            # assert the pointer is returned
-            dup eq.{DEST_POINTER_NOTE_0} assert
-
-            # asset memory assertions
-            {NOTE_0_ASSET_ASSERTIONS}
-
-            # clean pointer
-            drop
-        end
-
-        proc.process_note_1
-            # drop the note inputs
-            dropw dropw dropw dropw
-
-            # set the destination pointer for note 1 assets
-            push.{DEST_POINTER_NOTE_1}
-
-            # get the assets
-            exec.note::get_assets
-
-            # assert the number of assets is correct
-            eq.{note_1_num_assets} assert
-
-            # assert the pointer is returned
-            dup eq.{DEST_POINTER_NOTE_1} assert
-
-            # asset memory assertions
-            {NOTE_1_ASSET_ASSERTIONS}
-
-            # clean pointer
-            drop
-        end
-
-        begin
-            # prepare tx
-            exec.prologue::prepare_transaction
-
-            # prepare note 0
-            exec.note_internal::prepare_note
-
-            # process note 0
-            call.process_note_0
-
-            # increment active input note pointer
-            exec.note_internal::increment_active_input_note_ptr
-
-            # prepare note 1
-            exec.note_internal::prepare_note
-
-            # process note 1
-            call.process_note_1
-
-            # truncate the stack
-            exec.sys::truncate_stack
-        end
-        ",
-        note_0_num_assets = notes.get_note(0).note().assets().num_assets(),
-        note_1_num_assets = notes.get_note(1).note().assets().num_assets(),
-        NOTE_0_ASSET_ASSERTIONS = construct_asset_assertions(notes.get_note(0).note()),
-        NOTE_1_ASSET_ASSERTIONS = construct_asset_assertions(notes.get_note(1).note()),
-    );
-
-    tx_context.execute_code(&code)?;
-    Ok(())
-}
-
-#[test]
-fn test_get_inputs() -> anyhow::Result<()> {
-    // Creates a mockchain with an account and a note that it can consume
-    let tx_context = {
-        let mut builder = MockChain::builder();
-        let account = builder.add_existing_wallet(Auth::BasicAuth)?;
-        let p2id_note = builder.add_p2id_note(
-            ACCOUNT_ID_SENDER.try_into().unwrap(),
-            account.id(),
-            &[FungibleAsset::mock(100)],
-            NoteType::Public,
-        )?;
-        let mut mock_chain = builder.build()?;
-        mock_chain.prove_next_block()?;
-
-        mock_chain
-            .build_tx_context(TxContextInput::AccountId(account.id()), &[], &[p2id_note])?
-            .build()?
-    };
-
-    fn construct_inputs_assertions(note: &Note) -> String {
-        let mut code = String::new();
-        for inputs_chunk in note.inputs().values().chunks(WORD_SIZE) {
-            let mut inputs_word = EMPTY_WORD;
-            inputs_word.as_mut_slice()[..inputs_chunk.len()].copy_from_slice(inputs_chunk);
-
-            code += &format!(
-                r#"
-                # assert the inputs are correct
-                # => [dest_ptr]
-                dup padw movup.4 mem_loadw push.{inputs_word} assert_eqw.err="inputs are incorrect"
-                # => [dest_ptr]
-
-                push.4 add
-                # => [dest_ptr+4]
-                "#
-            );
-        }
-        code
-    }
-
-    let note0 = tx_context.input_notes().get_note(0).note();
-
-    let code = format!(
-        "
-        use.$kernel::prologue
-        use.$kernel::note->note_internal
-        use.miden::note
-
-        begin
-            # => [BH, acct_id, IAH, NC]
-            exec.prologue::prepare_transaction
-            # => []
-
-            exec.note_internal::prepare_note
-            # => [note_script_root_ptr, NOTE_ARGS, pad(11)]
-
-            # clean the stack
-            dropw dropw dropw dropw
-            # => []
-
-            push.{NOTE_0_PTR} exec.note::get_inputs
-            # => [num_inputs, dest_ptr]
-
-            eq.{num_inputs} assert
-            # => [dest_ptr]
-
-            dup eq.{NOTE_0_PTR} assert
-            # => [dest_ptr]
-
-            # apply note 1 inputs assertions
-            {inputs_assertions}
-            # => [dest_ptr]
-
-            # clear the stack
-            drop
-            # => []
-        end
-        ",
-        num_inputs = note0.inputs().num_values(),
-        inputs_assertions = construct_inputs_assertions(note0),
-        NOTE_0_PTR = 100000000,
-    );
-
-    tx_context.execute_code(&code)?;
-    Ok(())
-}
-
-/// This test checks the scenario when an input note has exactly 8 inputs, and the transaction
-/// script attempts to load the inputs to memory using the `miden::note::get_inputs` procedure.
-///
-/// Previously this setup was leading to the incorrect number of note inputs computed during the
-/// `get_inputs` procedure, see the [issue #1363](https://github.com/0xMiden/miden-base/issues/1363)
-/// for more details.
-#[test]
-fn test_get_exactly_8_inputs() -> anyhow::Result<()> {
-    let sender_id = ACCOUNT_ID_SENDER
-        .try_into()
-        .context("failed to convert ACCOUNT_ID_SENDER to account ID")?;
-    let target_id = ACCOUNT_ID_REGULAR_PRIVATE_ACCOUNT_UPDATABLE_CODE.try_into().context(
-        "failed to convert ACCOUNT_ID_REGULAR_PRIVATE_ACCOUNT_UPDATABLE_CODE to account ID",
-    )?;
-
-    // prepare note data
-    let serial_num = RpoRandomCoin::new(Word::from([4u32; 4])).draw_word();
-    let tag = NoteTag::from_account_id(target_id);
-    let metadata = NoteMetadata::new(
-        sender_id,
-        NoteType::Public,
-        tag,
-        NoteExecutionHint::always(),
-        Default::default(),
-    )
-    .context("failed to create metadata")?;
-    let vault = NoteAssets::new(vec![]).context("failed to create input note assets")?;
-    let note_script = ScriptBuilder::default()
-        .compile_note_script("begin nop end")
-        .context("failed to compile note script")?;
-
-    // create a recipient with note inputs, which number divides by 8. For simplicity create 8 input
-    // values
-    let recipient = NoteRecipient::new(
-        serial_num,
-        note_script,
-        NoteInputs::new(vec![
-            ONE,
-            Felt::new(2),
-            Felt::new(3),
-            Felt::new(4),
-            Felt::new(5),
-            Felt::new(6),
-            Felt::new(7),
-            Felt::new(8),
-        ])
-        .context("failed to create note inputs")?,
-    );
-    let input_note = Note::new(vault.clone(), metadata, recipient);
-
-    // provide this input note to the transaction context
-    let tx_context = TransactionContextBuilder::with_existing_mock_account()
-        .extend_input_notes(vec![input_note])
-        .build()?;
-
-    let tx_code = "
-            use.$kernel::prologue
-            use.miden::note
-
-            begin
-                exec.prologue::prepare_transaction
-
-                # execute the `get_inputs` procedure to trigger note inputs length assertion
-                push.0 exec.note::get_inputs
-                # => [num_inputs, 0]
-
-                # assert that the inputs length is 8
-                push.8 assert_eq.err=\"number of inputs values should be equal to 8\"
-
-                # clean the stack
-                drop
-            end
-        ";
-
-    tx_context.execute_code(tx_code).context("transaction execution failed")?;
-
-    Ok(())
-}
-
-#[test]
-=======
->>>>>>> 084ef043
 fn test_note_setup() -> anyhow::Result<()> {
     let tx_context = {
         let mut builder = MockChain::builder();

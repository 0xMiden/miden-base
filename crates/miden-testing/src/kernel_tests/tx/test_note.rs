use alloc::collections::BTreeMap;
use alloc::string::String;
use alloc::sync::Arc;
use alloc::vec::Vec;

use anyhow::Context;
use miden_lib::account::wallets::BasicWallet;
use miden_lib::errors::MasmError;
use miden_lib::errors::tx_kernel_errors::ERR_NOTE_ATTEMPT_TO_ACCESS_NOTE_METADATA_WHILE_NO_NOTE_BEING_PROCESSED;
use miden_lib::testing::mock_account::MockAccountExt;
use miden_lib::testing::note::NoteBuilder;
use miden_lib::transaction::TransactionKernel;
use miden_lib::transaction::memory::CURRENT_INPUT_NOTE_PTR;
use miden_lib::utils::ScriptBuilder;
use miden_objects::account::{Account, AccountBuilder, AccountId};
use miden_objects::assembly::DefaultSourceManager;
use miden_objects::assembly::diagnostics::miette::{self, miette};
use miden_objects::asset::FungibleAsset;
use miden_objects::crypto::dsa::rpo_falcon512::SecretKey;
use miden_objects::crypto::rand::{FeltRng, RpoRandomCoin};
use miden_objects::note::{
    Note,
    NoteAssets,
    NoteExecutionHint,
    NoteExecutionMode,
    NoteInputs,
    NoteMetadata,
    NoteRecipient,
    NoteTag,
    NoteType,
};
use miden_objects::testing::account_id::{
    ACCOUNT_ID_REGULAR_PRIVATE_ACCOUNT_UPDATABLE_CODE,
    ACCOUNT_ID_REGULAR_PUBLIC_ACCOUNT_UPDATABLE_CODE,
    ACCOUNT_ID_SENDER,
};
use miden_objects::transaction::{AccountInputs, OutputNote, TransactionArgs};
use miden_objects::{EMPTY_WORD, ONE, WORD_SIZE, Word};
use rand::SeedableRng;
use rand_chacha::ChaCha20Rng;

use super::{Felt, Process, ZERO};
use crate::kernel_tests::tx::ProcessMemoryExt;
use crate::utils::{create_p2any_note, input_note_data_ptr};
use crate::{
    Auth,
    MockChain,
    TransactionContext,
    TransactionContextBuilder,
    TxContextInput,
    assert_transaction_executor_error,
};

#[test]
fn test_get_sender_fails_from_tx_script() -> anyhow::Result<()> {
    // Creates a mockchain with an account and a note
    let mut builder = MockChain::builder();
    let account = builder.add_existing_wallet(Auth::BasicAuth)?;
    let p2id_note = builder.add_p2id_note(
        ACCOUNT_ID_SENDER.try_into().unwrap(),
        account.id(),
        &[FungibleAsset::mock(150)],
        NoteType::Public,
    )?;
    let mut mock_chain = builder.build()?;
    mock_chain.prove_next_block()?;

    // calling get_sender should return sender
    let code = "
        use.miden::note

        begin
            # try to get the sender from transaction script
            exec.note::get_sender
        end
        ";
    let tx_script = ScriptBuilder::default()
        .compile_tx_script(code)
        .context("failed to compile tx script")?;

    let tx_context = mock_chain
        .build_tx_context(TxContextInput::AccountId(account.id()), &[p2id_note.id()], &[])?
        .tx_script(tx_script)
        .build()?;

    let result = tx_context.execute_blocking();
    assert_transaction_executor_error!(
        result,
        ERR_NOTE_ATTEMPT_TO_ACCESS_NOTE_METADATA_WHILE_NO_NOTE_BEING_PROCESSED
    );

    Ok(())
}

#[test]
fn test_get_sender() -> anyhow::Result<()> {
    let tx_context = {
        let account =
            Account::mock(ACCOUNT_ID_REGULAR_PUBLIC_ACCOUNT_UPDATABLE_CODE, Auth::IncrNonce);
        let input_note =
            create_p2any_note(ACCOUNT_ID_SENDER.try_into().unwrap(), &[FungibleAsset::mock(100)]);
        TransactionContextBuilder::new(account)
            .extend_input_notes(vec![input_note])
            .build()?
    };

    // calling get_sender should return sender
    let code = "
        use.$kernel::prologue
        use.$kernel::note->note_internal
        use.miden::note

        begin
            exec.prologue::prepare_transaction
            exec.note_internal::prepare_note
            dropw dropw dropw dropw
            exec.note::get_sender

            # truncate the stack
            swapw dropw
        end
        ";

    let process = tx_context.execute_code(code)?;

    let sender = tx_context.input_notes().get_note(0).note().metadata().sender();
    assert_eq!(process.stack.get(0), sender.prefix().as_felt());
    assert_eq!(process.stack.get(1), sender.suffix());
    Ok(())
}

#[test]
fn test_get_assets() -> anyhow::Result<()> {
    // Creates a mockchain with an account and a note that it can consume
    let tx_context = {
        let mut builder = MockChain::builder();
        let account = builder.add_existing_wallet(Auth::BasicAuth)?;
        let p2id_note_1 = builder.add_p2id_note(
            ACCOUNT_ID_SENDER.try_into().unwrap(),
            account.id(),
            &[FungibleAsset::mock(150)],
            NoteType::Public,
        )?;
        let p2id_note_2 = builder.add_p2id_note(
            ACCOUNT_ID_SENDER.try_into().unwrap(),
            account.id(),
            &[FungibleAsset::mock(300)],
            NoteType::Public,
        )?;
        let mut mock_chain = builder.build()?;
        mock_chain.prove_next_block()?;

        mock_chain
            .build_tx_context(
                TxContextInput::AccountId(account.id()),
                &[],
                &[p2id_note_1, p2id_note_2],
            )?
            .build()?
    };

    let notes = tx_context.input_notes();

    const DEST_POINTER_NOTE_0: u32 = 100000000;
    const DEST_POINTER_NOTE_1: u32 = 200000000;

    fn construct_asset_assertions(note: &Note) -> String {
        let mut code = String::new();
        for asset in note.assets().iter() {
            code += &format!(
                "
                # assert the asset is correct
                dup padw movup.4 mem_loadw push.{asset} assert_eqw push.4 add
                ",
                asset = Word::from(asset)
            );
        }
        code
    }

    // calling get_assets should return assets at the specified address
    let code = format!(
        "
        use.std::sys

        use.$kernel::prologue
        use.$kernel::note->note_internal
        use.miden::note

        proc.process_note_0
            # drop the note inputs
            dropw dropw dropw dropw

            # set the destination pointer for note 0 assets
            push.{DEST_POINTER_NOTE_0}

            # get the assets
            exec.note::get_assets

            # assert the number of assets is correct
            eq.{note_0_num_assets} assert

            # assert the pointer is returned
            dup eq.{DEST_POINTER_NOTE_0} assert

            # asset memory assertions
            {NOTE_0_ASSET_ASSERTIONS}

            # clean pointer
            drop
        end

        proc.process_note_1
            # drop the note inputs
            dropw dropw dropw dropw

            # set the destination pointer for note 1 assets
            push.{DEST_POINTER_NOTE_1}

            # get the assets
            exec.note::get_assets

            # assert the number of assets is correct
            eq.{note_1_num_assets} assert

            # assert the pointer is returned
            dup eq.{DEST_POINTER_NOTE_1} assert

            # asset memory assertions
            {NOTE_1_ASSET_ASSERTIONS}

            # clean pointer
            drop
        end

        begin
            # prepare tx
            exec.prologue::prepare_transaction

            # prepare note 0
            exec.note_internal::prepare_note

            # process note 0
            call.process_note_0

            # increment current input note pointer
            exec.note_internal::increment_current_input_note_ptr

            # prepare note 1
            exec.note_internal::prepare_note

            # process note 1
            call.process_note_1

            # truncate the stack
            exec.sys::truncate_stack
        end
        ",
        note_0_num_assets = notes.get_note(0).note().assets().num_assets(),
        note_1_num_assets = notes.get_note(1).note().assets().num_assets(),
        NOTE_0_ASSET_ASSERTIONS = construct_asset_assertions(notes.get_note(0).note()),
        NOTE_1_ASSET_ASSERTIONS = construct_asset_assertions(notes.get_note(1).note()),
    );

    tx_context.execute_code(&code)?;
    Ok(())
}

#[test]
fn test_get_inputs() -> anyhow::Result<()> {
    // Creates a mockchain with an account and a note that it can consume
    let tx_context = {
        let mut builder = MockChain::builder();
        let account = builder.add_existing_wallet(Auth::BasicAuth)?;
        let p2id_note = builder.add_p2id_note(
            ACCOUNT_ID_SENDER.try_into().unwrap(),
            account.id(),
            &[FungibleAsset::mock(100)],
            NoteType::Public,
        )?;
        let mut mock_chain = builder.build()?;
        mock_chain.prove_next_block()?;

        mock_chain
            .build_tx_context(TxContextInput::AccountId(account.id()), &[], &[p2id_note])?
            .build()?
    };

    fn construct_inputs_assertions(note: &Note) -> String {
        let mut code = String::new();
        for inputs_chunk in note.inputs().values().chunks(WORD_SIZE) {
            let mut inputs_word = EMPTY_WORD;
            inputs_word.as_mut_slice()[..inputs_chunk.len()].copy_from_slice(inputs_chunk);

            code += &format!(
<<<<<<< HEAD
                "
                # assert the input is correct
                dup padw movup.4 mem_loadw push.{input_word} assert_eqw push.4 add
                "
=======
                r#"
                # assert the inputs are correct
                # => [dest_ptr]
                dup padw movup.4 mem_loadw push.{inputs_word} assert_eqw.err="inputs are incorrect"
                # => [dest_ptr]
                
                push.4 add
                # => [dest_ptr+4]
                "#,
                inputs_word = inputs_word
>>>>>>> 3b00b37a
            );
        }
        code
    }

    let note0 = tx_context.input_notes().get_note(0).note();

    let code = format!(
        "
        use.$kernel::prologue
        use.$kernel::note->note_internal
        use.miden::note

        begin
            # => [BH, acct_id, IAH, NC]
            exec.prologue::prepare_transaction
            # => []

            exec.note_internal::prepare_note
            # => [note_script_root_ptr, NOTE_ARGS, pad(11)]

            # clean the stack
            dropw dropw dropw dropw
            # => []

            push.{NOTE_0_PTR} exec.note::get_inputs
            # => [num_inputs, dest_ptr]

            eq.{num_inputs} assert
            # => [dest_ptr]

            dup eq.{NOTE_0_PTR} assert
            # => [dest_ptr]

            # apply note 1 inputs assertions
            {inputs_assertions}
            # => [dest_ptr]

            # clear the stack
            drop
            # => []
        end
        ",
        num_inputs = note0.inputs().num_values(),
        inputs_assertions = construct_inputs_assertions(note0),
        NOTE_0_PTR = 100000000,
    );

    tx_context.execute_code(&code)?;
    Ok(())
}

/// This test checks the scenario when an input note has exactly 8 inputs, and the transaction
/// script attempts to load the inputs to memory using the `miden::note::get_inputs` procedure.
///
/// Previously this setup was leading to the incorrect number of note inputs computed during the
/// `get_inputs` procedure, see the [issue #1363](https://github.com/0xMiden/miden-base/issues/1363)
/// for more details.
#[test]
fn test_get_exactly_8_inputs() -> anyhow::Result<()> {
    let sender_id = ACCOUNT_ID_SENDER
        .try_into()
        .context("failed to convert ACCOUNT_ID_SENDER to account ID")?;
    let target_id = ACCOUNT_ID_REGULAR_PRIVATE_ACCOUNT_UPDATABLE_CODE.try_into().context(
        "failed to convert ACCOUNT_ID_REGULAR_PRIVATE_ACCOUNT_UPDATABLE_CODE to account ID",
    )?;

    // prepare note data
    let serial_num = RpoRandomCoin::new(Word::from([4u32; 4])).draw_word();
    let tag = NoteTag::from_account_id(target_id);
    let metadata = NoteMetadata::new(
        sender_id,
        NoteType::Public,
        tag,
        NoteExecutionHint::always(),
        Default::default(),
    )
    .context("failed to create metadata")?;
    let vault = NoteAssets::new(vec![]).context("failed to create input note assets")?;
    let note_script = ScriptBuilder::default()
        .compile_note_script("begin nop end")
        .context("failed to compile note script")?;

    // create a recipient with note inputs, which number divides by 8. For simplicity create 8 input
    // values
    let recipient = NoteRecipient::new(
        serial_num,
        note_script,
        NoteInputs::new(vec![
            ONE,
            Felt::new(2),
            Felt::new(3),
            Felt::new(4),
            Felt::new(5),
            Felt::new(6),
            Felt::new(7),
            Felt::new(8),
        ])
        .context("failed to create note inputs")?,
    );
    let input_note = Note::new(vault.clone(), metadata, recipient);

    // provide this input note to the transaction context
    let tx_context = TransactionContextBuilder::with_existing_mock_account()
        .extend_input_notes(vec![input_note])
        .build()?;

    let tx_code = "
            use.$kernel::prologue
            use.miden::note

            begin
                exec.prologue::prepare_transaction

                # execute the `get_inputs` procedure to trigger note inputs length assertion
                push.0 exec.note::get_inputs
                # => [num_inputs, 0]

                # assert that the inputs length is 8
                push.8 assert_eq.err=\"number of inputs values should be equal to 8\"

                # clean the stack
                drop
            end
        ";

    tx_context.execute_code(tx_code).context("transaction execution failed")?;

    Ok(())
}

#[test]
fn test_note_setup() -> anyhow::Result<()> {
    let tx_context = {
        let mut builder = MockChain::builder();
        let account = builder.add_existing_wallet(Auth::BasicAuth)?;
        let p2id_note_1 = builder.add_p2id_note(
            ACCOUNT_ID_SENDER.try_into().unwrap(),
            account.id(),
            &[FungibleAsset::mock(150)],
            NoteType::Public,
        )?;
        let mut mock_chain = builder.build()?;
        mock_chain.prove_next_block()?;

        mock_chain
            .build_tx_context(TxContextInput::AccountId(account.id()), &[], &[p2id_note_1])?
            .build()?
    };

    let code = "
        use.$kernel::prologue
        use.$kernel::note

        begin
            exec.prologue::prepare_transaction
            exec.note::prepare_note
            # => [note_script_root_ptr, NOTE_ARGS, pad(11), pad(16)]
            padw movup.4 mem_loadw
            # => [SCRIPT_ROOT, NOTE_ARGS, pad(11), pad(16)]

            # truncate the stack
            repeat.19 movup.8 drop end
        end
        ";

    let process = tx_context.execute_code(code)?;

    note_setup_stack_assertions(&process, &tx_context);
    note_setup_memory_assertions(&process);
    Ok(())
}

#[test]
fn test_note_script_and_note_args() -> miette::Result<()> {
    let mut tx_context = {
        let mut builder = MockChain::builder();
        let account = builder.add_existing_wallet(Auth::BasicAuth).map_err(|err| miette!(err))?;
        let p2id_note_1 = builder
            .add_p2id_note(
                ACCOUNT_ID_SENDER.try_into().unwrap(),
                account.id(),
                &[FungibleAsset::mock(150)],
                NoteType::Public,
            )
            .map_err(|err| miette!(err))?;
        let p2id_note_2 = builder
            .add_p2id_note(
                ACCOUNT_ID_SENDER.try_into().unwrap(),
                account.id(),
                &[FungibleAsset::mock(300)],
                NoteType::Public,
            )
            .map_err(|err| miette!(err))?;
        let mut mock_chain = builder.build().map_err(|err| miette!(err))?;
        mock_chain.prove_next_block().unwrap();

        mock_chain
            .build_tx_context(
                TxContextInput::AccountId(account.id()),
                &[],
                &[p2id_note_1, p2id_note_2],
            )
            .unwrap()
            .build()
            .unwrap()
    };

    let code = "
        use.$kernel::prologue
        use.$kernel::memory
        use.$kernel::note

        begin
            exec.prologue::prepare_transaction
            exec.memory::get_num_input_notes push.2 assert_eq
            exec.note::prepare_note drop
            # => [NOTE_ARGS0, pad(11), pad(16)]
            repeat.11 movup.4 drop end
            # => [NOTE_ARGS0, pad(16)]

            exec.note::increment_current_input_note_ptr drop
            # => [NOTE_ARGS0, pad(16)]

            exec.note::prepare_note drop
            # => [NOTE_ARGS1, pad(11), NOTE_ARGS0, pad(16)]
            repeat.11 movup.4 drop end
            # => [NOTE_ARGS1, NOTE_ARGS0, pad(16)]

            # truncate the stack
            swapdw dropw dropw
        end
        ";

    let note_args = [Word::from([91, 91, 91, 91u32]), Word::from([92, 92, 92, 92u32])];
    let note_args_map = BTreeMap::from([
        (tx_context.input_notes().get_note(0).note().id(), note_args[1]),
        (tx_context.input_notes().get_note(1).note().id(), note_args[0]),
    ]);

    let tx_args = TransactionArgs::new(
        tx_context.tx_args().advice_inputs().clone().map,
        Vec::<AccountInputs>::new(),
    )
    .with_note_args(note_args_map);

    tx_context.set_tx_args(tx_args);
    let process = tx_context.execute_code(code).unwrap();

    assert_eq!(process.stack.get_word(0), note_args[0]);
    assert_eq!(process.stack.get_word(1), note_args[1]);

    Ok(())
}

fn note_setup_stack_assertions(process: &Process, inputs: &TransactionContext) {
    let mut expected_stack = [ZERO; 16];

    // replace the top four elements with the tx script root
    let mut note_script_root = *inputs.input_notes().get_note(0).note().script().root();
    note_script_root.reverse();
    expected_stack[..4].copy_from_slice(&note_script_root);

    // assert that the stack contains the note inputs at the end of execution
    assert_eq!(process.stack.trace_state(), expected_stack)
}

fn note_setup_memory_assertions(process: &Process) {
    // assert that the correct pointer is stored in bookkeeping memory
    assert_eq!(
        process.get_kernel_mem_word(CURRENT_INPUT_NOTE_PTR)[0],
        Felt::from(input_note_data_ptr(0))
    );
}

#[test]
fn test_get_note_serial_number() -> anyhow::Result<()> {
    let tx_context = {
        let mut builder = MockChain::builder();
        let account = builder.add_existing_wallet(Auth::BasicAuth)?;
        let p2id_note_1 = builder.add_p2id_note(
            ACCOUNT_ID_SENDER.try_into().unwrap(),
            account.id(),
            &[FungibleAsset::mock(150)],
            NoteType::Public,
        )?;
        let mock_chain = builder.build()?;

        mock_chain
            .build_tx_context(TxContextInput::AccountId(account.id()), &[], &[p2id_note_1])?
            .build()?
    };

    // calling get_serial_number should return the serial number of the note
    let code = "
        use.$kernel::prologue
        use.miden::note

        begin
            exec.prologue::prepare_transaction
            exec.note::get_serial_number

            # truncate the stack
            swapw dropw
        end
        ";

    let process = tx_context.execute_code(code)?;

    let serial_number = tx_context.input_notes().get_note(0).note().serial_num();
    assert_eq!(process.stack.get_word(0), serial_number);
    Ok(())
}

#[test]
fn test_get_inputs_hash() -> anyhow::Result<()> {
    let tx_context = TransactionContextBuilder::with_existing_mock_account().build()?;

    let code = "
        use.std::sys

        use.miden::note

        begin
            # put the values that will be hashed into the memory
            push.1.2.3.4.4000 mem_storew dropw
            push.5.6.7.8.4004 mem_storew dropw
            push.9.10.11.12.4008 mem_storew dropw
            push.13.14.15.16.4012 mem_storew dropw

            # push the number of values and pointer to the inputs on the stack
            push.5.4000
            # execute the `compute_inputs_commitment` procedure for 5 values
            exec.note::compute_inputs_commitment
            # => [HASH_5]

            push.8.4000
            # execute the `compute_inputs_commitment` procedure for 8 values
            exec.note::compute_inputs_commitment
            # => [HASH_8, HASH_5]

            push.15.4000
            # execute the `compute_inputs_commitment` procedure for 15 values
            exec.note::compute_inputs_commitment
            # => [HASH_15, HASH_8, HASH_5]

            push.0.4000
            # check that calling `compute_inputs_commitment` procedure with 0 elements will result in an
            # empty word
            exec.note::compute_inputs_commitment
            # => [0, 0, 0, 0, HASH_15, HASH_8, HASH_5]

            # truncate the stack
            exec.sys::truncate_stack
        end
    ";

    let process = &tx_context.execute_code(code)?;

    let note_inputs_5_hash = NoteInputs::new(vec![
        Felt::new(1),
        Felt::new(2),
        Felt::new(3),
        Felt::new(4),
        Felt::new(5),
    ])?
    .commitment();

    let note_inputs_8_hash = NoteInputs::new(vec![
        Felt::new(1),
        Felt::new(2),
        Felt::new(3),
        Felt::new(4),
        Felt::new(5),
        Felt::new(6),
        Felt::new(7),
        Felt::new(8),
    ])?
    .commitment();

    let note_inputs_15_hash = NoteInputs::new(vec![
        Felt::new(1),
        Felt::new(2),
        Felt::new(3),
        Felt::new(4),
        Felt::new(5),
        Felt::new(6),
        Felt::new(7),
        Felt::new(8),
        Felt::new(9),
        Felt::new(10),
        Felt::new(11),
        Felt::new(12),
        Felt::new(13),
        Felt::new(14),
        Felt::new(15),
    ])?
    .commitment();

    let mut expected_stack = alloc::vec::Vec::new();

    expected_stack.extend_from_slice(note_inputs_5_hash.as_elements());
    expected_stack.extend_from_slice(note_inputs_8_hash.as_elements());
    expected_stack.extend_from_slice(note_inputs_15_hash.as_elements());
    expected_stack.extend_from_slice(Word::empty().as_elements());
    expected_stack.reverse();

    assert_eq!(process.stack.get_state_at(process.system.clk())[0..16], expected_stack);
    Ok(())
}

#[test]
fn test_get_current_script_root() -> anyhow::Result<()> {
    let tx_context = {
        let mut builder = MockChain::builder();
        let account = builder.add_existing_wallet(Auth::BasicAuth)?;
        let p2id_note_1 = builder.add_p2id_note(
            ACCOUNT_ID_SENDER.try_into().unwrap(),
            account.id(),
            &[FungibleAsset::mock(150)],
            NoteType::Public,
        )?;
        let mock_chain = builder.build()?;

        mock_chain
            .build_tx_context(TxContextInput::AccountId(account.id()), &[], &[p2id_note_1])?
            .build()?
    };

    // calling get_script_root should return script root
    let code = "
    use.$kernel::prologue
    use.miden::note

    begin
        exec.prologue::prepare_transaction
        exec.note::get_script_root

        # truncate the stack
        swapw dropw
    end
    ";

    let process = tx_context.execute_code(code)?;

    let script_root = tx_context.input_notes().get_note(0).note().script().root();
    assert_eq!(process.stack.get_word(0), script_root);
    Ok(())
}

#[test]
fn test_build_note_metadata() -> miette::Result<()> {
    let tx_context = TransactionContextBuilder::with_existing_mock_account().build().unwrap();

    let sender = tx_context.account().id();
    let receiver = AccountId::try_from(ACCOUNT_ID_REGULAR_PRIVATE_ACCOUNT_UPDATABLE_CODE)
        .map_err(|e| miette::miette!("Failed to convert account ID: {}", e))?;

    let test_metadata1 = NoteMetadata::new(
        sender,
        NoteType::Private,
        NoteTag::from_account_id(receiver),
        NoteExecutionHint::after_block(500.into())
            .map_err(|e| miette::miette!("Failed to create execution hint: {}", e))?,
        Felt::try_from(1u64 << 63).map_err(|e| miette::miette!("Failed to convert felt: {}", e))?,
    )
    .map_err(|e| miette::miette!("Failed to create metadata: {}", e))?;
    let test_metadata2 = NoteMetadata::new(
        sender,
        NoteType::Public,
        // Use largest allowed use_case_id.
        NoteTag::for_public_use_case((1 << 14) - 1, u16::MAX, NoteExecutionMode::Local)
            .map_err(|e| miette::miette!("Failed to create note tag: {}", e))?,
        NoteExecutionHint::on_block_slot(u8::MAX, u8::MAX, u8::MAX),
        Felt::try_from(0u64).map_err(|e| miette::miette!("Failed to convert felt: {}", e))?,
    )
    .map_err(|e| miette::miette!("Failed to create metadata: {}", e))?;

    for (iteration, test_metadata) in [test_metadata1, test_metadata2].into_iter().enumerate() {
        let code = format!(
            "
        use.$kernel::prologue
        use.$kernel::tx

        begin
          exec.prologue::prepare_transaction
          push.{execution_hint}.{note_type}.{aux}.{tag}
          exec.tx::build_note_metadata

          # truncate the stack
          swapw dropw
        end
        ",
            execution_hint = Felt::from(test_metadata.execution_hint()),
            note_type = Felt::from(test_metadata.note_type()),
            aux = test_metadata.aux(),
            tag = test_metadata.tag(),
        );

        let process = tx_context.execute_code(&code).unwrap();

        let metadata_word = Word::new([
            process.stack.get(3),
            process.stack.get(2),
            process.stack.get(1),
            process.stack.get(0),
        ]);

        assert_eq!(Word::from(test_metadata), metadata_word, "failed in iteration {iteration}");
    }

    Ok(())
}

/// This serves as a test that setting a custom timestamp on mock chain blocks works.
#[test]
pub fn test_timelock() -> anyhow::Result<()> {
    const TIMESTAMP_ERROR: MasmError = MasmError::from_static_str("123");

    let code = format!(
        r#"
      use.miden::note
      use.miden::tx

      begin
          # store the note inputs to memory starting at address 0
          push.0 exec.note::get_inputs
          # => [num_inputs, inputs_ptr]

          # make sure the number of inputs is 1
          eq.1 assert.err="number of note inputs is not 1"
          # => [inputs_ptr]

          # read the timestamp at which the note can be consumed
          mem_load
          # => [timestamp]

          exec.tx::get_block_timestamp
          # => [block_timestamp, timestamp]
          # ensure block timestamp is newer than timestamp

          lte assert.err="{}"
          # => []
      end"#,
        TIMESTAMP_ERROR.message()
    );

    let mut builder = MockChain::builder();
    let account = builder.add_existing_wallet(Auth::IncrNonce)?;

    let lock_timestamp = 2_000_000_000;
    let source_manager = Arc::new(DefaultSourceManager::default());
    let timelock_note = NoteBuilder::new(account.id(), &mut ChaCha20Rng::from_os_rng())
        .note_inputs([Felt::from(lock_timestamp)])?
        .source_manager(source_manager.clone())
        .code(code.clone())
        .dynamically_linked_libraries(TransactionKernel::mock_libraries())
        .build()?;

    builder.add_note(OutputNote::Full(timelock_note.clone()));

    let mut mock_chain = builder.build()?;
    mock_chain
        .prove_next_block_at(lock_timestamp - 100)
        .context("failed to prove next block at lock timestamp - 100")?;

    // Attempt to consume note too early.
    // ----------------------------------------------------------------------------------------
    let tx_inputs =
        mock_chain.get_transaction_inputs(account.clone(), None, &[timelock_note.id()], &[])?;
    let tx_context = TransactionContextBuilder::new(account.clone())
        .with_source_manager(source_manager.clone())
        .tx_inputs(tx_inputs.clone())
        .build()?;
    let result = tx_context.execute_blocking();
    assert_transaction_executor_error!(result, TIMESTAMP_ERROR);

    // Consume note where lock timestamp matches the block timestamp.
    // ----------------------------------------------------------------------------------------
    mock_chain
        .prove_next_block_at(lock_timestamp)
        .context("failed to prove next block at lock timestamp")?;

    let tx_inputs =
        mock_chain.get_transaction_inputs(account.clone(), None, &[timelock_note.id()], &[])?;
    let tx_context = TransactionContextBuilder::new(account).tx_inputs(tx_inputs).build()?;
    tx_context.execute_blocking()?;

    Ok(())
}

/// This test checks the scenario when some public key, which is provided to the RPO component of
/// the target account, is also provided as an input to the input note.
///
/// Previously this setup was leading to the values collision in the advice map, see the
/// [issue #1267](https://github.com/0xMiden/miden-base/issues/1267) for more details.
#[test]
fn test_public_key_as_note_input() -> anyhow::Result<()> {
    let mut rng = ChaCha20Rng::from_seed(Default::default());
    let sec_key = SecretKey::with_rng(&mut rng);
    // this value will be used both as public key in the RPO component of the target account and as
    // well as the input of the input note
    let public_key = sec_key.public_key();
    let public_key_value: Word = public_key.into();

    let (rpo_component, authenticator) = Auth::BasicAuth.build_component();

    let mock_seed_1 = Word::from([1, 2, 3, 4u32]).as_bytes();
    let target_account = AccountBuilder::new(mock_seed_1)
        .with_auth_component(rpo_component.clone())
        .with_component(BasicWallet)
        .build_existing()?;

    let mock_seed_2 = Word::from([5, 6, 7, 8u32]).as_bytes();

    let sender_account = AccountBuilder::new(mock_seed_2)
        .with_auth_component(rpo_component)
        .with_component(BasicWallet)
        .build_existing()?;

    let serial_num = RpoRandomCoin::new(Word::from([1, 2, 3, 4u32])).draw_word();
    let tag = NoteTag::from_account_id(target_account.id());
    let metadata = NoteMetadata::new(
        sender_account.id(),
        NoteType::Public,
        tag,
        NoteExecutionHint::always(),
        Default::default(),
    )?;
    let vault = NoteAssets::new(vec![])?;
    let note_script = ScriptBuilder::default().compile_note_script("begin nop end")?;
    let recipient =
        NoteRecipient::new(serial_num, note_script, NoteInputs::new(public_key_value.to_vec())?);
    let note_with_pub_key = Note::new(vault.clone(), metadata, recipient);

    let tx_context = TransactionContextBuilder::new(target_account)
        .extend_input_notes(vec![note_with_pub_key])
        .authenticator(authenticator)
        .build()?;

    tx_context.execute_blocking()?;
    Ok(())
}<|MERGE_RESOLUTION|>--- conflicted
+++ resolved
@@ -293,23 +293,15 @@
             inputs_word.as_mut_slice()[..inputs_chunk.len()].copy_from_slice(inputs_chunk);
 
             code += &format!(
-<<<<<<< HEAD
-                "
-                # assert the input is correct
-                dup padw movup.4 mem_loadw push.{input_word} assert_eqw push.4 add
-                "
-=======
                 r#"
                 # assert the inputs are correct
                 # => [dest_ptr]
                 dup padw movup.4 mem_loadw push.{inputs_word} assert_eqw.err="inputs are incorrect"
                 # => [dest_ptr]
-                
+
                 push.4 add
                 # => [dest_ptr+4]
-                "#,
-                inputs_word = inputs_word
->>>>>>> 3b00b37a
+                "#
             );
         }
         code

use alloc::collections::BTreeMap;
use alloc::string::String;
use alloc::vec::Vec;

use anyhow::Context;
use miden_lib::account::wallets::BasicWallet;
use miden_lib::errors::MasmError;
use miden_lib::errors::tx_kernel_errors::ERR_NOTE_ATTEMPT_TO_ACCESS_NOTE_SENDER_FROM_INCORRECT_CONTEXT;
use miden_lib::transaction::TransactionKernel;
use miden_lib::transaction::memory::CURRENT_INPUT_NOTE_PTR;
use miden_lib::utils::ScriptBuilder;
use miden_objects::account::{Account, AccountBuilder, AccountId};
use miden_objects::assembly::diagnostics::miette::{self, miette};
use miden_objects::asset::FungibleAsset;
use miden_objects::crypto::dsa::rpo_falcon512::SecretKey;
use miden_objects::crypto::rand::{FeltRng, RpoRandomCoin};
use miden_objects::note::{
    Note,
    NoteAssets,
    NoteExecutionHint,
    NoteExecutionMode,
    NoteInputs,
    NoteMetadata,
    NoteRecipient,
    NoteTag,
    NoteType,
};
use miden_objects::testing::account_id::{
    ACCOUNT_ID_REGULAR_PRIVATE_ACCOUNT_UPDATABLE_CODE,
    ACCOUNT_ID_REGULAR_PUBLIC_ACCOUNT_UPDATABLE_CODE,
    ACCOUNT_ID_SENDER,
};
use miden_objects::testing::note::NoteBuilder;
use miden_objects::transaction::{AccountInputs, OutputNote, TransactionArgs};
use miden_objects::{EMPTY_WORD, FieldElement, ONE, WORD_SIZE, Word};
use miden_tx::TransactionExecutorError;
use rand::SeedableRng;
use rand_chacha::ChaCha20Rng;

use super::{Felt, Process, ZERO, word_to_masm_push_string};
use crate::kernel_tests::tx::ProcessMemoryExt;
use crate::utils::{create_p2any_note, input_note_data_ptr};
use crate::{
    Auth,
    MockChain,
    TransactionContext,
    TransactionContextBuilder,
    TxContextInput,
    assert_execution_error,
};

#[test]
fn test_get_sender_no_sender() -> anyhow::Result<()> {
    let tx_context = TransactionContextBuilder::with_existing_mock_account().build()?;
    // calling get_sender should return sender
    let code = "
        use.$kernel::memory
        use.$kernel::prologue
        use.miden::note

        begin
            exec.prologue::prepare_transaction

            # force the current input note pointer to 0
            push.0 exec.memory::set_current_input_note_ptr

            # get the sender
            exec.note::get_sender
        end
        ";

    let process = tx_context.execute_code(code);

    assert_execution_error!(process, ERR_NOTE_ATTEMPT_TO_ACCESS_NOTE_SENDER_FROM_INCORRECT_CONTEXT);
    Ok(())
}

#[test]
fn test_get_sender() -> anyhow::Result<()> {
    let tx_context = {
        let account = Account::mock(
            ACCOUNT_ID_REGULAR_PUBLIC_ACCOUNT_UPDATABLE_CODE,
            Felt::ONE,
            Auth::IncrNonce,
            TransactionKernel::testing_assembler(),
        );
        let input_note =
            create_p2any_note(ACCOUNT_ID_SENDER.try_into().unwrap(), &[FungibleAsset::mock(100)]);
        TransactionContextBuilder::new(account)
            .extend_input_notes(vec![input_note])
            .build()?
    };

    // calling get_sender should return sender
    let code = "
        use.$kernel::prologue
        use.$kernel::note->note_internal
        use.miden::note

        begin
            exec.prologue::prepare_transaction
            exec.note_internal::prepare_note
            dropw dropw dropw dropw
            exec.note::get_sender

            # truncate the stack
            swapw dropw
        end
        ";

    let process = tx_context.execute_code(code)?;

    let sender = tx_context.input_notes().get_note(0).note().metadata().sender();
    assert_eq!(process.stack.get(0), sender.prefix().as_felt());
    assert_eq!(process.stack.get(1), sender.suffix());
    Ok(())
}

#[test]
fn test_get_vault_data() -> anyhow::Result<()> {
    let tx_context = {
        let mut builder = MockChain::builder();
        let account = builder.add_existing_wallet(crate::Auth::BasicAuth)?;
        let p2id_note_1 = builder.add_p2id_note(
            ACCOUNT_ID_SENDER.try_into().unwrap(),
            account.id(),
            &[FungibleAsset::mock(150)],
            NoteType::Public,
        )?;
        let p2id_note_2 = builder.add_p2id_note(
            ACCOUNT_ID_SENDER.try_into().unwrap(),
            account.id(),
            &[FungibleAsset::mock(300)],
            NoteType::Public,
        )?;
        let mut mock_chain = builder.build()?;
        mock_chain.prove_next_block()?;

        mock_chain
            .build_tx_context(
                TxContextInput::AccountId(account.id()),
                &[],
                &[p2id_note_1, p2id_note_2],
            )?
            .build()?
    };

    let notes = tx_context.input_notes();

    // calling get_assets_info should return assets info
    let code = format!(
        "
        use.std::sys

        use.$kernel::prologue
        use.$kernel::note

        begin
            exec.prologue::prepare_transaction

            # get the assets info about note 0
            exec.note::get_assets_info

            # assert the assets data is correct
            push.{note_0_asset_commitment} assert_eqw
            push.{note_0_num_assets} assert_eq

            # increment current input note pointer
            exec.note::increment_current_input_note_ptr

            # get the assets info about note 1
            exec.note::get_assets_info

            # assert the assets data is correct
            push.{note_1_asset_commitment} assert_eqw
            push.{note_1_num_assets} assert_eq

            # truncate the stack
            exec.sys::truncate_stack
        end
        ",
        note_0_asset_commitment =
            word_to_masm_push_string(&notes.get_note(0).note().assets().commitment()),
        note_0_num_assets = notes.get_note(0).note().assets().num_assets(),
        note_1_asset_commitment =
            word_to_masm_push_string(&notes.get_note(1).note().assets().commitment()),
        note_1_num_assets = notes.get_note(1).note().assets().num_assets(),
    );

    tx_context.execute_code(&code)?;
    Ok(())
}

#[test]
fn test_get_assets() -> anyhow::Result<()> {
    // Creates a mockchain with an account and a note that it can consume
    let tx_context = {
        let mut builder = MockChain::builder();
        let account = builder.add_existing_wallet(Auth::BasicAuth)?;
        let p2id_note_1 = builder.add_p2id_note(
            ACCOUNT_ID_SENDER.try_into().unwrap(),
            account.id(),
            &[FungibleAsset::mock(150)],
            NoteType::Public,
        )?;
        let p2id_note_2 = builder.add_p2id_note(
            ACCOUNT_ID_SENDER.try_into().unwrap(),
            account.id(),
            &[FungibleAsset::mock(300)],
            NoteType::Public,
        )?;
        let mut mock_chain = builder.build()?;
        mock_chain.prove_next_block()?;

        mock_chain
            .build_tx_context(
                TxContextInput::AccountId(account.id()),
                &[],
                &[p2id_note_1, p2id_note_2],
            )?
            .build()?
    };

    let notes = tx_context.input_notes();

    const DEST_POINTER_NOTE_0: u32 = 100000000;
    const DEST_POINTER_NOTE_1: u32 = 200000000;

    fn construct_asset_assertions(note: &Note) -> String {
        let mut code = String::new();
        for asset in note.assets().iter() {
            code += &format!(
                "
                # assert the asset is correct
                dup padw movup.4 mem_loadw push.{asset} assert_eqw push.4 add
                ",
                asset = word_to_masm_push_string(&Word::from(asset))
            );
        }
        code
    }

    // calling get_assets should return assets at the specified address
    let code = format!(
        "
        use.std::sys

        use.$kernel::prologue
        use.$kernel::note->note_internal
        use.miden::note

        proc.process_note_0
            # drop the note inputs
            dropw dropw dropw dropw

            # set the destination pointer for note 0 assets
            push.{DEST_POINTER_NOTE_0}

            # get the assets
            exec.note::get_assets

            # assert the number of assets is correct
            eq.{note_0_num_assets} assert

            # assert the pointer is returned
            dup eq.{DEST_POINTER_NOTE_0} assert

            # asset memory assertions
            {NOTE_0_ASSET_ASSERTIONS}

            # clean pointer
            drop
        end

        proc.process_note_1
            # drop the note inputs
            dropw dropw dropw dropw

            # set the destination pointer for note 1 assets
            push.{DEST_POINTER_NOTE_1}

            # get the assets
            exec.note::get_assets

            # assert the number of assets is correct
            eq.{note_1_num_assets} assert

            # assert the pointer is returned
            dup eq.{DEST_POINTER_NOTE_1} assert

            # asset memory assertions
            {NOTE_1_ASSET_ASSERTIONS}

            # clean pointer
            drop
        end

        begin
            # prepare tx
            exec.prologue::prepare_transaction

            # prepare note 0
            exec.note_internal::prepare_note

            # process note 0
            call.process_note_0

            # increment current input note pointer
            exec.note_internal::increment_current_input_note_ptr

            # prepare note 1
            exec.note_internal::prepare_note

            # process note 1
            call.process_note_1

            # truncate the stack
            exec.sys::truncate_stack
        end
        ",
        note_0_num_assets = notes.get_note(0).note().assets().num_assets(),
        note_1_num_assets = notes.get_note(1).note().assets().num_assets(),
        NOTE_0_ASSET_ASSERTIONS = construct_asset_assertions(notes.get_note(0).note()),
        NOTE_1_ASSET_ASSERTIONS = construct_asset_assertions(notes.get_note(1).note()),
    );

    tx_context.execute_code(&code)?;
<<<<<<< HEAD
    Ok(())
}

#[test]
fn test_input_notes_get_asset_info() -> anyhow::Result<()> {
    let mut builder = MockChain::builder();
    let account = builder.add_existing_wallet(crate::Auth::BasicAuth)?;
    let p2id_note_1 = builder.add_p2id_note(
        ACCOUNT_ID_SENDER.try_into().unwrap(),
        account.id(),
        &[FungibleAsset::mock(150)],
        NoteType::Public,
    )?;
    let p2id_note_2 = builder.add_p2id_note(
        ACCOUNT_ID_SENDER.try_into().unwrap(),
        account.id(),
        &[FungibleAsset::mock(300)],
        NoteType::Public,
    )?;
    let mut mock_chain = builder.build()?;
    mock_chain.prove_next_block()?;

    let code = format!(
        r#"
        use.miden::input_note

        begin
            # get the assets hash and assets number from the 0'th input note
            push.0
            exec.input_note::get_assets_info
            # => [ASSETS_COMMITMENT_0, num_assets_0]

            # assert the correctness of the assets hash
            push.{COMPUTED_ASSETS_COMMITMENT_0} 
            assert_eqw.err="note 0 has incorrect assets hash"
            # => [num_assets_0]

            # assert the number of note assets
            push.{assets_number_0}
            assert_eq.err="note 0 has incorrect assets number"
            # => []

            # get the assets hash and assets number from the 1'st input note
            push.1
            exec.input_note::get_assets_info
            # => [ASSETS_COMMITMENT_1, num_assets_1]

            # assert the correctness of the assets hash
            push.{COMPUTED_ASSETS_COMMITMENT_1} 
            assert_eqw.err="note 0 has incorrect assets hash"
            # => [num_assets_1]

            # assert the number of note assets
            push.{assets_number_1}
            assert_eq.err="note 1 has incorrect assets number"
            # => []
        end
    "#,
        COMPUTED_ASSETS_COMMITMENT_0 = word_to_masm_push_string(&p2id_note_1.assets().commitment()),
        assets_number_0 = p2id_note_1.assets().num_assets(),
        COMPUTED_ASSETS_COMMITMENT_1 = word_to_masm_push_string(&p2id_note_2.assets().commitment()),
        assets_number_1 = p2id_note_2.assets().num_assets(),
    );

    let tx_script = TransactionScript::compile(code, TransactionKernel::testing_assembler())?;

    let tx_context = mock_chain
        .build_tx_context(
            TxContextInput::AccountId(account.id()),
            &[],
            &[p2id_note_1, p2id_note_2],
        )?
        .tx_script(tx_script)
        .build()?;

    tx_context.execute_blocking()?;

    Ok(())
}

/// This test creates an output note and then adds some assets into it checking the assets info on
/// each stage.
///
/// Namely, we invoke the `miden::output_notes::get_assets_info` procedure:
/// - After adding the first `asset_1` to the note.
/// - Right after the previous check to make sure it returns the same commitment from the cached
///   data.
/// - After adding the second `asset_2` to the note.
#[test]
fn test_output_notes_get_asset_info() -> anyhow::Result<()> {
    let mut builder = MockChain::builder();

    let fungible_asset_1 = Asset::Fungible(
        FungibleAsset::new(
            AccountId::try_from(ACCOUNT_ID_PUBLIC_FUNGIBLE_FAUCET).expect("id should be valid"),
            5,
        )
        .expect("asset is invalid"),
    );

    // create the second asset with the different faucet ID to increase the number of assets in the
    // output note to 2.
    let fungible_asset_2 = Asset::Fungible(
        FungibleAsset::new(
            AccountId::try_from(ACCOUNT_ID_PUBLIC_FUNGIBLE_FAUCET_1).expect("id should be valid"),
            5,
        )
        .expect("asset is invalid"),
    );

    let account = builder
        .add_existing_wallet_with_assets(Auth::BasicAuth, [fungible_asset_1, fungible_asset_2])?;

    let mock_chain = builder.build()?;

    let output_note_1 = create_p2id_note(
        account.id(),
        ACCOUNT_ID_REGULAR_PUBLIC_ACCOUNT_IMMUTABLE_CODE.try_into()?,
        vec![fungible_asset_1],
        NoteType::Public,
        Felt::new(0),
        &mut RpoRandomCoin::new(Word::from([1, 2, 3, 4u32])),
    )?;

    let output_note_2 = create_p2id_note(
        account.id(),
        ACCOUNT_ID_REGULAR_PUBLIC_ACCOUNT_IMMUTABLE_CODE.try_into()?,
        vec![fungible_asset_1, fungible_asset_2],
        NoteType::Public,
        Felt::new(0),
        &mut RpoRandomCoin::new(Word::from([4, 3, 2, 1u32])),
    )?;

    let tx_script_src = &format!(
        r#"
        use.miden::tx
        use.miden::output_note
        use.std::sys

        begin
            # create an output note
            push.{recipient}
            push.{note_execution_hint}
            push.{note_type}
            push.0              # aux
            push.{tag}
            exec.tx::create_note
            # => [note_idx]

            # add asset_1 to the note
            push.{asset_1}
            call.::miden::contracts::wallets::basic::move_asset_to_note
            dropw
            # => [note_idx]

            # get the assets hash and assets number of the note having only asset_1
            dup exec.output_note::get_assets_info
            # => [ASSETS_COMMITMENT_1, num_assets_1, note_idx]

            # assert the correctness of the assets hash
            push.{COMPUTED_ASSETS_COMMITMENT_1}
            assert_eqw.err="assets commitment of the note having only asset_1 is incorrect"
            # => [num_assets_1, note_idx]

            # assert the number of assets
            push.{assets_number_1}
            assert_eq.err="number of assets in the note having only asset_1 is incorrect"
            # => [note_idx]

            # get the assets info once more to get the cached data and assert that this data didn't
            # change
            dup exec.output_note::get_assets_info
            push.{COMPUTED_ASSETS_COMMITMENT_1}
            assert_eqw.err="assets commitment of the note having only asset_1 is incorrect"
            push.{assets_number_1}
            assert_eq.err="number of assets in the note having only asset_1 is incorrect"
            # => [note_idx]

            # add asset_2 to the note
            push.{asset_2}
            call.::miden::contracts::wallets::basic::move_asset_to_note
            dropw
            # => [note_idx]

            # get the assets hash and assets number of the note having asset_1 and asset_2
            dup exec.output_note::get_assets_info
            # => [ASSETS_COMMITMENT_1, num_assets_1, note_idx]

            # assert the correctness of the assets hash
            push.{COMPUTED_ASSETS_COMMITMENT_2}
            assert_eqw.err="assets commitment of the note having asset_1 and asset_2 is incorrect"
            # => [num_assets_1, note_idx]

            # assert the number of assets
            push.{assets_number_2}
            assert_eq.err="number of assets in the note having asset_1 and asset_2 is incorrect"
            # => [note_idx]

            # truncate the stack
            exec.sys::truncate_stack
        end
        "#,
        // note data
        recipient = word_to_masm_push_string(&output_note_2.recipient().digest()),
        note_execution_hint = Felt::from(output_note_2.metadata().execution_hint()),
        note_type = NoteType::Public as u8,
        tag = Felt::from(output_note_2.metadata().tag()),
        // first data request
        asset_1 = word_to_masm_push_string(&fungible_asset_1.into()),
        COMPUTED_ASSETS_COMMITMENT_1 =
            word_to_masm_push_string(&output_note_1.assets().commitment()),
        assets_number_1 = output_note_1.assets().num_assets(),
        // second data request
        asset_2 = word_to_masm_push_string(&fungible_asset_2.into()),
        COMPUTED_ASSETS_COMMITMENT_2 =
            word_to_masm_push_string(&output_note_2.assets().commitment()),
        assets_number_2 = output_note_2.assets().num_assets(),
    );

    let tx_script =
        TransactionScript::compile(tx_script_src, TransactionKernel::testing_assembler())?;

    let tx_context = mock_chain
        .build_tx_context(account.id(), &[], &[])?
        .extend_expected_output_notes(vec![OutputNote::Full(output_note_2)])
        .tx_script(tx_script)
        .build()?;

    tx_context.execute_blocking()?;
=======
>>>>>>> 72c43201

    Ok(())
}

#[test]
fn test_get_inputs() -> anyhow::Result<()> {
    // Creates a mockchain with an account and a note that it can consume
    let tx_context = {
        let mut builder = MockChain::builder();
        let account = builder.add_existing_wallet(Auth::BasicAuth)?;
        let p2id_note = builder.add_p2id_note(
            ACCOUNT_ID_SENDER.try_into().unwrap(),
            account.id(),
            &[FungibleAsset::mock(100)],
            NoteType::Public,
        )?;
        let mut mock_chain = builder.build()?;
        mock_chain.prove_next_block()?;

        mock_chain
            .build_tx_context(TxContextInput::AccountId(account.id()), &[], &[p2id_note])?
            .build()?
    };

    fn construct_input_assertions(note: &Note) -> String {
        let mut code = String::new();
        for input_chunk in note.inputs().values().chunks(WORD_SIZE) {
            let mut input_word = EMPTY_WORD;
            input_word.as_mut_slice()[..input_chunk.len()].copy_from_slice(input_chunk);

            code += &format!(
                "
                # assert the input is correct
                dup padw movup.4 mem_loadw push.{input_word} assert_eqw push.4 add
                ",
                input_word = word_to_masm_push_string(&input_word)
            );
        }
        code
    }

    let note0 = tx_context.input_notes().get_note(0).note();

    let code = format!(
        "
        use.$kernel::prologue
        use.$kernel::note->note_internal
        use.miden::note

        begin
            # => [BH, acct_id, IAH, NC]
            exec.prologue::prepare_transaction
            # => []

            exec.note_internal::prepare_note
            # => [note_script_root_ptr, NOTE_ARGS, pad(11)]

            # drop the note inputs
            dropw dropw dropw dropw
            # => []

            push.{NOTE_0_PTR} exec.note::get_inputs
            # => [num_inputs, dest_ptr]

            eq.{num_inputs} assert
            # => [dest_ptr]

            dup eq.{NOTE_0_PTR} assert
            # => [dest_ptr]

            # apply note 1 input assertions
            {input_assertions}
            # => [dest_ptr]

            # clean the pointer
            drop
            # => []
        end
        ",
        num_inputs = note0.inputs().num_values(),
        input_assertions = construct_input_assertions(note0),
        NOTE_0_PTR = 100000000,
    );

    tx_context.execute_code(&code)?;
    Ok(())
}

/// This test checks the scenario when an input note has exactly 8 input values, and the transaction
/// script attempts to load the inputs to memory using the `miden::note::get_inputs` procedure.
///
/// Previously this setup was leading to the incorrect number of note input values computed during
/// the `get_inputs` procedure, see the
/// [issue #1363](https://github.com/0xMiden/miden-base/issues/1363) for more details.
#[test]
fn test_get_exactly_8_inputs() -> anyhow::Result<()> {
    let sender_id = ACCOUNT_ID_SENDER
        .try_into()
        .context("failed to convert ACCOUNT_ID_SENDER to account ID")?;
    let target_id = ACCOUNT_ID_REGULAR_PRIVATE_ACCOUNT_UPDATABLE_CODE.try_into().context(
        "failed to convert ACCOUNT_ID_REGULAR_PRIVATE_ACCOUNT_UPDATABLE_CODE to account ID",
    )?;

    // prepare note data
    let serial_num = RpoRandomCoin::new(Word::from([4u32; 4])).draw_word();
    let tag = NoteTag::from_account_id(target_id);
    let metadata = NoteMetadata::new(
        sender_id,
        NoteType::Public,
        tag,
        NoteExecutionHint::always(),
        Default::default(),
    )
    .context("failed to create metadata")?;
    let vault = NoteAssets::new(vec![]).context("failed to create input note assets")?;
    let note_script = ScriptBuilder::default()
        .compile_note_script("begin nop end")
        .context("failed to compile note script")?;

    // create a recipient with note inputs, which number divides by 8. For simplicity create 8 input
    // values
    let recipient = NoteRecipient::new(
        serial_num,
        note_script,
        NoteInputs::new(vec![
            ONE,
            Felt::new(2),
            Felt::new(3),
            Felt::new(4),
            Felt::new(5),
            Felt::new(6),
            Felt::new(7),
            Felt::new(8),
        ])
        .context("failed to create note inputs")?,
    );
    let input_note = Note::new(vault.clone(), metadata, recipient);

    // provide this input note to the transaction context
    let tx_context = TransactionContextBuilder::with_existing_mock_account()
        .extend_input_notes(vec![input_note])
        .build()?;

    let tx_code = "
            use.$kernel::prologue
            use.miden::note

            begin
                exec.prologue::prepare_transaction

                # execute the `get_inputs` procedure to trigger note inputs number assertion
                push.0 exec.note::get_inputs
                # => [num_inputs, 0]

                # assert that the number if inputs is 8
                push.8 assert_eq.err=\"number of inputs should be equal to 8\"

                # clean the stack
                drop
            end
        ";

    tx_context.execute_code(tx_code).context("transaction execution failed")?;

    Ok(())
}

#[test]
fn test_note_setup() -> anyhow::Result<()> {
    let tx_context = {
        let mut builder = MockChain::builder();
        let account = builder.add_existing_wallet(Auth::BasicAuth)?;
        let p2id_note_1 = builder.add_p2id_note(
            ACCOUNT_ID_SENDER.try_into().unwrap(),
            account.id(),
            &[FungibleAsset::mock(150)],
            NoteType::Public,
        )?;
        let mut mock_chain = builder.build()?;
        mock_chain.prove_next_block()?;

        mock_chain
            .build_tx_context(TxContextInput::AccountId(account.id()), &[], &[p2id_note_1])?
            .build()?
    };

    let code = "
        use.$kernel::prologue
        use.$kernel::note

        begin
            exec.prologue::prepare_transaction
            exec.note::prepare_note
            # => [note_script_root_ptr, NOTE_ARGS, pad(11), pad(16)]
            padw movup.4 mem_loadw
            # => [SCRIPT_ROOT, NOTE_ARGS, pad(11), pad(16)]

            # truncate the stack
            repeat.19 movup.8 drop end
        end
        ";

    let process = tx_context.execute_code(code)?;

    note_setup_stack_assertions(&process, &tx_context);
    note_setup_memory_assertions(&process);
    Ok(())
}

#[test]
fn test_note_script_and_note_args() -> miette::Result<()> {
    let mut tx_context = {
        let mut builder = MockChain::builder();
        let account = builder.add_existing_wallet(Auth::BasicAuth).map_err(|err| miette!(err))?;
        let p2id_note_1 = builder
            .add_p2id_note(
                ACCOUNT_ID_SENDER.try_into().unwrap(),
                account.id(),
                &[FungibleAsset::mock(150)],
                NoteType::Public,
            )
            .map_err(|err| miette!(err))?;
        let p2id_note_2 = builder
            .add_p2id_note(
                ACCOUNT_ID_SENDER.try_into().unwrap(),
                account.id(),
                &[FungibleAsset::mock(300)],
                NoteType::Public,
            )
            .map_err(|err| miette!(err))?;
        let mut mock_chain = builder.build().map_err(|err| miette!(err))?;
        mock_chain.prove_next_block().unwrap();

        mock_chain
            .build_tx_context(
                TxContextInput::AccountId(account.id()),
                &[],
                &[p2id_note_1, p2id_note_2],
            )
            .unwrap()
            .build()
            .unwrap()
    };

    let code = "
        use.$kernel::prologue
        use.$kernel::memory
        use.$kernel::note

        begin
            exec.prologue::prepare_transaction
            exec.memory::get_num_input_notes push.2 assert_eq
            exec.note::prepare_note drop
            # => [NOTE_ARGS0, pad(11), pad(16)]
            repeat.11 movup.4 drop end
            # => [NOTE_ARGS0, pad(16)]

            exec.note::increment_current_input_note_ptr drop
            # => [NOTE_ARGS0, pad(16)]

            exec.note::prepare_note drop
            # => [NOTE_ARGS1, pad(11), NOTE_ARGS0, pad(16)]
            repeat.11 movup.4 drop end
            # => [NOTE_ARGS1, NOTE_ARGS0, pad(16)]

            # truncate the stack
            swapdw dropw dropw
        end
        ";

    let note_args = [Word::from([91, 91, 91, 91u32]), Word::from([92, 92, 92, 92u32])];
    let note_args_map = BTreeMap::from([
        (tx_context.input_notes().get_note(0).note().id(), note_args[1]),
        (tx_context.input_notes().get_note(1).note().id(), note_args[0]),
    ]);

    let tx_args = TransactionArgs::new(
        tx_context.tx_args().advice_inputs().clone().map,
        Vec::<AccountInputs>::new(),
    )
    .with_note_args(note_args_map);

    tx_context.set_tx_args(tx_args);
    let process = tx_context.execute_code(code).unwrap();

    assert_eq!(process.stack.get_word(0), note_args[0]);
    assert_eq!(process.stack.get_word(1), note_args[1]);

    Ok(())
}

fn note_setup_stack_assertions(process: &Process, inputs: &TransactionContext) {
    let mut expected_stack = [ZERO; 16];

    // replace the top four elements with the tx script root
    let mut note_script_root = *inputs.input_notes().get_note(0).note().script().root();
    note_script_root.reverse();
    expected_stack[..4].copy_from_slice(&note_script_root);

    // assert that the stack contains the note inputs at the end of execution
    assert_eq!(process.stack.trace_state(), expected_stack)
}

fn note_setup_memory_assertions(process: &Process) {
    // assert that the correct pointer is stored in bookkeeping memory
    assert_eq!(
        process.get_kernel_mem_word(CURRENT_INPUT_NOTE_PTR)[0],
        Felt::from(input_note_data_ptr(0))
    );
}

#[test]
fn test_get_note_serial_number() -> anyhow::Result<()> {
    let tx_context = {
        let mut builder = MockChain::builder();
        let account = builder.add_existing_wallet(Auth::BasicAuth)?;
        let p2id_note_1 = builder.add_p2id_note(
            ACCOUNT_ID_SENDER.try_into().unwrap(),
            account.id(),
            &[FungibleAsset::mock(150)],
            NoteType::Public,
        )?;
        let mock_chain = builder.build()?;

        mock_chain
            .build_tx_context(TxContextInput::AccountId(account.id()), &[], &[p2id_note_1])?
            .build()?
    };

    // calling get_serial_number should return the serial number of the note
    let code = "
        use.$kernel::prologue
        use.miden::note

        begin
            exec.prologue::prepare_transaction
            exec.note::get_serial_number

            # truncate the stack
            swapw dropw
        end
        ";

    let process = tx_context.execute_code(code)?;

    let serial_number = tx_context.input_notes().get_note(0).note().serial_num();
    assert_eq!(process.stack.get_word(0), serial_number);
    Ok(())
}

#[test]
fn test_get_inputs_hash() -> anyhow::Result<()> {
    let tx_context = TransactionContextBuilder::with_existing_mock_account().build()?;

    let code = "
        use.std::sys

        use.miden::note

        begin
            # put the values that will be hashed into the memory
            push.1.2.3.4.4000 mem_storew dropw
            push.5.6.7.8.4004 mem_storew dropw
            push.9.10.11.12.4008 mem_storew dropw
            push.13.14.15.16.4012 mem_storew dropw

            # push the number of values and pointer to the inputs on the stack
            push.5.4000
            # execute the `compute_inputs_commitment` procedure for 5 values
            exec.note::compute_inputs_commitment
            # => [HASH_5]

            push.8.4000
            # execute the `compute_inputs_commitment` procedure for 8 values
            exec.note::compute_inputs_commitment
            # => [HASH_8, HASH_5]

            push.15.4000
            # execute the `compute_inputs_commitment` procedure for 15 values
            exec.note::compute_inputs_commitment
            # => [HASH_15, HASH_8, HASH_5]

            push.0.4000
            # check that calling `compute_inputs_commitment` procedure with 0 elements will result in an
            # empty word
            exec.note::compute_inputs_commitment
            # => [0, 0, 0, 0, HASH_15, HASH_8, HASH_5]

            # truncate the stack
            exec.sys::truncate_stack
        end
    ";

    let process = &tx_context.execute_code(code)?;

    let note_inputs_5_hash = NoteInputs::new(vec![
        Felt::new(1),
        Felt::new(2),
        Felt::new(3),
        Felt::new(4),
        Felt::new(5),
    ])?
    .commitment();

    let note_inputs_8_hash = NoteInputs::new(vec![
        Felt::new(1),
        Felt::new(2),
        Felt::new(3),
        Felt::new(4),
        Felt::new(5),
        Felt::new(6),
        Felt::new(7),
        Felt::new(8),
    ])?
    .commitment();

    let note_inputs_15_hash = NoteInputs::new(vec![
        Felt::new(1),
        Felt::new(2),
        Felt::new(3),
        Felt::new(4),
        Felt::new(5),
        Felt::new(6),
        Felt::new(7),
        Felt::new(8),
        Felt::new(9),
        Felt::new(10),
        Felt::new(11),
        Felt::new(12),
        Felt::new(13),
        Felt::new(14),
        Felt::new(15),
    ])?
    .commitment();

    let mut expected_stack = alloc::vec::Vec::new();

    expected_stack.extend_from_slice(note_inputs_5_hash.as_elements());
    expected_stack.extend_from_slice(note_inputs_8_hash.as_elements());
    expected_stack.extend_from_slice(note_inputs_15_hash.as_elements());
    expected_stack.extend_from_slice(Word::empty().as_elements());
    expected_stack.reverse();

    assert_eq!(process.stack.get_state_at(process.system.clk())[0..16], expected_stack);
    Ok(())
}

#[test]
fn test_get_current_script_root() -> anyhow::Result<()> {
    let tx_context = {
        let mut builder = MockChain::builder();
        let account = builder.add_existing_wallet(Auth::BasicAuth)?;
        let p2id_note_1 = builder.add_p2id_note(
            ACCOUNT_ID_SENDER.try_into().unwrap(),
            account.id(),
            &[FungibleAsset::mock(150)],
            NoteType::Public,
        )?;
        let mock_chain = builder.build()?;

        mock_chain
            .build_tx_context(TxContextInput::AccountId(account.id()), &[], &[p2id_note_1])?
            .build()?
    };

    // calling get_script_root should return script root
    let code = "
    use.$kernel::prologue
    use.miden::note

    begin
        exec.prologue::prepare_transaction
        exec.note::get_script_root

        # truncate the stack
        swapw dropw
    end
    ";

    let process = tx_context.execute_code(code)?;

    let script_root = tx_context.input_notes().get_note(0).note().script().root();
    assert_eq!(process.stack.get_word(0), script_root);
    Ok(())
}

#[test]
fn test_build_note_metadata() -> miette::Result<()> {
    let tx_context = TransactionContextBuilder::with_existing_mock_account().build().unwrap();

    let sender = tx_context.account().id();
    let receiver = AccountId::try_from(ACCOUNT_ID_REGULAR_PRIVATE_ACCOUNT_UPDATABLE_CODE)
        .map_err(|e| miette::miette!("Failed to convert account ID: {}", e))?;

    let test_metadata1 = NoteMetadata::new(
        sender,
        NoteType::Private,
        NoteTag::from_account_id(receiver),
        NoteExecutionHint::after_block(500.into())
            .map_err(|e| miette::miette!("Failed to create execution hint: {}", e))?,
        Felt::try_from(1u64 << 63).map_err(|e| miette::miette!("Failed to convert felt: {}", e))?,
    )
    .map_err(|e| miette::miette!("Failed to create metadata: {}", e))?;
    let test_metadata2 = NoteMetadata::new(
        sender,
        NoteType::Public,
        // Use largest allowed use_case_id.
        NoteTag::for_public_use_case((1 << 14) - 1, u16::MAX, NoteExecutionMode::Local)
            .map_err(|e| miette::miette!("Failed to create note tag: {}", e))?,
        NoteExecutionHint::on_block_slot(u8::MAX, u8::MAX, u8::MAX),
        Felt::try_from(0u64).map_err(|e| miette::miette!("Failed to convert felt: {}", e))?,
    )
    .map_err(|e| miette::miette!("Failed to create metadata: {}", e))?;

    for (iteration, test_metadata) in [test_metadata1, test_metadata2].into_iter().enumerate() {
        let code = format!(
            "
        use.$kernel::prologue
        use.$kernel::tx

        begin
          exec.prologue::prepare_transaction
          push.{execution_hint}.{note_type}.{aux}.{tag}
          exec.tx::build_note_metadata

          # truncate the stack
          swapw dropw
        end
        ",
            execution_hint = Felt::from(test_metadata.execution_hint()),
            note_type = Felt::from(test_metadata.note_type()),
            aux = test_metadata.aux(),
            tag = test_metadata.tag(),
        );

        let process = tx_context.execute_code(&code).unwrap();

        let metadata_word = Word::new([
            process.stack.get(3),
            process.stack.get(2),
            process.stack.get(1),
            process.stack.get(0),
        ]);

        assert_eq!(Word::from(test_metadata), metadata_word, "failed in iteration {iteration}");
    }

    Ok(())
}

/// This serves as a test that setting a custom timestamp on mock chain blocks works.
#[test]
pub fn test_timelock() -> anyhow::Result<()> {
    const TIMESTAMP_ERROR: MasmError = MasmError::from_static_str("123");

    let code = format!(
        r#"
      use.miden::note
      use.miden::tx

      begin
          # store the note inputs to memory starting at address 0
          push.0 exec.note::get_inputs
          # => [num_inputs, inputs_ptr]

          # make sure the number of inputs is 1
          eq.1 assert.err="number of note inputs is not 1"
          # => [inputs_ptr]

          # read the timestamp at which the note can be consumed
          mem_load
          # => [timestamp]

          exec.tx::get_block_timestamp
          # => [block_timestamp, timestamp]
          # ensure block timestamp is newer than timestamp

          lte assert.err="{}"
          # => []
      end"#,
        TIMESTAMP_ERROR.message()
    );

    let mut builder = MockChain::builder();
    let account = builder.add_existing_wallet(Auth::IncrNonce)?;

    let lock_timestamp = 2_000_000_000;
    let timelock_note = NoteBuilder::new(account.id(), &mut ChaCha20Rng::from_os_rng())
        .note_inputs([Felt::from(lock_timestamp)])?
        .code(code.clone())
        .build(&TransactionKernel::testing_assembler_with_mock_account())?;

    builder.add_note(OutputNote::Full(timelock_note.clone()));

    let mut mock_chain = builder.build()?;
    mock_chain
        .prove_next_block_at(lock_timestamp - 100)
        .context("failed to prove next block at lock timestamp - 100")?;

    // Attempt to consume note too early.
    // ----------------------------------------------------------------------------------------
    let tx_inputs =
        mock_chain.get_transaction_inputs(account.clone(), None, &[timelock_note.id()], &[])?;
    let tx_context = TransactionContextBuilder::new(account.clone())
        .tx_inputs(tx_inputs.clone())
        .build()?;
    let err = tx_context.execute_blocking().unwrap_err();
    let TransactionExecutorError::TransactionProgramExecutionFailed(err) = err else {
        panic!("unexpected error")
    };
    assert_execution_error!(Err::<(), _>(err), TIMESTAMP_ERROR);

    // Consume note where lock timestamp matches the block timestamp.
    // ----------------------------------------------------------------------------------------
    mock_chain
        .prove_next_block_at(lock_timestamp)
        .context("failed to prove next block at lock timestamp")?;

    let tx_inputs =
        mock_chain.get_transaction_inputs(account.clone(), None, &[timelock_note.id()], &[])?;
    let tx_context = TransactionContextBuilder::new(account).tx_inputs(tx_inputs).build()?;
    tx_context.execute_blocking()?;

    Ok(())
}

/// This test checks the scenario when some public key, which is provided to the RPO component of
/// the target account, is also provided as an input to the input note.
///
/// Previously this setup was leading to the values collision in the advice map, see the
/// [issue #1267](https://github.com/0xMiden/miden-base/issues/1267) for more details.
#[test]
fn test_public_key_as_note_input() -> anyhow::Result<()> {
    let mut rng = ChaCha20Rng::from_seed(Default::default());
    let sec_key = SecretKey::with_rng(&mut rng);
    // this value will be used both as public key in the RPO component of the target account and as
    // well as the input of the input note
    let public_key = sec_key.public_key();
    let public_key_value: Word = public_key.into();

    let (rpo_component, authenticator) = Auth::BasicAuth.build_component();

    let mock_seed_1 = Word::from([1, 2, 3, 4u32]).as_bytes();
    let target_account = AccountBuilder::new(mock_seed_1)
        .with_auth_component(rpo_component.clone())
        .with_component(BasicWallet)
        .build_existing()?;

    let mock_seed_2 = Word::from([5, 6, 7, 8u32]).as_bytes();

    let sender_account = AccountBuilder::new(mock_seed_2)
        .with_auth_component(rpo_component)
        .with_component(BasicWallet)
        .build_existing()?;

    let serial_num = RpoRandomCoin::new(Word::from([1, 2, 3, 4u32])).draw_word();
    let tag = NoteTag::from_account_id(target_account.id());
    let metadata = NoteMetadata::new(
        sender_account.id(),
        NoteType::Public,
        tag,
        NoteExecutionHint::always(),
        Default::default(),
    )?;
    let vault = NoteAssets::new(vec![])?;
    let note_script = ScriptBuilder::default().compile_note_script("begin nop end")?;
    let recipient =
        NoteRecipient::new(serial_num, note_script, NoteInputs::new(public_key_value.to_vec())?);
    let note_with_pub_key = Note::new(vault.clone(), metadata, recipient);

    let tx_context = TransactionContextBuilder::new(target_account)
        .extend_input_notes(vec![note_with_pub_key])
        .authenticator(authenticator)
        .build()?;

    tx_context.execute_blocking()?;
    Ok(())
}<|MERGE_RESOLUTION|>--- conflicted
+++ resolved
@@ -325,7 +325,6 @@
     );
 
     tx_context.execute_code(&code)?;
-<<<<<<< HEAD
     Ok(())
 }
 
@@ -359,7 +358,7 @@
             # => [ASSETS_COMMITMENT_0, num_assets_0]
 
             # assert the correctness of the assets hash
-            push.{COMPUTED_ASSETS_COMMITMENT_0} 
+            push.{COMPUTED_ASSETS_COMMITMENT_0}
             assert_eqw.err="note 0 has incorrect assets hash"
             # => [num_assets_0]
 
@@ -374,7 +373,7 @@
             # => [ASSETS_COMMITMENT_1, num_assets_1]
 
             # assert the correctness of the assets hash
-            push.{COMPUTED_ASSETS_COMMITMENT_1} 
+            push.{COMPUTED_ASSETS_COMMITMENT_1}
             assert_eqw.err="note 0 has incorrect assets hash"
             # => [num_assets_1]
 
@@ -555,8 +554,6 @@
         .build()?;
 
     tx_context.execute_blocking()?;
-=======
->>>>>>> 72c43201
 
     Ok(())
 }

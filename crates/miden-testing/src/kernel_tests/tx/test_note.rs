--- conflicted
+++ resolved
@@ -9,13 +9,8 @@
     transaction::{TransactionKernel, memory::CURRENT_INPUT_NOTE_PTR},
 };
 use miden_objects::{
-<<<<<<< HEAD
-    Digest, EMPTY_WORD, ONE, WORD_SIZE,
-    account::{AccountBuilder, AccountComponent, AccountId, AuthSecretKey},
-=======
     Digest, EMPTY_WORD, FieldElement, ONE, WORD_SIZE,
-    account::{Account, AccountBuilder, AccountId},
->>>>>>> 21cbcb60
+    account::{Account, AccountBuilder, AccountComponent, AccountId, AuthSecretKey},
     assembly::diagnostics::miette,
     asset::FungibleAsset,
     crypto::{
@@ -79,6 +74,7 @@
         let account = Account::mock(
             ACCOUNT_ID_REGULAR_PUBLIC_ACCOUNT_UPDATABLE_CODE,
             Felt::ONE,
+            Auth::IncrNonce.into(),
             TransactionKernel::testing_assembler(),
         );
         let input_note =

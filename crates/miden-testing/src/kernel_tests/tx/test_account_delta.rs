use alloc::vec::Vec;
use std::collections::BTreeMap;
use std::string::String;

use anyhow::Context;
use miden_lib::transaction::TransactionKernel;
<<<<<<< HEAD
=======
use miden_lib::utils::ScriptBuilder;
>>>>>>> 00bd391c
use miden_objects::account::{
    AccountBuilder,
    AccountId,
    AccountStorage,
    AccountType,
    StorageMap,
    StorageSlot,
};
use miden_objects::asset::{Asset, AssetVault, FungibleAsset, NonFungibleAsset};
use miden_objects::note::{Note, NoteExecutionHint, NoteTag, NoteType};
use miden_objects::testing::account_component::AccountMockComponent;
use miden_objects::testing::account_id::{
    ACCOUNT_ID_PUBLIC_FUNGIBLE_FAUCET_1,
    ACCOUNT_ID_PUBLIC_FUNGIBLE_FAUCET_2,
    ACCOUNT_ID_PUBLIC_FUNGIBLE_FAUCET_3,
    ACCOUNT_ID_REGULAR_PUBLIC_ACCOUNT_IMMUTABLE_CODE,
    ACCOUNT_ID_SENDER,
    AccountIdBuilder,
};
use miden_objects::testing::asset::NonFungibleAssetBuilder;
use miden_objects::testing::constants::{
    CONSUMED_ASSET_1_AMOUNT,
    CONSUMED_ASSET_3_AMOUNT,
    FUNGIBLE_ASSET_AMOUNT,
    NON_FUNGIBLE_ASSET_DATA,
    NON_FUNGIBLE_ASSET_DATA_2,
};
use miden_objects::testing::storage::{STORAGE_INDEX_0, STORAGE_INDEX_2};
use miden_objects::transaction::TransactionScript;
use miden_objects::{EMPTY_WORD, Felt, LexicographicWord, Word, ZERO};
use miden_tx::utils::word_to_masm_push_string;
use rand::{Rng, SeedableRng};
use rand_chacha::ChaCha20Rng;
use winter_rand_utils::rand_value;

use crate::utils::create_p2any_note;
use crate::{Auth, MockChain, TransactionContextBuilder};

// ACCOUNT DELTA TESTS
//
// Note that in all of these tests, the transaction executor will ensure that the account delta
// commitment computed in-kernel and in the host match.
// ================================================================================================

/// Tests that a noop transaction with [`Auth::Noop`] results in an empty nonce delta with an empty
/// word as its commitment.
///
/// In order to make the account delta empty but the transaction still legal, we consume a note
/// without assets.
#[test]
fn empty_account_delta_commitment_is_empty_word() -> anyhow::Result<()> {
    let mut builder = MockChain::builder();
    let account = builder.add_existing_mock_account(Auth::Noop)?;
    let p2any_note =
        builder.add_p2any_note(AccountId::try_from(ACCOUNT_ID_SENDER).unwrap(), &[])?;
    let mock_chain = builder.build()?;

    let executed_tx = mock_chain
        .build_tx_context(account.id(), &[p2any_note.id()], &[])
        .expect("failed to build tx context")
        .build()?
        .execute()
        .context("failed to execute transaction")?;

    assert_eq!(executed_tx.account_delta().nonce_delta(), ZERO);
    assert!(executed_tx.account_delta().is_empty());
    assert_eq!(executed_tx.account_delta().to_commitment(), Word::empty());

    Ok(())
}

/// Tests that a noop transaction with [`Auth::IncrNonce`] results in a nonce delta of 1.
#[test]
fn delta_nonce() -> anyhow::Result<()> {
    let TestSetup { mock_chain, account_id } = setup_test([], [])?;

    let executed_tx = mock_chain
        .build_tx_context(account_id, &[], &[])
        .expect("failed to build tx context")
        .build()?
        .execute()
        .context("failed to execute transaction")?;

    assert_eq!(executed_tx.account_delta().nonce_delta(), Felt::new(1));

    Ok(())
}

/// Tests that setting new values for value storage slots results in the correct delta.
///
/// - Slot 0: [2,4,6,8]  -> [3,4,5,6] -> EMPTY_WORD -> Delta: EMPTY_WORD
/// - Slot 1: EMPTY_WORD -> [3,4,5,6]               -> Delta: [3,4,5,6]
/// - Slot 2: [1,3,5,7]  -> [1,3,5,7]               -> Delta: None
/// - Slot 3: [1,3,5,7]  -> [2,3,4,5] -> [1,3,5,7]  -> Delta: None
#[test]
fn storage_delta_for_value_slots() -> anyhow::Result<()> {
    let slot_0_init_value = Word::from([2, 4, 6, 8u32]);
    let slot_0_tmp_value = Word::from([3, 4, 5, 6u32]);
    let slot_0_final_value = EMPTY_WORD;

    let slot_1_init_value = EMPTY_WORD;
    let slot_1_final_value = Word::from([3, 4, 5, 6u32]);

    let slot_2_init_value = Word::from([1, 3, 5, 7u32]);
    let slot_2_final_value = slot_2_init_value;

    let slot_3_init_value = Word::from([1, 3, 5, 7u32]);
    let slot_3_tmp_value = Word::from([2, 3, 4, 5u32]);
    let slot_3_final_value = slot_3_init_value;

    let TestSetup { mock_chain, account_id } = setup_test(
        vec![
            StorageSlot::Value(slot_0_init_value),
            StorageSlot::Value(slot_1_init_value),
            StorageSlot::Value(slot_2_init_value),
            StorageSlot::Value(slot_3_init_value),
        ],
        [],
    )?;

    let tx_script = compile_tx_script(format!(
        "
      begin
          push.{tmp_slot_0_value}
          push.0
          # => [index, VALUE]
          exec.set_item
          # => []

          push.{final_slot_0_value}
          push.0
          # => [index, VALUE]
          exec.set_item
          # => []

          push.{final_slot_1_value}
          push.1
          # => [index, VALUE]
          exec.set_item
          # => []

          push.{final_slot_2_value}
          push.2
          # => [index, VALUE]
          exec.set_item
          # => []

          push.{tmp_slot_3_value}
          push.3
          # => [index, VALUE]
          exec.set_item
          # => []

          push.{final_slot_3_value}
          push.3
          # => [index, VALUE]
          exec.set_item
          # => []
      end
      ",
        // Set slot 0 to some other value initially.
        tmp_slot_0_value = word_to_masm_push_string(&slot_0_tmp_value),
        final_slot_0_value = word_to_masm_push_string(&slot_0_final_value),
        final_slot_1_value = word_to_masm_push_string(&slot_1_final_value),
        final_slot_2_value = word_to_masm_push_string(&slot_2_final_value),
        tmp_slot_3_value = word_to_masm_push_string(&slot_3_tmp_value),
        final_slot_3_value = word_to_masm_push_string(&slot_3_final_value),
    ))?;

    let executed_tx = mock_chain
        .build_tx_context(account_id, &[], &[])
        .expect("failed to build tx context")
        .tx_script(tx_script)
        .build()?
        .execute()
        .context("failed to execute transaction")?;

    let storage_values_delta = executed_tx
        .account_delta()
        .storage()
        .values()
        .iter()
        .map(|(k, v)| (*k, *v))
        .collect::<Vec<_>>();

    // Note that slots 2 and 3 are absent because their values haven't effectively changed.
    assert_eq!(storage_values_delta, &[(0u8, slot_0_final_value), (1u8, slot_1_final_value)]);

    Ok(())
}

/// Tests that setting new values for map storage slots results in the correct delta.
///
/// - Slot 0: key0: EMPTY_WORD -> [1,2,3,4]              -> Delta: [1,2,3,4]
/// - Slot 0: key1: EMPTY_WORD -> [1,2,3,4] -> [2,3,4,5] -> Delta: [2,3,4,5]
/// - Slot 1: key2: [1,2,3,4]  -> [1,2,3,4]              -> Delta: None
/// - Slot 1: key3: [1,2,3,4]  -> EMPTY_WORD             -> Delta: EMPTY_WORD
/// - Slot 1: key4: [1,2,3,4]  -> [2,3,4,5] -> [1,2,3,4] -> Delta: None
/// - Slot 2: key5: [1,2,3,4]  -> [2,3,4,5] -> [1,2,3,4] -> Delta: None
///   - key5 and key4 are the same scenario, but in different slots. In particular, slot 2's delta
///     map will be empty after normalization and so it shouldn't be present in the delta at all.
#[test]
fn storage_delta_for_map_slots() -> anyhow::Result<()> {
    // Test with random keys to make sure the ordering in the MASM and Rust implementations
    // matches.
    let key0 = rand_value::<Word>();
    let key1 = rand_value::<Word>();
    let key2 = rand_value::<Word>();
    let key3 = rand_value::<Word>();
    let key4 = rand_value::<Word>();
    let key5 = rand_value::<Word>();

    let key0_init_value = EMPTY_WORD;
    let key1_init_value = EMPTY_WORD;
    let key2_init_value = Word::from([1, 2, 3, 4u32]);
    let key3_init_value = Word::from([1, 2, 3, 4u32]);
    let key4_init_value = Word::from([1, 2, 3, 4u32]);
    let key5_init_value = Word::from([1, 2, 3, 4u32]);

    let key0_final_value = Word::from([1, 2, 3, 4u32]);
    let key1_tmp_value = Word::from([1, 2, 3, 4u32]);
    let key1_final_value = Word::from([2, 3, 4, 5u32]);
    let key2_final_value = key2_init_value;
    let key3_final_value = EMPTY_WORD;
    let key4_tmp_value = Word::from([2, 3, 4, 5u32]);
    let key4_final_value = Word::from([1, 2, 3, 4u32]);
    let key5_tmp_value = Word::from([2, 3, 4, 5u32]);
    let key5_final_value = Word::from([1, 2, 3, 4u32]);

    let mut map0 = StorageMap::new();
    map0.insert(key0, key0_init_value);
    map0.insert(key1, key1_init_value);

    let mut map1 = StorageMap::new();
    map1.insert(key2, key2_init_value);
    map1.insert(key3, key3_init_value);
    map1.insert(key4, key4_init_value);

    let mut map2 = StorageMap::new();
    map2.insert(key5, key5_init_value);

    let TestSetup { mock_chain, account_id } = setup_test(
        vec![
            StorageSlot::Map(map0),
            StorageSlot::Map(map1),
            StorageSlot::Map(map2),
            // Include an empty map which does not receive any updates, to test that the "metadata
            // header" in the delta commitment is not appended if there are no updates to a map
            // slot.
            StorageSlot::Map(StorageMap::new()),
        ],
        [],
    )?;

    let tx_script = compile_tx_script(format!(
        "
      begin
          push.{key0_value}.{key0}.0
          # => [index, KEY, VALUE]
          exec.set_map_item
          # => []

          push.{key1_tmp_value}.{key1}.0
          # => [index, KEY, VALUE]
          exec.set_map_item
          # => []

          push.{key1_value}.{key1}.0
          # => [index, KEY, VALUE]
          exec.set_map_item
          # => []

          push.{key2_value}.{key2}.1
          # => [index, KEY, VALUE]
          exec.set_map_item
          # => []

          push.{key3_value}.{key3}.1
          # => [index, KEY, VALUE]
          exec.set_map_item
          # => []

          push.{key4_tmp_value}.{key4}.1
          # => [index, KEY, VALUE]
          exec.set_map_item
          # => []

          push.{key4_value}.{key4}.1
          # => [index, KEY, VALUE]
          exec.set_map_item
          # => []

          push.{key5_tmp_value}.{key5}.2
          # => [index, KEY, VALUE]
          exec.set_map_item
          # => []

          push.{key5_value}.{key5}.2
          # => [index, KEY, VALUE]
          exec.set_map_item
          # => []
      end
      ",
        key0 = word_to_masm_push_string(&key0),
        key1 = word_to_masm_push_string(&key1),
        key2 = word_to_masm_push_string(&key2),
        key3 = word_to_masm_push_string(&key3),
        key4 = word_to_masm_push_string(&key4),
        key5 = word_to_masm_push_string(&key5),
        key0_value = word_to_masm_push_string(&key0_final_value),
        key1_tmp_value = word_to_masm_push_string(&key1_tmp_value),
        key1_value = word_to_masm_push_string(&key1_final_value),
        key2_value = word_to_masm_push_string(&key2_final_value),
        key3_value = word_to_masm_push_string(&key3_final_value),
        key4_tmp_value = word_to_masm_push_string(&key4_tmp_value),
        key4_value = word_to_masm_push_string(&key4_final_value),
        key5_tmp_value = word_to_masm_push_string(&key5_tmp_value),
        key5_value = word_to_masm_push_string(&key5_final_value),
    ))?;

    let executed_tx = mock_chain
        .build_tx_context(account_id, &[], &[])?
        .tx_script(tx_script)
        .build()?
        .execute()
        .context("failed to execute transaction")?;
    let maps_delta = executed_tx.account_delta().storage().maps();

    // Note that there should be no delta for map2 since it was normalized to an empty map which
    // should be removed.
    assert_eq!(maps_delta.len(), 2);
    assert!(maps_delta.get(&2).is_none(), "map2 should not have a delta");

    let mut map0_delta =
        maps_delta.get(&0).expect("delta for map 0 should exist").clone().into_map();
    let mut map1_delta =
        maps_delta.get(&1).expect("delta for map 1 should exist").clone().into_map();

    assert_eq!(map0_delta.len(), 2);
    assert_eq!(map0_delta.remove(&LexicographicWord::new(key0)).unwrap(), key0_final_value);
    assert_eq!(map0_delta.remove(&LexicographicWord::new(key1)).unwrap(), key1_final_value);

    assert_eq!(map1_delta.len(), 1);
    assert_eq!(map1_delta.remove(&LexicographicWord::new(key3)).unwrap(), key3_final_value);

    Ok(())
}

/// Tests that increasing, decreasing the amount of a fungible asset results in the correct delta.
/// - Asset0 is increased by 100 and decreased by 200 -> Delta: -100.
/// - Asset1 is increased by 100 and decreased by 100 -> Delta: 0.
/// - Asset2 is increased by 200 and decreased by 100 -> Delta: 100.
/// - Asset3 is decreased by [`FungibleAsset::MAX_AMOUNT`] -> Delta: -MAX_AMOUNT.
/// - Asset4 is increased by [`FungibleAsset::MAX_AMOUNT`] -> Delta: MAX_AMOUNT.
#[test]
fn fungible_asset_delta() -> anyhow::Result<()> {
    // Test with random IDs to make sure the ordering in the MASM and Rust implementations
    // matches.
    let faucet0: AccountId = AccountIdBuilder::new()
        .account_type(AccountType::FungibleFaucet)
        .build_with_seed(rand::random());
    let faucet1: AccountId = AccountIdBuilder::new()
        .account_type(AccountType::FungibleFaucet)
        .build_with_seed(rand::random());
    let faucet2: AccountId = AccountIdBuilder::new()
        .account_type(AccountType::FungibleFaucet)
        .build_with_seed(rand::random());
    let faucet3: AccountId = AccountIdBuilder::new()
        .account_type(AccountType::FungibleFaucet)
        .build_with_seed(rand::random());
    let faucet4: AccountId = AccountIdBuilder::new()
        .account_type(AccountType::FungibleFaucet)
        .build_with_seed(rand::random());

    let original_asset0 = FungibleAsset::new(faucet0, 300)?;
    let original_asset1 = FungibleAsset::new(faucet1, 200)?;
    let original_asset2 = FungibleAsset::new(faucet2, 100)?;
    let original_asset3 = FungibleAsset::new(faucet3, FungibleAsset::MAX_AMOUNT)?;

    let added_asset0 = FungibleAsset::new(faucet0, 100)?;
    let added_asset1 = FungibleAsset::new(faucet1, 100)?;
    let added_asset2 = FungibleAsset::new(faucet2, 200)?;
    let added_asset4 = FungibleAsset::new(faucet4, FungibleAsset::MAX_AMOUNT)?;

    let removed_asset0 = FungibleAsset::new(faucet0, 200)?;
    let removed_asset1 = FungibleAsset::new(faucet1, 100)?;
    let removed_asset2 = FungibleAsset::new(faucet2, 100)?;
    let removed_asset3 = FungibleAsset::new(faucet3, FungibleAsset::MAX_AMOUNT)?;

    let TestSetup { mut mock_chain, account_id } = setup_test(
        [],
        [original_asset0, original_asset1, original_asset2, original_asset3].map(Asset::from),
    )?;

    let mut added_notes = vec![];
    for added_asset in [added_asset0, added_asset1, added_asset2, added_asset4] {
        let added_note = mock_chain
            .add_pending_p2id_note(
                account_id,
                account_id,
                &[Asset::from(added_asset)],
                NoteType::Public,
            )
            .context("failed to add note with asset")?;
        added_notes.push(added_note);
    }
    mock_chain.prove_next_block()?;

    let tx_script = compile_tx_script(format!(
        "
    begin
        push.{asset0} exec.create_note_with_asset
        # => []
        push.{asset1} exec.create_note_with_asset
        # => []
        push.{asset2} exec.create_note_with_asset
        # => []
        push.{asset3} exec.create_note_with_asset
        # => []
    end
    ",
        asset0 = word_to_masm_push_string(&removed_asset0.into()),
        asset1 = word_to_masm_push_string(&removed_asset1.into()),
        asset2 = word_to_masm_push_string(&removed_asset2.into()),
        asset3 = word_to_masm_push_string(&removed_asset3.into()),
    ))?;

    let executed_tx = mock_chain
        .build_tx_context(account_id, &added_notes.iter().map(Note::id).collect::<Vec<_>>(), &[])?
        .tx_script(tx_script)
        .build()?
        .execute()
        .context("failed to execute transaction")?;

    let mut added_assets = executed_tx
        .account_delta()
        .vault()
        .added_assets()
        .map(|asset| (asset.unwrap_fungible().faucet_id(), asset.unwrap_fungible().amount()))
        .collect::<BTreeMap<_, _>>();
    let mut removed_assets = executed_tx
        .account_delta()
        .vault()
        .removed_assets()
        .map(|asset| (asset.unwrap_fungible().faucet_id(), asset.unwrap_fungible().amount()))
        .collect::<BTreeMap<_, _>>();

    assert_eq!(added_assets.len(), 2);
    assert_eq!(removed_assets.len(), 2);

    assert_eq!(
        added_assets.remove(&original_asset2.faucet_id()).unwrap(),
        added_asset2.amount() - removed_asset2.amount()
    );
    assert_eq!(added_assets.remove(&added_asset4.faucet_id()).unwrap(), added_asset4.amount());

    assert_eq!(
        removed_assets.remove(&original_asset0.faucet_id()).unwrap(),
        removed_asset0.amount() - added_asset0.amount()
    );
    assert_eq!(
        removed_assets.remove(&original_asset3.faucet_id()).unwrap(),
        removed_asset3.amount()
    );

    Ok(())
}

/// Tests that adding, removing non-fungible assets results in the correct delta.
/// - Asset0 is added to the vault -> Delta: Add.
/// - Asset1 is removed from the vault -> Delta: Remove.
/// - Asset2 is added and removed -> Delta: No Change.
/// - Asset3 is removed and added -> Delta: No Change.
#[test]
fn non_fungible_asset_delta() -> anyhow::Result<()> {
    let mut rng = rand::rng();
    // Test with random IDs to make sure the ordering in the MASM and Rust implementations
    // matches.
    let faucet0: AccountId = AccountIdBuilder::new()
        .account_type(AccountType::NonFungibleFaucet)
        .build_with_seed(rng.random());
    let faucet1: AccountId = AccountIdBuilder::new()
        .account_type(AccountType::NonFungibleFaucet)
        .build_with_seed(rng.random());
    let faucet2: AccountId = AccountIdBuilder::new()
        .account_type(AccountType::NonFungibleFaucet)
        .build_with_seed(rng.random());
    let faucet3: AccountId = AccountIdBuilder::new()
        .account_type(AccountType::NonFungibleFaucet)
        .build_with_seed(rng.random());

    let asset0 = NonFungibleAssetBuilder::new(faucet0.prefix(), &mut rng)?.build()?;
    let asset1 = NonFungibleAssetBuilder::new(faucet1.prefix(), &mut rng)?.build()?;
    let asset2 = NonFungibleAssetBuilder::new(faucet2.prefix(), &mut rng)?.build()?;
    let asset3 = NonFungibleAssetBuilder::new(faucet3.prefix(), &mut rng)?.build()?;

    let TestSetup { mut mock_chain, account_id } =
        setup_test([], [asset1, asset3].map(Asset::from))?;

    let mut added_notes = vec![];
    for added_asset in [asset0, asset2] {
        let added_note = mock_chain
            .add_pending_p2id_note(
                account_id,
                account_id,
                &[Asset::from(added_asset)],
                NoteType::Public,
            )
            .context("failed to add note with asset")?;
        added_notes.push(added_note);
    }
    mock_chain.prove_next_block()?;

    let tx_script = compile_tx_script(format!(
        "
    begin
        push.{asset1} exec.create_note_with_asset
        # => []
        push.{asset2} exec.create_note_with_asset
        # => []

        # remove and re-add asset 3
        push.{asset3}
        exec.remove_asset
        # => [ASSET]
        exec.add_asset dropw
        # => []
    end
    ",
        asset1 = word_to_masm_push_string(&asset1.into()),
        asset2 = word_to_masm_push_string(&asset2.into()),
        asset3 = word_to_masm_push_string(&asset3.into()),
    ))?;

    let executed_tx = mock_chain
        .build_tx_context(account_id, &added_notes.iter().map(Note::id).collect::<Vec<_>>(), &[])?
        .tx_script(tx_script)
        .build()?
        .execute()
        .context("failed to execute transaction")?;

    let mut added_assets = executed_tx
        .account_delta()
        .vault()
        .added_assets()
        .map(|asset| (asset.faucet_id_prefix(), asset.unwrap_non_fungible()))
        .collect::<BTreeMap<_, _>>();
    let mut removed_assets = executed_tx
        .account_delta()
        .vault()
        .removed_assets()
        .map(|asset| (asset.faucet_id_prefix(), asset.unwrap_non_fungible()))
        .collect::<BTreeMap<_, _>>();

    assert_eq!(added_assets.len(), 1);
    assert_eq!(removed_assets.len(), 1);

    assert_eq!(added_assets.remove(&asset0.faucet_id_prefix()).unwrap(), asset0);
    assert_eq!(removed_assets.remove(&asset1.faucet_id_prefix()).unwrap(), asset1);

    Ok(())
}

/// Tests that adding and removing assets and updating value and map storage slots results in the
/// correct delta.
#[test]
fn asset_and_storage_delta() -> anyhow::Result<()> {
    let account_assets = AssetVault::mock().assets().collect::<Vec<Asset>>();

    let account = AccountBuilder::new(ChaCha20Rng::from_os_rng().random())
        .with_auth_component(Auth::IncrNonce)
        .with_component(AccountMockComponent::new_with_slots(
            TransactionKernel::testing_assembler(),
            AccountStorage::mock_storage_slots(),
        )?)
        .with_assets(account_assets)
        .build_existing()?;

    // updated storage
    let updated_slot_value = Word::from([7, 9, 11, 13u32]);

    // updated storage map
    let updated_map_key = Word::from([14, 15, 16, 17u32]);
    let updated_map_value = Word::from([18, 19, 20, 21u32]);

    // removed assets
    let removed_asset_1 = FungibleAsset::mock(FUNGIBLE_ASSET_AMOUNT / 2);
    let removed_asset_2 = Asset::Fungible(
        FungibleAsset::new(
            ACCOUNT_ID_PUBLIC_FUNGIBLE_FAUCET_2.try_into().expect("id is valid"),
            FUNGIBLE_ASSET_AMOUNT,
        )
        .expect("asset is valid"),
    );
    let removed_asset_3 = NonFungibleAsset::mock(&NON_FUNGIBLE_ASSET_DATA);
    let removed_assets = [removed_asset_1, removed_asset_2, removed_asset_3];

    let tag1 =
        NoteTag::from_account_id(ACCOUNT_ID_REGULAR_PUBLIC_ACCOUNT_IMMUTABLE_CODE.try_into()?);
    let tag2 = NoteTag::for_local_use_case(0, 0)?;
    let tag3 = NoteTag::for_local_use_case(0, 0)?;
    let tags = [tag1, tag2, tag3];

    let aux_array = [Felt::new(27), Felt::new(28), Felt::new(29)];

    let note_types = [NoteType::Private; 3];

    tag1.validate(NoteType::Private)
        .expect("note tag 1 should support private notes");
    tag2.validate(NoteType::Private)
        .expect("note tag 2 should support private notes");
    tag3.validate(NoteType::Private)
        .expect("note tag 3 should support private notes");

    let execution_hint_1 = Felt::from(NoteExecutionHint::always());
    let execution_hint_2 = Felt::from(NoteExecutionHint::none());
    let execution_hint_3 = Felt::from(NoteExecutionHint::on_block_slot(1, 1, 1));
    let hints = [execution_hint_1, execution_hint_2, execution_hint_3];

    let mut send_asset_script = String::new();
    for i in 0..3 {
        send_asset_script.push_str(&format!(
            "
            ### note {i}
            # prepare the stack for a new note creation
            push.0.1.2.3           # recipient
            push.{EXECUTION_HINT}  # note_execution_hint
            push.{NOTETYPE}        # note_type
            push.{aux}             # aux
            push.{tag}             # tag
            # => [tag, aux, note_type, execution_hint, RECIPIENT]

            # pad the stack before calling the `create_note`
            padw padw swapdw
            # => [tag, aux, note_type, execution_hint, RECIPIENT, pad(8)]

            # create the note
            call.tx::create_note
            # => [note_idx, pad(15)]

            # move an asset to the created note to partially deplete fungible asset balance
            swapw dropw push.{REMOVED_ASSET}
            call.::miden::contracts::wallets::basic::move_asset_to_note
            # => [ASSET, note_idx, pad(11)]

            # clear the stack
            dropw dropw dropw dropw
        ",
            EXECUTION_HINT = hints[i],
            NOTETYPE = note_types[i] as u8,
            aux = aux_array[i],
            tag = tags[i],
            REMOVED_ASSET = word_to_masm_push_string(&Word::from(removed_assets[i]))
        ));
    }

    let tx_script_src = format!(
        "\
        use.test::account
        use.miden::tx

        ## TRANSACTION SCRIPT
        ## ========================================================================================
        begin
            ## Update account storage item
            ## ------------------------------------------------------------------------------------
            # push a new value for the storage slot onto the stack
            push.{UPDATED_SLOT_VALUE}
            # => [13, 11, 9, 7]

            # get the index of account storage slot
            push.{STORAGE_INDEX_0}
            # => [idx, 13, 11, 9, 7]
            # update the storage value
            call.account::set_item dropw
            # => []

            ## Update account storage map
            ## ------------------------------------------------------------------------------------
            # push a new VALUE for the storage map onto the stack
            push.{UPDATED_MAP_VALUE}
            # => [18, 19, 20, 21]

            # push a new KEY for the storage map onto the stack
            push.{UPDATED_MAP_KEY}
            # => [14, 15, 16, 17, 18, 19, 20, 21]

            # get the index of account storage slot
            push.{STORAGE_INDEX_2}
            # => [idx, 14, 15, 16, 17, 18, 19, 20, 21]

            # update the storage value
            call.account::set_map_item dropw dropw dropw
            # => []

            ## Send some assets from the account vault
            ## ------------------------------------------------------------------------------------
            {send_asset_script}

            dropw dropw dropw dropw
        end
    ",
        UPDATED_SLOT_VALUE = word_to_masm_push_string(&updated_slot_value),
        UPDATED_MAP_VALUE = word_to_masm_push_string(&updated_map_value),
        UPDATED_MAP_KEY = word_to_masm_push_string(&updated_map_key),
    );

    let tx_script = ScriptBuilder::with_mock_account_library()?.compile_tx_script(tx_script_src)?;

    // Create the input note that carries the assets that we will assert later
    let input_note = {
        let faucet_id_1 = AccountId::try_from(ACCOUNT_ID_PUBLIC_FUNGIBLE_FAUCET_1)?;
        let faucet_id_3 = AccountId::try_from(ACCOUNT_ID_PUBLIC_FUNGIBLE_FAUCET_3)?;

        let fungible_asset_1: Asset =
            FungibleAsset::new(faucet_id_1, CONSUMED_ASSET_1_AMOUNT)?.into();
        let fungible_asset_3: Asset =
            FungibleAsset::new(faucet_id_3, CONSUMED_ASSET_3_AMOUNT)?.into();
        let nonfungible_asset_1: Asset = NonFungibleAsset::mock(&NON_FUNGIBLE_ASSET_DATA_2);

        create_p2any_note(account.id(), &[fungible_asset_1, fungible_asset_3, nonfungible_asset_1])
    };

    let tx_context = TransactionContextBuilder::new(account)
        .extend_input_notes(vec![input_note.clone()])
        .tx_script(tx_script)
        .build()?;

    // Storing assets that will be added to assert correctness later
    let added_assets = input_note.assets().iter().cloned().collect::<Vec<_>>();

    // expected delta
    // --------------------------------------------------------------------------------------------
    // execute the transaction and get the witness
    let executed_transaction = tx_context.execute()?;

    // nonce delta
    // --------------------------------------------------------------------------------------------

    assert_eq!(executed_transaction.account_delta().nonce_delta(), Felt::new(1));

    // storage delta
    // --------------------------------------------------------------------------------------------
    // We expect one updated item and one updated map
    assert_eq!(executed_transaction.account_delta().storage().values().len(), 1);
    assert_eq!(
        executed_transaction.account_delta().storage().values().get(&STORAGE_INDEX_0),
        Some(&updated_slot_value)
    );

    assert_eq!(executed_transaction.account_delta().storage().maps().len(), 1);
    let map_delta = executed_transaction
        .account_delta()
        .storage()
        .maps()
        .get(&STORAGE_INDEX_2)
        .context("failed to get expected value from storage map")?
        .entries();
    assert_eq!(
        *map_delta.get(&LexicographicWord::new(updated_map_key)).unwrap(),
        updated_map_value
    );

    // vault delta
    // --------------------------------------------------------------------------------------------
    // assert that added assets are tracked
    assert!(
        executed_transaction
            .account_delta()
            .vault()
            .added_assets()
            .all(|x| added_assets.contains(&x))
    );
    assert_eq!(
        added_assets.len(),
        executed_transaction.account_delta().vault().added_assets().count()
    );

    // assert that removed assets are tracked
    assert!(
        executed_transaction
            .account_delta()
            .vault()
            .removed_assets()
            .all(|x| removed_assets.contains(&x))
    );
    assert_eq!(
        removed_assets.len(),
        executed_transaction.account_delta().vault().removed_assets().count()
    );
    Ok(())
}

/// Tests that adding a fungible asset with amount zero to the account vault works and does not
/// result in an account delta entry.
#[test]
fn adding_amount_zero_fungible_asset_to_account_vault_works() -> anyhow::Result<()> {
    let mut builder = MockChain::builder();
    let account = builder.add_existing_mock_account(Auth::IncrNonce)?;
    let input_note = builder.add_p2id_note(
        account.id(),
        account.id(),
        &[FungibleAsset::mock(0)],
        NoteType::Private,
    )?;
    let chain = builder.build()?;

    let tx = chain.build_tx_context(account, &[input_note.id()], &[])?.build()?.execute()?;

    assert!(tx.account_delta().vault().is_empty());

    Ok(())
}

// TEST HELPERS
// ================================================================================================

struct TestSetup {
    mock_chain: MockChain,
    account_id: AccountId,
}

fn setup_test(
    storage_slots: impl IntoIterator<Item = StorageSlot>,
    assets: impl IntoIterator<Item = Asset>,
) -> anyhow::Result<TestSetup> {
    let mut builder = MockChain::builder();
    let account = builder.add_existing_mock_account_with_storage_and_assets(
        Auth::IncrNonce,
        storage_slots,
        assets,
    )?;

    let mock_chain = builder.build()?;

    Ok(TestSetup { mock_chain, account_id: account.id() })
}

fn compile_tx_script(code: impl AsRef<str>) -> anyhow::Result<TransactionScript> {
    let code = format!(
        "
    {TEST_ACCOUNT_CONVENIENCE_WRAPPERS}
    {code}
    ",
        code = code.as_ref()
    );

    ScriptBuilder::with_mock_account_library()?
        .compile_tx_script(&code)
        .context("failed to compile tx script")
}

const TEST_ACCOUNT_CONVENIENCE_WRAPPERS: &str = "
      use.test::account
      use.miden::tx

      #! Inputs:  [index, VALUE]
      #! Outputs: []
      proc.set_item
          repeat.11 push.0 movdn.5 end
          # => [index, VALUE, pad(11)]

          call.account::set_item
          # => [OLD_VALUE, pad(12)]

          dropw dropw dropw dropw
      end

      #! Inputs:  [index, KEY, VALUE]
      #! Outputs: []
      proc.set_map_item
          repeat.7 push.0 movdn.9 end
          # => [index, KEY, VALUE, pad(7)]

          call.account::set_map_item
          # => [OLD_MAP_ROOT, OLD_MAP_VALUE, pad(8)]

          dropw dropw dropw dropw
          # => []
      end

      #! Inputs:  [ASSET]
      #! Outputs: []
      proc.create_note_with_asset
          push.0.1.2.3           # recipient
          push.1                 # note_execution_hint
          push.2                 # note_type private
          push.0                 # aux
          push.0xC0000000        # tag
          # => [tag, aux, note_type, execution_hint, RECIPIENT, ASSET]

          exec.create_note
          # => [note_idx, ASSET]

          movdn.4
          # => [ASSET, note_idx]

          exec.move_asset_to_note
          # => []
      end

      #! Inputs:  [tag, aux, note_type, execution_hint, RECIPIENT]
      #! Outputs: [note_idx]
      proc.create_note
          repeat.8 push.0 movdn.8 end
          # => [tag, aux, note_type, execution_hint, RECIPIENT, pad(8)]

          call.tx::create_note
          # => [note_idx, pad(15)]

          repeat.15 swap drop end
          # => [note_idx]
      end

      #! Inputs:  [ASSET, note_idx]
      #! Outputs: []
      proc.move_asset_to_note
          repeat.11 push.0 movdn.5 end
          # => [ASSET, note_idx, pad(11)]

          call.account::move_asset_to_note

          # return values are unused
          dropw dropw dropw dropw
      end

      #! Inputs:  [ASSET]
      #! Outputs: [ASSET']
      proc.add_asset
          repeat.12 push.0 movdn.4 end
          # => [ASSET, pad(12)]

          call.account::add_asset
          # => [ASSET', pad(12)]

          repeat.12 movup.4 drop end
          # => [ASSET']
      end

      #! Inputs:  [ASSET]
      #! Outputs: [ASSET]
      proc.remove_asset
          repeat.12 push.0 movdn.4 end
          # => [ASSET, pad(12)]

          call.account::remove_asset
          # => [ASSET, pad(12)]

          repeat.12 movup.4 drop end
          # => [ASSET]
      end
";<|MERGE_RESOLUTION|>--- conflicted
+++ resolved
@@ -4,10 +4,7 @@
 
 use anyhow::Context;
 use miden_lib::transaction::TransactionKernel;
-<<<<<<< HEAD
-=======
 use miden_lib::utils::ScriptBuilder;
->>>>>>> 00bd391c
 use miden_objects::account::{
     AccountBuilder,
     AccountId,

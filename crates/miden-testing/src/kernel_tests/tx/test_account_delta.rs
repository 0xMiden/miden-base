use alloc::vec::Vec;
use std::{collections::BTreeMap, string::String};

use anyhow::Context;
use miden_lib::transaction::TransactionKernel;
use miden_objects::{
    EMPTY_WORD, Felt, LexicographicWord, Word, ZERO,
    account::{
<<<<<<< HEAD
        AccountBuilder, AccountId, AccountStorage, AccountType, StorageMap, StorageSlot,
        delta::LexicographicWord,
=======
        AccountBuilder, AccountId, AccountStorage, AccountStorageMode, AccountType, StorageMap,
        StorageSlot,
>>>>>>> e3372c23
    },
    asset::{Asset, AssetVault, FungibleAsset, NonFungibleAsset},
    note::{Note, NoteExecutionHint, NoteTag, NoteType},
    testing::{
        account_component::AccountMockComponent,
        account_id::{
            ACCOUNT_ID_PUBLIC_FUNGIBLE_FAUCET_1, ACCOUNT_ID_PUBLIC_FUNGIBLE_FAUCET_2,
            ACCOUNT_ID_PUBLIC_FUNGIBLE_FAUCET_3, ACCOUNT_ID_REGULAR_PUBLIC_ACCOUNT_IMMUTABLE_CODE,
            ACCOUNT_ID_SENDER, AccountIdBuilder,
        },
        asset::NonFungibleAssetBuilder,
        constants::{
            CONSUMED_ASSET_1_AMOUNT, CONSUMED_ASSET_3_AMOUNT, FUNGIBLE_ASSET_AMOUNT,
            NON_FUNGIBLE_ASSET_DATA, NON_FUNGIBLE_ASSET_DATA_2,
        },
        storage::{STORAGE_INDEX_0, STORAGE_INDEX_2},
    },
    transaction::TransactionScript,
};
use miden_tx::utils::word_to_masm_push_string;
use rand::{Rng, SeedableRng};
use rand_chacha::ChaCha20Rng;
use winter_rand_utils::rand_value;

use crate::{Auth, MockChain, TransactionContextBuilder, utils::create_p2any_note};

// ACCOUNT DELTA TESTS
//
// Note that in all of these tests, the transaction executor will ensure that the account delta
// commitment computed in-kernel and in the host match.
// ================================================================================================

/// Tests that a noop transaction with [`Auth::Noop`] results in an empty nonce delta with an empty
/// word as its commitment.
///
/// In order to make the account delta empty but the transaction still legal, we consume a note
/// without assets.
#[test]
fn empty_account_delta_commitment_is_empty_word() -> anyhow::Result<()> {
    let mut builder = MockChain::builder();
    let account = builder.add_existing_mock_account(Auth::Noop)?;
    let p2any_note =
        builder.add_p2any_note(AccountId::try_from(ACCOUNT_ID_SENDER).unwrap(), &[])?;
    let mock_chain = builder.build()?;

    let executed_tx = mock_chain
        .build_tx_context(account.id(), &[p2any_note.id()], &[])
        .expect("failed to build tx context")
        .build()?
        .execute()
        .context("failed to execute transaction")?;

    assert_eq!(executed_tx.account_delta().nonce_delta(), ZERO);
    assert!(executed_tx.account_delta().is_empty());
    assert_eq!(executed_tx.account_delta().commitment(), Word::empty());

    Ok(())
}

/// Tests that a noop transaction with [`Auth::IncrNonce`] results in a nonce delta of 1.
#[test]
fn delta_nonce() -> anyhow::Result<()> {
    let TestSetup { mock_chain, account_id } = setup_test([], [])?;

    let executed_tx = mock_chain
        .build_tx_context(account_id, &[], &[])
        .expect("failed to build tx context")
        .build()?
        .execute()
        .context("failed to execute transaction")?;

    assert_eq!(executed_tx.account_delta().nonce_delta(), Felt::new(1));

    Ok(())
}

/// Tests that setting new values for value storage slots results in the correct delta.
///
/// - Slot 0: [2,4,6,8]  -> [3,4,5,6] -> EMPTY_WORD -> Delta: EMPTY_WORD
/// - Slot 1: EMPTY_WORD -> [3,4,5,6]               -> Delta: [3,4,5,6]
/// - Slot 2: [1,3,5,7]  -> [1,3,5,7]               -> Delta: None
/// - Slot 3: [1,3,5,7]  -> [2,3,4,5] -> [1,3,5,7]  -> Delta: None
#[test]
fn storage_delta_for_value_slots() -> anyhow::Result<()> {
    let slot_0_init_value = Word::from([2, 4, 6, 8u32]);
    let slot_0_tmp_value = Word::from([3, 4, 5, 6u32]);
    let slot_0_final_value = EMPTY_WORD;

    let slot_1_init_value = EMPTY_WORD;
    let slot_1_final_value = Word::from([3, 4, 5, 6u32]);

    let slot_2_init_value = Word::from([1, 3, 5, 7u32]);
    let slot_2_final_value = slot_2_init_value;

    let slot_3_init_value = Word::from([1, 3, 5, 7u32]);
    let slot_3_tmp_value = Word::from([2, 3, 4, 5u32]);
    let slot_3_final_value = slot_3_init_value;

    let TestSetup { mock_chain, account_id } = setup_test(
        vec![
            StorageSlot::Value(slot_0_init_value),
            StorageSlot::Value(slot_1_init_value),
            StorageSlot::Value(slot_2_init_value),
            StorageSlot::Value(slot_3_init_value),
        ],
        [],
    )?;

    let tx_script = compile_tx_script(format!(
        "
      begin
          push.{tmp_slot_0_value}
          push.0
          # => [index, VALUE]
          exec.set_item
          # => []

          push.{final_slot_0_value}
          push.0
          # => [index, VALUE]
          exec.set_item
          # => []

          push.{final_slot_1_value}
          push.1
          # => [index, VALUE]
          exec.set_item
          # => []

          push.{final_slot_2_value}
          push.2
          # => [index, VALUE]
          exec.set_item
          # => []

          push.{tmp_slot_3_value}
          push.3
          # => [index, VALUE]
          exec.set_item
          # => []

          push.{final_slot_3_value}
          push.3
          # => [index, VALUE]
          exec.set_item
          # => []
      end
      ",
        // Set slot 0 to some other value initially.
        tmp_slot_0_value = word_to_masm_push_string(&slot_0_tmp_value),
        final_slot_0_value = word_to_masm_push_string(&slot_0_final_value),
        final_slot_1_value = word_to_masm_push_string(&slot_1_final_value),
        final_slot_2_value = word_to_masm_push_string(&slot_2_final_value),
        tmp_slot_3_value = word_to_masm_push_string(&slot_3_tmp_value),
        final_slot_3_value = word_to_masm_push_string(&slot_3_final_value),
    ))?;

    let executed_tx = mock_chain
        .build_tx_context(account_id, &[], &[])
        .expect("failed to build tx context")
        .tx_script(tx_script)
        .build()?
        .execute()
        .context("failed to execute transaction")?;

    let storage_values_delta = executed_tx
        .account_delta()
        .storage()
        .values()
        .iter()
        .map(|(k, v)| (*k, *v))
        .collect::<Vec<_>>();

    // Note that slots 2 and 3 are absent because their values haven't effectively changed.
    assert_eq!(storage_values_delta, &[(0u8, slot_0_final_value), (1u8, slot_1_final_value)]);

    Ok(())
}

/// Tests that setting new values for map storage slots results in the correct delta.
///
/// - Slot 0: key0: EMPTY_WORD -> [1,2,3,4]              -> Delta: [1,2,3,4]
/// - Slot 0: key1: EMPTY_WORD -> [1,2,3,4] -> [2,3,4,5] -> Delta: [2,3,4,5]
/// - Slot 1: key2: [1,2,3,4]  -> [1,2,3,4]              -> Delta: None
/// - Slot 1: key3: [1,2,3,4]  -> EMPTY_WORD             -> Delta: EMPTY_WORD
/// - Slot 1: key4: [1,2,3,4]  -> [2,3,4,5] -> [1,2,3,4] -> Delta: None
/// - Slot 2: key5: [1,2,3,4]  -> [2,3,4,5] -> [1,2,3,4] -> Delta: None
///   - key5 and key4 are the same scenario, but in different slots. In particular, slot 2's delta
///     map will be empty after normalization and so it shouldn't be present in the delta at all.
#[test]
fn storage_delta_for_map_slots() -> anyhow::Result<()> {
    // Test with random keys to make sure the ordering in the MASM and Rust implementations
    // matches.
    let key0 = rand_value::<Word>();
    let key1 = rand_value::<Word>();
    let key2 = rand_value::<Word>();
    let key3 = rand_value::<Word>();
    let key4 = rand_value::<Word>();
    let key5 = rand_value::<Word>();

    let key0_init_value = EMPTY_WORD;
    let key1_init_value = EMPTY_WORD;
    let key2_init_value = Word::from([1, 2, 3, 4u32]);
    let key3_init_value = Word::from([1, 2, 3, 4u32]);
    let key4_init_value = Word::from([1, 2, 3, 4u32]);
    let key5_init_value = Word::from([1, 2, 3, 4u32]);

    let key0_final_value = Word::from([1, 2, 3, 4u32]);
    let key1_tmp_value = Word::from([1, 2, 3, 4u32]);
    let key1_final_value = Word::from([2, 3, 4, 5u32]);
    let key2_final_value = key2_init_value;
    let key3_final_value = EMPTY_WORD;
    let key4_tmp_value = Word::from([2, 3, 4, 5u32]);
    let key4_final_value = Word::from([1, 2, 3, 4u32]);
    let key5_tmp_value = Word::from([2, 3, 4, 5u32]);
    let key5_final_value = Word::from([1, 2, 3, 4u32]);

    let mut map0 = StorageMap::new();
    map0.insert(key0, key0_init_value);
    map0.insert(key1, key1_init_value);

    let mut map1 = StorageMap::new();
    map1.insert(key2, key2_init_value);
    map1.insert(key3, key3_init_value);
    map1.insert(key4, key4_init_value);

    let mut map2 = StorageMap::new();
    map2.insert(key5, key5_init_value);

    let TestSetup { mock_chain, account_id } = setup_test(
        vec![
            StorageSlot::Map(map0),
            StorageSlot::Map(map1),
            StorageSlot::Map(map2),
            // Include an empty map which does not receive any updates, to test that the "metadata
            // header" in the delta commitment is not appended if there are no updates to a map
            // slot.
            StorageSlot::Map(StorageMap::new()),
        ],
        [],
    )?;

    let tx_script = compile_tx_script(format!(
        "
      begin
          push.{key0_value}.{key0}.0
          # => [index, KEY, VALUE]
          exec.set_map_item
          # => []

          push.{key1_tmp_value}.{key1}.0
          # => [index, KEY, VALUE]
          exec.set_map_item
          # => []

          push.{key1_value}.{key1}.0
          # => [index, KEY, VALUE]
          exec.set_map_item
          # => []

          push.{key2_value}.{key2}.1
          # => [index, KEY, VALUE]
          exec.set_map_item
          # => []

          push.{key3_value}.{key3}.1
          # => [index, KEY, VALUE]
          exec.set_map_item
          # => []

          push.{key4_tmp_value}.{key4}.1
          # => [index, KEY, VALUE]
          exec.set_map_item
          # => []

          push.{key4_value}.{key4}.1
          # => [index, KEY, VALUE]
          exec.set_map_item
          # => []

          push.{key5_tmp_value}.{key5}.2
          # => [index, KEY, VALUE]
          exec.set_map_item
          # => []

          push.{key5_value}.{key5}.2
          # => [index, KEY, VALUE]
          exec.set_map_item
          # => []
      end
      ",
        key0 = word_to_masm_push_string(&key0),
        key1 = word_to_masm_push_string(&key1),
        key2 = word_to_masm_push_string(&key2),
        key3 = word_to_masm_push_string(&key3),
        key4 = word_to_masm_push_string(&key4),
        key5 = word_to_masm_push_string(&key5),
        key0_value = word_to_masm_push_string(&key0_final_value),
        key1_tmp_value = word_to_masm_push_string(&key1_tmp_value),
        key1_value = word_to_masm_push_string(&key1_final_value),
        key2_value = word_to_masm_push_string(&key2_final_value),
        key3_value = word_to_masm_push_string(&key3_final_value),
        key4_tmp_value = word_to_masm_push_string(&key4_tmp_value),
        key4_value = word_to_masm_push_string(&key4_final_value),
        key5_tmp_value = word_to_masm_push_string(&key5_tmp_value),
        key5_value = word_to_masm_push_string(&key5_final_value),
    ))?;

    let executed_tx = mock_chain
        .build_tx_context(account_id, &[], &[])?
        .tx_script(tx_script)
        .build()?
        .execute()
        .context("failed to execute transaction")?;
    let maps_delta = executed_tx.account_delta().storage().maps();

    // Note that there should be no delta for map2 since it was normalized to an empty map which
    // should be removed.
    assert_eq!(maps_delta.len(), 2);
    assert!(maps_delta.get(&2).is_none(), "map2 should not have a delta");

    let mut map0_delta =
        maps_delta.get(&0).expect("delta for map 0 should exist").clone().into_map();
    let mut map1_delta =
        maps_delta.get(&1).expect("delta for map 1 should exist").clone().into_map();

    assert_eq!(map0_delta.len(), 2);
    assert_eq!(map0_delta.remove(&LexicographicWord::new(key0)).unwrap(), key0_final_value);
    assert_eq!(map0_delta.remove(&LexicographicWord::new(key1)).unwrap(), key1_final_value);

    assert_eq!(map1_delta.len(), 1);
    assert_eq!(map1_delta.remove(&LexicographicWord::new(key3)).unwrap(), key3_final_value);

    Ok(())
}

/// Tests that increasing, decreasing the amount of a fungible asset results in the correct delta.
/// - Asset0 is increased by 100 and decreased by 200 -> Delta: -100.
/// - Asset1 is increased by 100 and decreased by 100 -> Delta: 0.
/// - Asset2 is increased by 200 and decreased by 100 -> Delta: 100.
/// - Asset3 is decreased by [`FungibleAsset::MAX_AMOUNT`] -> Delta: -MAX_AMOUNT.
/// - Asset4 is increased by [`FungibleAsset::MAX_AMOUNT`] -> Delta: MAX_AMOUNT.
#[test]
fn fungible_asset_delta() -> anyhow::Result<()> {
    // Test with random IDs to make sure the ordering in the MASM and Rust implementations
    // matches.
    let faucet0: AccountId = AccountIdBuilder::new()
        .account_type(AccountType::FungibleFaucet)
        .build_with_seed(rand::random());
    let faucet1: AccountId = AccountIdBuilder::new()
        .account_type(AccountType::FungibleFaucet)
        .build_with_seed(rand::random());
    let faucet2: AccountId = AccountIdBuilder::new()
        .account_type(AccountType::FungibleFaucet)
        .build_with_seed(rand::random());
    let faucet3: AccountId = AccountIdBuilder::new()
        .account_type(AccountType::FungibleFaucet)
        .build_with_seed(rand::random());
    let faucet4: AccountId = AccountIdBuilder::new()
        .account_type(AccountType::FungibleFaucet)
        .build_with_seed(rand::random());

    let original_asset0 = FungibleAsset::new(faucet0, 300)?;
    let original_asset1 = FungibleAsset::new(faucet1, 200)?;
    let original_asset2 = FungibleAsset::new(faucet2, 100)?;
    let original_asset3 = FungibleAsset::new(faucet3, FungibleAsset::MAX_AMOUNT)?;

    let added_asset0 = FungibleAsset::new(faucet0, 100)?;
    let added_asset1 = FungibleAsset::new(faucet1, 100)?;
    let added_asset2 = FungibleAsset::new(faucet2, 200)?;
    let added_asset4 = FungibleAsset::new(faucet4, FungibleAsset::MAX_AMOUNT)?;

    let removed_asset0 = FungibleAsset::new(faucet0, 200)?;
    let removed_asset1 = FungibleAsset::new(faucet1, 100)?;
    let removed_asset2 = FungibleAsset::new(faucet2, 100)?;
    let removed_asset3 = FungibleAsset::new(faucet3, FungibleAsset::MAX_AMOUNT)?;

    let TestSetup { mut mock_chain, account_id } = setup_test(
        [],
        [original_asset0, original_asset1, original_asset2, original_asset3].map(Asset::from),
    )?;

    let mut added_notes = vec![];
    for added_asset in [added_asset0, added_asset1, added_asset2, added_asset4] {
        let added_note = mock_chain
            .add_pending_p2id_note(
                account_id,
                account_id,
                &[Asset::from(added_asset)],
                NoteType::Public,
            )
            .context("failed to add note with asset")?;
        added_notes.push(added_note);
    }
    mock_chain.prove_next_block()?;

    let tx_script = compile_tx_script(format!(
        "
    begin
        push.{asset0} exec.create_note_with_asset
        # => []
        push.{asset1} exec.create_note_with_asset
        # => []
        push.{asset2} exec.create_note_with_asset
        # => []
        push.{asset3} exec.create_note_with_asset
        # => []
    end
    ",
        asset0 = word_to_masm_push_string(&removed_asset0.into()),
        asset1 = word_to_masm_push_string(&removed_asset1.into()),
        asset2 = word_to_masm_push_string(&removed_asset2.into()),
        asset3 = word_to_masm_push_string(&removed_asset3.into()),
    ))?;

    let executed_tx = mock_chain
        .build_tx_context(account_id, &added_notes.iter().map(Note::id).collect::<Vec<_>>(), &[])?
        .tx_script(tx_script)
        .build()?
        .execute()
        .context("failed to execute transaction")?;

    let mut added_assets = executed_tx
        .account_delta()
        .vault()
        .added_assets()
        .map(|asset| (asset.vault_key(), asset.unwrap_fungible().amount()))
        .collect::<BTreeMap<_, _>>();
    let mut removed_assets = executed_tx
        .account_delta()
        .vault()
        .removed_assets()
        .map(|asset| (asset.vault_key(), asset.unwrap_fungible().amount()))
        .collect::<BTreeMap<_, _>>();

    assert_eq!(added_assets.len(), 2);
    assert_eq!(removed_assets.len(), 2);

    assert_eq!(
        added_assets.remove(&original_asset2.vault_key()).unwrap(),
        added_asset2.amount() - removed_asset2.amount()
    );
    assert_eq!(added_assets.remove(&added_asset4.vault_key()).unwrap(), added_asset4.amount());

    assert_eq!(
        removed_assets.remove(&original_asset0.vault_key()).unwrap(),
        removed_asset0.amount() - added_asset0.amount()
    );
    assert_eq!(
        removed_assets.remove(&original_asset3.vault_key()).unwrap(),
        removed_asset3.amount()
    );

    Ok(())
}

/// Tests that adding, removing non-fungible assets results in the correct delta.
/// - Asset0 is added to the vault -> Delta: Add.
/// - Asset1 is removed from the vault -> Delta: Remove.
/// - Asset2 is added and removed -> Delta: No Change.
/// - Asset3 is removed and added -> Delta: No Change.
#[test]
fn non_fungible_asset_delta() -> anyhow::Result<()> {
    let mut rng = rand::rng();
    // Test with random IDs to make sure the ordering in the MASM and Rust implementations
    // matches.
    let faucet0: AccountId = AccountIdBuilder::new()
        .account_type(AccountType::NonFungibleFaucet)
        .build_with_seed(rng.random());
    let faucet1: AccountId = AccountIdBuilder::new()
        .account_type(AccountType::NonFungibleFaucet)
        .build_with_seed(rng.random());
    let faucet2: AccountId = AccountIdBuilder::new()
        .account_type(AccountType::NonFungibleFaucet)
        .build_with_seed(rng.random());
    let faucet3: AccountId = AccountIdBuilder::new()
        .account_type(AccountType::NonFungibleFaucet)
        .build_with_seed(rng.random());

    let asset0 = NonFungibleAssetBuilder::new(faucet0.prefix(), &mut rng)?.build()?;
    let asset1 = NonFungibleAssetBuilder::new(faucet1.prefix(), &mut rng)?.build()?;
    let asset2 = NonFungibleAssetBuilder::new(faucet2.prefix(), &mut rng)?.build()?;
    let asset3 = NonFungibleAssetBuilder::new(faucet3.prefix(), &mut rng)?.build()?;

    let TestSetup { mut mock_chain, account_id } =
        setup_test([], [asset1, asset3].map(Asset::from))?;

    let mut added_notes = vec![];
    for added_asset in [asset0, asset2] {
        let added_note = mock_chain
            .add_pending_p2id_note(
                account_id,
                account_id,
                &[Asset::from(added_asset)],
                NoteType::Public,
            )
            .context("failed to add note with asset")?;
        added_notes.push(added_note);
    }
    mock_chain.prove_next_block()?;

    let tx_script = compile_tx_script(format!(
        "
    begin
        push.{asset1} exec.create_note_with_asset
        # => []
        push.{asset2} exec.create_note_with_asset
        # => []

        # remove and re-add asset 3
        push.{asset3}
        exec.remove_asset
        # => [ASSET]
        exec.add_asset dropw
        # => []
    end
    ",
        asset1 = word_to_masm_push_string(&asset1.into()),
        asset2 = word_to_masm_push_string(&asset2.into()),
        asset3 = word_to_masm_push_string(&asset3.into()),
    ))?;

    let executed_tx = mock_chain
        .build_tx_context(account_id, &added_notes.iter().map(Note::id).collect::<Vec<_>>(), &[])?
        .tx_script(tx_script)
        .build()?
        .execute()
        .context("failed to execute transaction")?;

    let mut added_assets = executed_tx
        .account_delta()
        .vault()
        .added_assets()
        .map(|asset| (asset.vault_key(), asset.unwrap_non_fungible()))
        .collect::<BTreeMap<_, _>>();
    let mut removed_assets = executed_tx
        .account_delta()
        .vault()
        .removed_assets()
        .map(|asset| (asset.vault_key(), asset.unwrap_non_fungible()))
        .collect::<BTreeMap<_, _>>();

    assert_eq!(added_assets.len(), 1);
    assert_eq!(removed_assets.len(), 1);

    assert_eq!(added_assets.remove(&asset0.vault_key()).unwrap(), asset0);
    assert_eq!(removed_assets.remove(&asset1.vault_key()).unwrap(), asset1);

    Ok(())
}

/// Tests that adding and removing assets and updating value and map storage slots results in the
/// correct delta.
#[test]
fn asset_and_storage_delta() -> anyhow::Result<()> {
    let account_assets = AssetVault::mock().assets().collect::<Vec<Asset>>();

    let account = AccountBuilder::new(ChaCha20Rng::from_os_rng().random())
        .with_auth_component(Auth::IncrNonce)
        .with_component(AccountMockComponent::new_with_slots(
            TransactionKernel::testing_assembler(),
            AccountStorage::mock_storage_slots(),
        )?)
        .with_assets(account_assets)
        .build_existing()?;

    // updated storage
    let updated_slot_value = Word::from([7, 9, 11, 13u32]);

    // updated storage map
    let updated_map_key = Word::from([14, 15, 16, 17u32]);
    let updated_map_value = Word::from([18, 19, 20, 21u32]);

    // removed assets
    let removed_asset_1 = FungibleAsset::mock(FUNGIBLE_ASSET_AMOUNT / 2);
    let removed_asset_2 = Asset::Fungible(
        FungibleAsset::new(
            ACCOUNT_ID_PUBLIC_FUNGIBLE_FAUCET_2.try_into().expect("id is valid"),
            FUNGIBLE_ASSET_AMOUNT,
        )
        .expect("asset is valid"),
    );
    let removed_asset_3 = NonFungibleAsset::mock(&NON_FUNGIBLE_ASSET_DATA);
    let removed_assets = [removed_asset_1, removed_asset_2, removed_asset_3];

    let tag1 =
        NoteTag::from_account_id(ACCOUNT_ID_REGULAR_PUBLIC_ACCOUNT_IMMUTABLE_CODE.try_into()?);
    let tag2 = NoteTag::for_local_use_case(0, 0)?;
    let tag3 = NoteTag::for_local_use_case(0, 0)?;
    let tags = [tag1, tag2, tag3];

    let aux_array = [Felt::new(27), Felt::new(28), Felt::new(29)];

    let note_types = [NoteType::Private; 3];

    tag1.validate(NoteType::Private)
        .expect("note tag 1 should support private notes");
    tag2.validate(NoteType::Private)
        .expect("note tag 2 should support private notes");
    tag3.validate(NoteType::Private)
        .expect("note tag 3 should support private notes");

    let execution_hint_1 = Felt::from(NoteExecutionHint::always());
    let execution_hint_2 = Felt::from(NoteExecutionHint::none());
    let execution_hint_3 = Felt::from(NoteExecutionHint::on_block_slot(1, 1, 1));
    let hints = [execution_hint_1, execution_hint_2, execution_hint_3];

    let mut send_asset_script = String::new();
    for i in 0..3 {
        send_asset_script.push_str(&format!(
            "
            ### note {i}
            # prepare the stack for a new note creation
            push.0.1.2.3           # recipient
            push.{EXECUTION_HINT}  # note_execution_hint
            push.{NOTETYPE}        # note_type
            push.{aux}             # aux
            push.{tag}             # tag
            # => [tag, aux, note_type, execution_hint, RECIPIENT]

            # pad the stack before calling the `create_note`
            padw padw swapdw
            # => [tag, aux, note_type, execution_hint, RECIPIENT, pad(8)]

            # create the note
            call.tx::create_note
            # => [note_idx, pad(15)]

            # move an asset to the created note to partially deplete fungible asset balance
            swapw dropw push.{REMOVED_ASSET}
            call.::miden::contracts::wallets::basic::move_asset_to_note
            # => [ASSET, note_idx, pad(11)]

            # clear the stack
            dropw dropw dropw dropw
        ",
            EXECUTION_HINT = hints[i],
            NOTETYPE = note_types[i] as u8,
            aux = aux_array[i],
            tag = tags[i],
            REMOVED_ASSET = word_to_masm_push_string(&Word::from(removed_assets[i]))
        ));
    }

    let tx_script_src = format!(
        "\
        use.test::account
        use.miden::tx

        ## TRANSACTION SCRIPT
        ## ========================================================================================
        begin
            ## Update account storage item
            ## ------------------------------------------------------------------------------------
            # push a new value for the storage slot onto the stack
            push.{UPDATED_SLOT_VALUE}
            # => [13, 11, 9, 7]

            # get the index of account storage slot
            push.{STORAGE_INDEX_0}
            # => [idx, 13, 11, 9, 7]
            # update the storage value
            call.account::set_item dropw
            # => []

            ## Update account storage map
            ## ------------------------------------------------------------------------------------
            # push a new VALUE for the storage map onto the stack
            push.{UPDATED_MAP_VALUE}
            # => [18, 19, 20, 21]

            # push a new KEY for the storage map onto the stack
            push.{UPDATED_MAP_KEY}
            # => [14, 15, 16, 17, 18, 19, 20, 21]

            # get the index of account storage slot
            push.{STORAGE_INDEX_2}
            # => [idx, 14, 15, 16, 17, 18, 19, 20, 21]

            # update the storage value
            call.account::set_map_item dropw dropw dropw
            # => []

            ## Send some assets from the account vault
            ## ------------------------------------------------------------------------------------
            {send_asset_script}

            dropw dropw dropw dropw
        end
    ",
        UPDATED_SLOT_VALUE = word_to_masm_push_string(&updated_slot_value),
        UPDATED_MAP_VALUE = word_to_masm_push_string(&updated_map_value),
        UPDATED_MAP_KEY = word_to_masm_push_string(&updated_map_key),
    );

    let tx_script = TransactionScript::compile(
        tx_script_src,
        TransactionKernel::testing_assembler_with_mock_account(),
    )?;

    // Create the input note that carries the assets that we will assert later
    let input_note = {
        let faucet_id_1 = AccountId::try_from(ACCOUNT_ID_PUBLIC_FUNGIBLE_FAUCET_1)?;
        let faucet_id_3 = AccountId::try_from(ACCOUNT_ID_PUBLIC_FUNGIBLE_FAUCET_3)?;

        let fungible_asset_1: Asset =
            FungibleAsset::new(faucet_id_1, CONSUMED_ASSET_1_AMOUNT)?.into();
        let fungible_asset_3: Asset =
            FungibleAsset::new(faucet_id_3, CONSUMED_ASSET_3_AMOUNT)?.into();
        let nonfungible_asset_1: Asset = NonFungibleAsset::mock(&NON_FUNGIBLE_ASSET_DATA_2);

        create_p2any_note(account.id(), &[fungible_asset_1, fungible_asset_3, nonfungible_asset_1])
    };

    let tx_context = TransactionContextBuilder::new(account)
        .extend_input_notes(vec![input_note.clone()])
        .tx_script(tx_script)
        .build()?;

    // Storing assets that will be added to assert correctness later
    let added_assets = input_note.assets().iter().cloned().collect::<Vec<_>>();

    // expected delta
    // --------------------------------------------------------------------------------------------
    // execute the transaction and get the witness
    let executed_transaction = tx_context.execute()?;

    // nonce delta
    // --------------------------------------------------------------------------------------------

    assert_eq!(executed_transaction.account_delta().nonce_delta(), Felt::new(1));

    // storage delta
    // --------------------------------------------------------------------------------------------
    // We expect one updated item and one updated map
    assert_eq!(executed_transaction.account_delta().storage().values().len(), 1);
    assert_eq!(
        executed_transaction.account_delta().storage().values().get(&STORAGE_INDEX_0),
        Some(&updated_slot_value)
    );

    assert_eq!(executed_transaction.account_delta().storage().maps().len(), 1);
    let map_delta = executed_transaction
        .account_delta()
        .storage()
        .maps()
        .get(&STORAGE_INDEX_2)
        .context("failed to get expected value from storage map")?
        .entries();
    assert_eq!(
        *map_delta.get(&LexicographicWord::new(updated_map_key)).unwrap(),
        updated_map_value
    );

    // vault delta
    // --------------------------------------------------------------------------------------------
    // assert that added assets are tracked
    assert!(
        executed_transaction
            .account_delta()
            .vault()
            .added_assets()
            .all(|x| added_assets.contains(&x))
    );
    assert_eq!(
        added_assets.len(),
        executed_transaction.account_delta().vault().added_assets().count()
    );

    // assert that removed assets are tracked
    assert!(
        executed_transaction
            .account_delta()
            .vault()
            .removed_assets()
            .all(|x| removed_assets.contains(&x))
    );
    assert_eq!(
        removed_assets.len(),
        executed_transaction.account_delta().vault().removed_assets().count()
    );
    Ok(())
}

// TEST HELPERS
// ================================================================================================

struct TestSetup {
    mock_chain: MockChain,
    account_id: AccountId,
}

fn setup_test(
    storage_slots: impl IntoIterator<Item = StorageSlot>,
    assets: impl IntoIterator<Item = Asset>,
) -> anyhow::Result<TestSetup> {
    let mut builder = MockChain::builder();
    let account = builder.add_existing_mock_account_with_storage_and_assets(
        Auth::IncrNonce,
        storage_slots,
        assets,
    )?;

    let mock_chain = builder.build()?;

    Ok(TestSetup { mock_chain, account_id: account.id() })
}

fn compile_tx_script(code: impl AsRef<str>) -> anyhow::Result<TransactionScript> {
    let code = format!(
        "
    {TEST_ACCOUNT_CONVENIENCE_WRAPPERS}
    {code}
    ",
        code = code.as_ref()
    );

    TransactionScript::compile(
        &code,
        TransactionKernel::testing_assembler_with_mock_account().with_debug_mode(true),
    )
    .context("failed to compile tx script")
}

const TEST_ACCOUNT_CONVENIENCE_WRAPPERS: &str = "
      use.test::account
      use.miden::tx

      #! Inputs:  [index, VALUE]
      #! Outputs: []
      proc.set_item
          repeat.11 push.0 movdn.5 end
          # => [index, VALUE, pad(11)]

          call.account::set_item
          # => [OLD_VALUE, pad(12)]

          dropw dropw dropw dropw
      end

      #! Inputs:  [index, KEY, VALUE]
      #! Outputs: []
      proc.set_map_item
          repeat.7 push.0 movdn.9 end
          # => [index, KEY, VALUE, pad(7)]

          call.account::set_map_item
          # => [OLD_MAP_ROOT, OLD_MAP_VALUE, pad(8)]

          dropw dropw dropw dropw
          # => []
      end

      #! Inputs:  [ASSET]
      #! Outputs: []
      proc.create_note_with_asset
          push.0.1.2.3           # recipient
          push.1                 # note_execution_hint
          push.2                 # note_type private
          push.0                 # aux
          push.0xC0000000        # tag
          # => [tag, aux, note_type, execution_hint, RECIPIENT, ASSET]

          exec.create_note
          # => [note_idx, ASSET]

          movdn.4
          # => [ASSET, note_idx]

          exec.move_asset_to_note
          # => []
      end

      #! Inputs:  [tag, aux, note_type, execution_hint, RECIPIENT]
      #! Outputs: [note_idx]
      proc.create_note
          repeat.8 push.0 movdn.8 end
          # => [tag, aux, note_type, execution_hint, RECIPIENT, pad(8)]

          call.tx::create_note
          # => [note_idx, pad(15)]

          repeat.15 swap drop end
          # => [note_idx]
      end

      #! Inputs:  [ASSET, note_idx]
      #! Outputs: []
      proc.move_asset_to_note
          repeat.11 push.0 movdn.5 end
          # => [ASSET, note_idx, pad(11)]

          call.account::move_asset_to_note

          # return values are unused
          dropw dropw dropw dropw
      end

      #! Inputs:  [ASSET]
      #! Outputs: [ASSET']
      proc.add_asset
          repeat.12 push.0 movdn.4 end
          # => [ASSET, pad(12)]

          call.account::add_asset
          # => [ASSET', pad(12)]

          repeat.12 movup.4 drop end
          # => [ASSET']
      end

      #! Inputs:  [ASSET]
      #! Outputs: [ASSET]
      proc.remove_asset
          repeat.12 push.0 movdn.4 end
          # => [ASSET, pad(12)]

          call.account::remove_asset
          # => [ASSET, pad(12)]

          repeat.12 movup.4 drop end
          # => [ASSET]
      end
";<|MERGE_RESOLUTION|>--- conflicted
+++ resolved
@@ -5,15 +5,7 @@
 use miden_lib::transaction::TransactionKernel;
 use miden_objects::{
     EMPTY_WORD, Felt, LexicographicWord, Word, ZERO,
-    account::{
-<<<<<<< HEAD
-        AccountBuilder, AccountId, AccountStorage, AccountType, StorageMap, StorageSlot,
-        delta::LexicographicWord,
-=======
-        AccountBuilder, AccountId, AccountStorage, AccountStorageMode, AccountType, StorageMap,
-        StorageSlot,
->>>>>>> e3372c23
-    },
+    account::{AccountBuilder, AccountId, AccountStorage, AccountType, StorageMap, StorageSlot},
     asset::{Asset, AssetVault, FungibleAsset, NonFungibleAsset},
     note::{Note, NoteExecutionHint, NoteTag, NoteType},
     testing::{

use alloc::sync::Arc;
use alloc::vec;
use alloc::vec::Vec;

use miden_lib::errors::tx_kernel_errors::{
    ERR_FOREIGN_ACCOUNT_CONTEXT_AGAINST_NATIVE_ACCOUNT,
    ERR_FOREIGN_ACCOUNT_INVALID_COMMITMENT,
    ERR_FOREIGN_ACCOUNT_MAX_NUMBER_EXCEEDED,
};
use miden_lib::testing::account_component::MockAccountComponent;
use miden_lib::transaction::TransactionKernel;
use miden_lib::transaction::memory::{
    ACCOUNT_DATA_LENGTH,
    ACCT_CODE_COMMITMENT_OFFSET,
    ACCT_ID_AND_NONCE_OFFSET,
    ACCT_PROCEDURES_SECTION_OFFSET,
    ACCT_STORAGE_COMMITMENT_OFFSET,
    ACCT_STORAGE_SLOTS_SECTION_OFFSET,
    ACCT_VAULT_ROOT_OFFSET,
    NATIVE_ACCOUNT_DATA_PTR,
    NUM_ACCT_PROCEDURES_OFFSET,
    NUM_ACCT_STORAGE_SLOTS_OFFSET,
};
use miden_lib::utils::ScriptBuilder;
use miden_objects::FieldElement;
use miden_objects::account::{
    Account,
    AccountBuilder,
    AccountComponent,
    AccountProcedureInfo,
    AccountStorage,
    AccountStorageMode,
    PartialAccount,
    StorageSlot,
};
use miden_objects::assembly::DefaultSourceManager;
use miden_objects::assembly::diagnostics::NamedSource;
use miden_objects::testing::storage::STORAGE_LEAVES_2;
use miden_objects::transaction::AccountInputs;
use miden_processor::{AdviceInputs, Felt};
use miden_tx::LocalTransactionProver;
use rand::{Rng, SeedableRng};
use rand_chacha::ChaCha20Rng;

use super::{Process, Word, ZERO};
use crate::kernel_tests::tx::ProcessMemoryExt;
use crate::{Auth, MockChainBuilder, assert_execution_error, assert_transaction_executor_error};

// SIMPLE FPI TESTS
// ================================================================================================

// FOREIGN PROCEDURE INVOCATION TESTS
// ================================================================================================

#[test]
fn test_fpi_memory() -> anyhow::Result<()> {
    // Prepare the test data
    let storage_slots =
        vec![AccountStorage::mock_item_0().slot, AccountStorage::mock_item_2().slot];
    let foreign_account_code_source = "
        use.miden::account

        export.get_item_foreign
            # make this foreign procedure unique to make sure that we invoke the procedure of the
            # foreign account, not the native one
            push.1 drop
            exec.account::get_item

            # truncate the stack
            movup.6 movup.6 movup.6 drop drop drop
        end

        export.get_map_item_foreign
            # make this foreign procedure unique to make sure that we invoke the procedure of the
            # foreign account, not the native one
            push.2 drop
            exec.account::get_map_item
        end
    ";

    let foreign_account_component = AccountComponent::compile(
        foreign_account_code_source,
        TransactionKernel::with_kernel_library(Arc::new(DefaultSourceManager::default())),
        storage_slots.clone(),
    )?
    .with_supports_all_types();

    let foreign_account = AccountBuilder::new(ChaCha20Rng::from_os_rng().random())
        .with_auth_component(Auth::IncrNonce)
        .with_component(foreign_account_component)
        .build_existing()?;

    let native_account = AccountBuilder::new(ChaCha20Rng::from_os_rng().random())
        .with_auth_component(Auth::IncrNonce)
        .with_component(MockAccountComponent::with_slots(vec![AccountStorage::mock_item_2().slot]))
        .storage_mode(AccountStorageMode::Public)
        .build_existing()?;

    let mut mock_chain =
        MockChainBuilder::with_accounts([native_account.clone(), foreign_account.clone()])?
            .build()?;
    mock_chain.prove_next_block()?;
    let fpi_inputs = mock_chain
        .get_foreign_account_inputs(foreign_account.id())
        .expect("failed to get foreign account inputs");

    let tx_context = mock_chain
        .build_tx_context(native_account.id(), &[], &[])
        .expect("failed to build tx context")
        .foreign_accounts(vec![fpi_inputs])
        .build()?;

    // GET ITEM
    // --------------------------------------------------------------------------------------------
    // Check the correctness of the memory layout after `get_item_foreign` account procedure
    // invocation

    let code = format!(
        "
        use.std::sys

        use.$kernel::prologue
        use.miden::tx

        begin
            exec.prologue::prepare_transaction

            # pad the stack for the `execute_foreign_procedure` execution
            padw padw padw push.0.0
            # => [pad(14)]

            # push the index of desired storage item
            push.0

            # get the hash of the `get_item_foreign` procedure of the foreign account
            push.{get_item_foreign_hash}

            # push the foreign account ID
            push.{foreign_suffix}.{foreign_prefix}
            # => [foreign_account_id_prefix, foreign_account_id_suffix, FOREIGN_PROC_ROOT, storage_item_index, pad(11)]

            exec.tx::execute_foreign_procedure
            # => [STORAGE_VALUE_1]

            # truncate the stack
            exec.sys::truncate_stack
            end
            ",
        foreign_prefix = foreign_account.id().prefix().as_felt(),
        foreign_suffix = foreign_account.id().suffix(),
        get_item_foreign_hash = foreign_account.code().procedures()[1].mast_root(),
    );

    let process = tx_context.execute_code(&code)?;

    assert_eq!(
        process.stack.get_word(0),
        storage_slots[0].value(),
        "Value at the top of the stack (value in the storage at index 0) should be equal [1, 2, 3, 4]",
    );

    foreign_account_data_memory_assertions(&foreign_account, &process);

    // GET MAP ITEM
    // --------------------------------------------------------------------------------------------
    // Check the correctness of the memory layout after `get_map_item` account procedure invocation

    let code = format!(
        "
        use.std::sys

        use.$kernel::prologue
        use.miden::tx

        begin
            exec.prologue::prepare_transaction

            # pad the stack for the `execute_foreign_procedure` execution
            padw padw push.0.0
            # => [pad(10)]

            # push the key of desired storage item
            push.{map_key}

            # push the index of desired storage item
            push.1

            # get the hash of the `get_map_item_foreign` account procedure
            push.{get_map_item_foreign_hash}

            # push the foreign account ID
            push.{foreign_suffix}.{foreign_prefix}
            # => [foreign_account_id_prefix, foreign_account_id_suffix, FOREIGN_PROC_ROOT, storage_item_index, MAP_ITEM_KEY, pad(10)]

            exec.tx::execute_foreign_procedure
            # => [MAP_VALUE]

            # truncate the stack
            exec.sys::truncate_stack
        end
        ",
        foreign_prefix = foreign_account.id().prefix().as_felt(),
        foreign_suffix = foreign_account.id().suffix(),
        map_key = STORAGE_LEAVES_2[0].0,
        get_map_item_foreign_hash = foreign_account.code().procedures()[2].mast_root(),
    );

    let process = tx_context.execute_code(&code).unwrap();

    assert_eq!(
        process.stack.get_word(0),
        STORAGE_LEAVES_2[0].1,
        "Value at the top of the stack should be equal [1, 2, 3, 4]",
    );

    foreign_account_data_memory_assertions(&foreign_account, &process);

    // GET ITEM TWICE
    // --------------------------------------------------------------------------------------------
    // Check the correctness of the memory layout after two consecutive invocations of the
    // `get_item` account procedures. Invoking two foreign procedures from the same account should
    // result in reuse of the loaded account.

    let code = format!(
        "
        use.std::sys

        use.$kernel::prologue
        use.miden::tx

        begin
            exec.prologue::prepare_transaction

            ### Get the storage item at index 0 #####################
            # pad the stack for the `execute_foreign_procedure` execution
            padw padw padw push.0.0
            # => [pad(14)]

            # push the index of desired storage item
            push.0

            # get the hash of the `get_item_foreign` procedure of the foreign account
            push.{get_item_foreign_hash}

            # push the foreign account ID
            push.{foreign_suffix}.{foreign_prefix}
            # => [foreign_account_id_prefix, foreign_account_id_suffix, FOREIGN_PROC_ROOT, storage_item_index, pad(14)]

            exec.tx::execute_foreign_procedure dropw
            # => []

            ### Get the storage item at index 0 again ###############
            # pad the stack for the `execute_foreign_procedure` execution
            padw padw padw push.0.0
            # => [pad(14)]

            # push the index of desired storage item
            push.0

            # get the hash of the `get_item_foreign` procedure of the foreign account
            push.{get_item_foreign_hash}

            # push the foreign account ID
            push.{foreign_suffix}.{foreign_prefix}
            # => [foreign_account_id_prefix, foreign_account_id_suffix, FOREIGN_PROC_ROOT, storage_item_index, pad(14)]

            exec.tx::execute_foreign_procedure

            # truncate the stack
            exec.sys::truncate_stack
        end
        ",
        foreign_prefix = foreign_account.id().prefix().as_felt(),
        foreign_suffix = foreign_account.id().suffix(),
        get_item_foreign_hash = foreign_account.code().procedures()[1].mast_root(),
    );

    let process = &tx_context.execute_code(&code)?;

    // Check that the second invocation of the foreign procedure from the same account does not load
    // the account data again: already loaded data should be reused.
    //
    // Native account:    [8192; 16383]  <- initialized during prologue
    // Foreign account:   [16384; 24575] <- initialized during first FPI
    // Next account slot: [24576; 32767] <- should not be initialized
    assert_eq!(
        process.try_get_kernel_mem_word(NATIVE_ACCOUNT_DATA_PTR + ACCOUNT_DATA_LENGTH as u32 * 2),
        None,
        "Memory starting from 24576 should stay uninitialized"
    );
    Ok(())
}

#[test]
fn test_fpi_memory_two_accounts() -> anyhow::Result<()> {
    // Prepare the test data
    let storage_slots_1 = vec![AccountStorage::mock_item_0().slot];
    let storage_slots_2 = vec![AccountStorage::mock_item_1().slot];

    let foreign_account_code_source_1 = "
        use.miden::account

        export.get_item_foreign_1
            # make this foreign procedure unique to make sure that we invoke the procedure of the
            # foreign account, not the native one
            push.1 drop
            exec.account::get_item

            # truncate the stack
            movup.6 movup.6 movup.6 drop drop drop
        end
    ";
    let foreign_account_code_source_2 = "
        use.miden::account

        export.get_item_foreign_2
            # make this foreign procedure unique to make sure that we invoke the procedure of the
            # foreign account, not the native one
            push.2 drop
            exec.account::get_item

            # truncate the stack
            movup.6 movup.6 movup.6 drop drop drop
        end
    ";

    let foreign_account_component_1 = AccountComponent::compile(
        foreign_account_code_source_1,
        TransactionKernel::with_kernel_library(Arc::new(DefaultSourceManager::default())),
        storage_slots_1.clone(),
    )?
    .with_supports_all_types();

    let foreign_account_component_2 = AccountComponent::compile(
        foreign_account_code_source_2,
        TransactionKernel::with_kernel_library(Arc::new(DefaultSourceManager::default())),
        storage_slots_2.clone(),
    )?
    .with_supports_all_types();

    let foreign_account_1 = AccountBuilder::new(ChaCha20Rng::from_os_rng().random())
        .with_auth_component(Auth::IncrNonce)
        .with_component(foreign_account_component_1)
        .build_existing()?;

    let foreign_account_2 = AccountBuilder::new(ChaCha20Rng::from_os_rng().random())
        .with_auth_component(Auth::IncrNonce)
        .with_component(foreign_account_component_2)
        .build_existing()?;

    let native_account = AccountBuilder::new(ChaCha20Rng::from_os_rng().random())
        .with_auth_component(Auth::IncrNonce)
        .with_component(MockAccountComponent::with_empty_slots())
        .storage_mode(AccountStorageMode::Public)
        .build_existing()?;

    let mut mock_chain = MockChainBuilder::with_accounts([
        native_account.clone(),
        foreign_account_1.clone(),
        foreign_account_2.clone(),
    ])?
    .build()?;
    mock_chain.prove_next_block()?;
    let foreign_account_inputs_1 = mock_chain
        .get_foreign_account_inputs(foreign_account_1.id())
        .expect("failed to get foreign account inputs");

    let foreign_account_inputs_2 = mock_chain
        .get_foreign_account_inputs(foreign_account_2.id())
        .expect("failed to get foreign account inputs");

    let tx_context = mock_chain
        .build_tx_context(native_account.id(), &[], &[])
        .expect("failed to build tx context")
        .foreign_accounts(vec![foreign_account_inputs_1, foreign_account_inputs_2])
        .build()?;

    // GET ITEM TWICE WITH TWO ACCOUNTS
    // --------------------------------------------------------------------------------------------
    // Check the correctness of the memory layout after two invocations of the `get_item` account
    // procedures separated by the call of this procedure against another foreign account. Invoking
    // two foreign procedures from the same account should result in reuse of the loaded account.

    let code = format!(
        "
        use.std::sys

        use.$kernel::prologue
        use.miden::tx

        begin
            exec.prologue::prepare_transaction

            ### Get the storage item at index 0 from the first account
            # pad the stack for the `execute_foreign_procedure` execution
            padw padw padw push.0.0
            # => [pad(14)]

            # push the index of desired storage item
            push.0

            # get the hash of the `get_item_foreign_1` procedure of the foreign account 1
            push.{get_item_foreign_1_hash}

            # push the foreign account ID
            push.{foreign_1_suffix}.{foreign_1_prefix}
            # => [foreign_account_1_id_prefix, foreign_account_1_id_suffix, FOREIGN_PROC_ROOT, storage_item_index, pad(14)]

            exec.tx::execute_foreign_procedure dropw
            # => []

            ### Get the storage item at index 0 from the second account
            # pad the stack for the `execute_foreign_procedure` execution
            padw padw padw push.0.0
            # => [pad(14)]

            # push the index of desired storage item
            push.0

            # get the hash of the `get_item_foreign_2` procedure of the foreign account 2
            push.{get_item_foreign_2_hash}

            # push the foreign account ID
            push.{foreign_2_suffix}.{foreign_2_prefix}
            # => [foreign_account_2_id_prefix, foreign_account_2_id_suffix, FOREIGN_PROC_ROOT, storage_item_index, pad(14)]

            exec.tx::execute_foreign_procedure dropw
            # => []

            ### Get the storage item at index 0 from the first account again
            # pad the stack for the `execute_foreign_procedure` execution
            padw padw padw push.0.0
            # => [pad(14)]

            # push the index of desired storage item
            push.0

            # get the hash of the `get_item_foreign_1` procedure of the foreign account 1
            push.{get_item_foreign_1_hash}

            # push the foreign account ID
            push.{foreign_1_suffix}.{foreign_1_prefix}
            # => [foreign_account_1_id_prefix, foreign_account_1_id_suffix, FOREIGN_PROC_ROOT, storage_item_index, pad(14)]

            exec.tx::execute_foreign_procedure

            # truncate the stack
            exec.sys::truncate_stack
        end
        ",
        get_item_foreign_1_hash = foreign_account_1.code().procedures()[1].mast_root(),
        get_item_foreign_2_hash = foreign_account_2.code().procedures()[1].mast_root(),

        foreign_1_prefix = foreign_account_1.id().prefix().as_felt(),
        foreign_1_suffix = foreign_account_1.id().suffix(),

        foreign_2_prefix = foreign_account_2.id().prefix().as_felt(),
        foreign_2_suffix = foreign_account_2.id().suffix(),
    );

    let process = &tx_context.execute_code(&code)?;

    // Check the correctness of the memory layout after multiple foreign procedure invocations from
    // different foreign accounts
    //
    // Native account:    [8192; 16383]  <- initialized during prologue
    // Foreign account 1: [16384; 24575] <- initialized during first FPI
    // Foreign account 2: [24576; 32767] <- initialized during second FPI
    // Next account slot: [32768; 40959] <- should not be initialized

    // check that the first word of the first foreign account slot is correct
    assert_eq!(
        process.get_kernel_mem_word(NATIVE_ACCOUNT_DATA_PTR + ACCOUNT_DATA_LENGTH as u32),
        Word::new([
            foreign_account_1.id().suffix(),
            foreign_account_1.id().prefix().as_felt(),
            ZERO,
            foreign_account_1.nonce()
        ])
    );

    // check that the first word of the second foreign account slot is correct
    assert_eq!(
        process.get_kernel_mem_word(NATIVE_ACCOUNT_DATA_PTR + ACCOUNT_DATA_LENGTH as u32 * 2),
        Word::new([
            foreign_account_2.id().suffix(),
            foreign_account_2.id().prefix().as_felt(),
            ZERO,
            foreign_account_2.nonce()
        ])
    );

    // check that the first word of the third foreign account slot was not initialized
    assert_eq!(
        process.try_get_kernel_mem_word(NATIVE_ACCOUNT_DATA_PTR + ACCOUNT_DATA_LENGTH as u32 * 3),
        None,
        "Memory starting from 32768 should stay uninitialized"
    );

    Ok(())
}

/// Test the correctness of the foreign procedure execution.
///
/// It checks the foreign account code loading, providing the mast forest to the executor,
/// construction of the account procedure maps and execution the foreign procedure in order to
/// obtain the data from the foreign account's storage slot.
#[test]
fn test_fpi_execute_foreign_procedure() -> anyhow::Result<()> {
    // Prepare the test data
    let storage_slots =
        vec![AccountStorage::mock_item_0().slot, AccountStorage::mock_item_2().slot];
    let foreign_account_code_source = "
        use.miden::account

        export.get_item_foreign
            # make this foreign procedure unique to make sure that we invoke the procedure of the
            # foreign account, not the native one
            push.1 drop
            exec.account::get_item

            # truncate the stack
            movup.6 movup.6 movup.6 drop drop drop
        end

        export.get_map_item_foreign
            # make this foreign procedure unique to make sure that we invoke the procedure of the
            # foreign account, not the native one
            push.2 drop
            exec.account::get_map_item
        end
    ";

    let foreign_account_component = AccountComponent::compile(
        NamedSource::new("foreign_account", foreign_account_code_source),
        TransactionKernel::with_kernel_library(Arc::new(DefaultSourceManager::default())),
        storage_slots,
    )?
    .with_supports_all_types();

    let foreign_account = AccountBuilder::new(ChaCha20Rng::from_os_rng().random())
        .with_auth_component(Auth::IncrNonce)
        .with_component(foreign_account_component.clone())
        .build_existing()?;

    let native_account = AccountBuilder::new(ChaCha20Rng::from_os_rng().random())
        .with_auth_component(Auth::IncrNonce)
        .with_component(MockAccountComponent::with_empty_slots())
        .storage_mode(AccountStorageMode::Public)
        .build_existing()?;

    let mut mock_chain =
        MockChainBuilder::with_accounts([native_account.clone(), foreign_account.clone()])?
            .build()?;
    mock_chain.prove_next_block()?;

    let code = format!(
        "
        use.std::sys

        use.miden::tx
        use.miden::account

        begin
            # get the storage item at index 0
            # pad the stack for the `execute_foreign_procedure` execution
            padw padw padw push.0.0
            # => [pad(14)]

            # push the index of desired storage item
            push.0

            # get the hash of the `get_item_foreign` account procedure
            procref.::foreign_account::get_item_foreign

            # push the foreign account ID
            push.{foreign_suffix}.{foreign_prefix}
            # => [foreign_account_id_prefix, foreign_account_id_suffix, FOREIGN_PROC_ROOT, storage_item_index, pad(14)]

            exec.tx::execute_foreign_procedure
            # => [STORAGE_VALUE]

            # assert the correctness of the obtained value
            push.1.2.3.4 assert_eqw
            # => []

            # get the storage map at index 1
            # pad the stack for the `execute_foreign_procedure` execution
            padw padw push.0.0
            # => [pad(10)]

            # push the key of desired storage item
            push.{map_key}

            # push the index of desired storage item
            push.1

            # get the hash of the `get_map_item_foreign` account procedure
            procref.::foreign_account::get_map_item_foreign

            # push the foreign account ID
            push.{foreign_suffix}.{foreign_prefix}
            # => [foreign_account_id_prefix, foreign_account_id_suffix, FOREIGN_PROC_ROOT, storage_item_index, MAP_ITEM_KEY, pad(10)]

            exec.tx::execute_foreign_procedure
            # => [MAP_VALUE]

            # assert the correctness of the obtained value
            push.1.2.3.4 assert_eqw
            # => []

            # truncate the stack
            exec.sys::truncate_stack
        end
        ",
        foreign_prefix = foreign_account.id().prefix().as_felt(),
        foreign_suffix = foreign_account.id().suffix(),
        map_key = STORAGE_LEAVES_2[0].0,
    );

    let tx_script = ScriptBuilder::default()
        .with_dynamically_linked_library(foreign_account_component.library())?
        .compile_tx_script(code)?;

    let foreign_account_inputs = mock_chain
        .get_foreign_account_inputs(foreign_account.id())
        .expect("failed to get foreign account inputs");

    mock_chain
        .build_tx_context(native_account.id(), &[], &[])
        .expect("failed to build tx context")
        .foreign_accounts(vec![foreign_account_inputs])
        .tx_script(tx_script)
        .build()?
        .execute_blocking()?;

    Ok(())
}

// NESTED FPI TESTS
// ================================================================================================

/// Test the correctness of the cyclic foreign procedure calls.
///
/// It checks that the account data pointers are correctly added and removed from the account data
/// stack.
///
/// The call chain in this test looks like so:
/// `Native -> First FA -> Second FA -> First FA`
#[test]
fn test_nested_fpi_cyclic_invocation() -> anyhow::Result<()> {
    // ------ SECOND FOREIGN ACCOUNT ---------------------------------------------------------------
    let storage_slots = vec![AccountStorage::mock_item_0().slot];
    let second_foreign_account_code_source = r#"
        use.miden::tx
        use.miden::account

        use.std::sys

        export.second_account_foreign_proc
            # get the storage item at index 1
            # pad the stack for the `execute_foreign_procedure` execution
            padw padw padw push.0.0
            # => [pad(14)]

            # push the index of desired storage item
            push.1

            # get the hash of the `get_item_foreign` account procedure from the advice stack
            adv_push.4

            # push the foreign account ID from the advice stack
            adv_push.2
            # => [foreign_account_id_prefix, foreign_account_id_suffix, FOREIGN_PROC_ROOT, storage_item_index, pad(14)]

            exec.tx::execute_foreign_procedure
            # => [storage_value]

            # make sure that the resulting value equals 5
            dup push.5 assert_eq.err="value should have been 5"

            # get the first element of the 0'th storage slot (it should be 1) and add it to the
            # obtained foreign value.
            push.0 exec.account::get_item drop drop drop
            add

            # assert that the resulting value equals 6
            dup push.6 assert_eq.err="value should have been 6"

            exec.sys::truncate_stack
        end
    "#;

    let second_foreign_account_component = AccountComponent::compile(
        second_foreign_account_code_source,
        TransactionKernel::with_kernel_library(Arc::new(DefaultSourceManager::default())),
        storage_slots,
    )?
    .with_supports_all_types();

    let second_foreign_account = AccountBuilder::new(ChaCha20Rng::from_os_rng().random())
        .with_auth_component(Auth::IncrNonce)
        .with_component(second_foreign_account_component)
        .build_existing()?;

    // ------ FIRST FOREIGN ACCOUNT ---------------------------------------------------------------
    let storage_slots =
        vec![AccountStorage::mock_item_0().slot, AccountStorage::mock_item_1().slot];
    let first_foreign_account_code_source = r#"
        use.miden::tx
        use.miden::account

        use.std::sys

        export.first_account_foreign_proc
            # pad the stack for the `execute_foreign_procedure` execution
            padw padw padw push.0.0.0
            # => [pad(15)]

            # get the hash of the `second_account_foreign_proc` account procedure from the advice stack
            adv_push.4

            # push the ID of the second foreign account from the advice stack
            adv_push.2
            # => [foreign_account_id_prefix, foreign_account_id_suffix, FOREIGN_PROC_ROOT, storage_item_index, pad(14)]

            exec.tx::execute_foreign_procedure
            # => [storage_value]

            # get the second element of the 0'th storage slot (it should be 2) and add it to the
            # obtained foreign value.
            push.0 exec.account::get_item drop drop swap drop
            add

            # assert that the resulting value equals 8
            dup push.8 assert_eq.err="value should have been 8"

            exec.sys::truncate_stack
        end

        export.get_item_foreign
            # make this foreign procedure unique to make sure that we invoke the procedure of the
            # foreign account, not the native one
            push.1 drop
            exec.account::get_item

            # return the first element of the resulting word
            drop drop drop
        end
    "#;

    let first_foreign_account_component = AccountComponent::compile(
        NamedSource::new("first_foreign_account", first_foreign_account_code_source),
        TransactionKernel::with_kernel_library(Arc::new(DefaultSourceManager::default())),
        storage_slots,
    )?
    .with_supports_all_types();

    let first_foreign_account = AccountBuilder::new(ChaCha20Rng::from_os_rng().random())
        .with_auth_component(Auth::IncrNonce)
        .with_component(first_foreign_account_component.clone())
        .build_existing()?;

    // ------ NATIVE ACCOUNT ---------------------------------------------------------------
    let native_account = AccountBuilder::new(ChaCha20Rng::from_os_rng().random())
        .with_auth_component(Auth::IncrNonce)
        .with_component(MockAccountComponent::with_empty_slots())
        .storage_mode(AccountStorageMode::Public)
        .build_existing()?;

    let mut mock_chain = MockChainBuilder::with_accounts([
        native_account.clone(),
        first_foreign_account.clone(),
        second_foreign_account.clone(),
    ])?
    .build()?;
    mock_chain.prove_next_block()?;
    let foreign_account_inputs = vec![
        mock_chain
            .get_foreign_account_inputs(first_foreign_account.id())
            .expect("failed to get foreign account inputs"),
        mock_chain
            .get_foreign_account_inputs(second_foreign_account.id())
            .expect("failed to get foreign account inputs"),
    ];

    // push the hashes of the foreign procedures and account IDs to the advice stack to be able to
    // call them dynamically.
    let mut advice_inputs = AdviceInputs::default();
    advice_inputs
        .stack
        .extend(*second_foreign_account.code().procedures()[1].mast_root());
    advice_inputs.stack.extend([
        second_foreign_account.id().suffix(),
        second_foreign_account.id().prefix().as_felt(),
    ]);

    advice_inputs
        .stack
        .extend(*first_foreign_account.code().procedures()[2].mast_root());
    advice_inputs.stack.extend([
        first_foreign_account.id().suffix(),
        first_foreign_account.id().prefix().as_felt(),
    ]);

    let code = format!(
        r#"
        use.std::sys

        use.miden::tx
        use.miden::account

        begin
            # pad the stack for the `execute_foreign_procedure` execution
            padw padw padw push.0.0.0
            # => [pad(15)]

            # get the hash of the `first_account_foreign_proc` procedure
            procref.::first_foreign_account::first_account_foreign_proc

            # push the foreign account ID
            push.{foreign_suffix}.{foreign_prefix}
            # => [foreign_account_id_prefix, foreign_account_id_suffix, FOREIGN_PROC_ROOT, storage_item_index, pad(14)]

            exec.tx::execute_foreign_procedure
            # => [storage_value]

            # add 10 to the returning value
            add.10

            # assert that the resulting value equals 18
            push.18 assert_eq.err="sum should be 18"
            # => []

            exec.sys::truncate_stack
        end
        "#,
        foreign_prefix = first_foreign_account.id().prefix().as_felt(),
        foreign_suffix = first_foreign_account.id().suffix(),
    );

    let tx_script = ScriptBuilder::default()
        .with_dynamically_linked_library(first_foreign_account_component.library())?
        .compile_tx_script(code)?;

    mock_chain
        .build_tx_context(native_account.id(), &[], &[])
        .expect("failed to build tx context")
        .foreign_accounts(foreign_account_inputs)
        .extend_advice_inputs(advice_inputs)
        .tx_script(tx_script)
        .build()?
        .execute_blocking()?;

<<<<<<< HEAD
=======
    let executed_transaction = tx_context.execute_blocking()?;

    // TODO: Remove later and add a integration test using FPI.
    LocalTransactionProver::default().prove(executed_transaction.into())?;

>>>>>>> 3bf6c401
    Ok(())
}

/// Test that code will panic in attempt to create more than 63 foreign accounts.
///
/// Attempt to create a 64th foreign account first triggers the assert during the account data
/// loading, but we have an additional assert during the account stack push just in case.
#[test]
fn test_nested_fpi_stack_overflow() {
    // use a custom thread to increase its stack capacity
    std::thread::Builder::new()
        .stack_size(8 * 1_048_576)
        .spawn(|| {
            let mut foreign_accounts = Vec::new();

            let last_foreign_account_code_source = "
                use.miden::account

                export.get_item_foreign
                    # make this foreign procedure unique to make sure that we invoke the procedure
                    # of the foreign account, not the native one
                    push.1 drop

                    # push the index of desired storage item
                    push.0

                    exec.account::get_item

                    # return the first element of the resulting word
                    drop drop drop

                    # make sure that the resulting value equals 1
                    assert
                end
        ";

            let storage_slots = vec![AccountStorage::mock_item_0().slot];
            let last_foreign_account_component = AccountComponent::compile(
                last_foreign_account_code_source,
                TransactionKernel::with_kernel_library(Arc::new(DefaultSourceManager::default())),
                storage_slots,
            )
            .unwrap()
            .with_supports_all_types();

            let last_foreign_account = AccountBuilder::new(ChaCha20Rng::from_os_rng().random())
                .with_auth_component(Auth::IncrNonce)
                .with_component(last_foreign_account_component)
                .build_existing()
                .unwrap();

            foreign_accounts.push(last_foreign_account);

            for foreign_account_index in 0..63 {
                let next_account = foreign_accounts.last().unwrap();

                let foreign_account_code_source = format!(
                    "
                use.miden::tx
                use.std::sys

                export.read_first_foreign_storage_slot_{foreign_account_index}
                    # pad the stack for the `execute_foreign_procedure` execution
                    padw padw padw push.0.0.0
                    # => [pad(15)]

                    # get the hash of the `get_item` account procedure
                    push.{next_account_proc_hash}

                    # push the foreign account ID
                    push.{next_foreign_suffix}.{next_foreign_prefix}
                    # => [foreign_account_id_prefix, foreign_account_id_suffix, FOREIGN_PROC_ROOT, storage_item_index, pad(14)]

                    exec.tx::execute_foreign_procedure
                    # => [storage_value]

                    exec.sys::truncate_stack
                end
            ",
                    next_account_proc_hash = next_account.code().procedures()[1].mast_root(),
                    next_foreign_suffix = next_account.id().suffix(),
                    next_foreign_prefix = next_account.id().prefix().as_felt(),
                );

                let foreign_account_component = AccountComponent::compile(
                    foreign_account_code_source,
                    TransactionKernel::with_kernel_library(Arc::new(DefaultSourceManager::default())),
                    vec![],
                )
                .unwrap()
                .with_supports_all_types();

                let foreign_account = AccountBuilder::new(ChaCha20Rng::from_os_rng().random())
                    .with_auth_component(Auth::IncrNonce)
                    .with_component(foreign_account_component)
                    .build_existing()
                    .unwrap();

                foreign_accounts.push(foreign_account)
            }

            // ------ NATIVE ACCOUNT ---------------------------------------------------------------
            let native_account = AccountBuilder::new(ChaCha20Rng::from_os_rng().random())
                .with_auth_component(Auth::IncrNonce)
                .with_component(
                    MockAccountComponent::with_empty_slots(),
                )
                .storage_mode(AccountStorageMode::Public)
                .build_existing()
                .unwrap();

            let mut mock_chain = MockChainBuilder::with_accounts(
                [vec![native_account.clone()], foreign_accounts.clone()].concat(),
            ).unwrap().build().unwrap();

            mock_chain.prove_next_block().unwrap();

            let foreign_accounts: Vec<AccountInputs> = foreign_accounts
                .iter()
                .map(|acc| mock_chain.get_foreign_account_inputs(acc.id())
                    .expect("failed to get foreign account inputs"))
                .collect();

            let code = format!(
                "
            use.std::sys

            use.miden::tx

            begin
                # pad the stack for the `execute_foreign_procedure` execution
                padw padw padw push.0.0.0
                # => [pad(15)]

                # get the hash of the `get_item` account procedure
                push.{foreign_account_proc_hash}

                # push the foreign account ID
                push.{foreign_suffix}.{foreign_prefix}
                # => [foreign_account_id_prefix, foreign_account_id_suffix, FOREIGN_PROC_ROOT, storage_item_index, pad(14)]

                exec.tx::execute_foreign_procedure
                # => [storage_value]

                exec.sys::truncate_stack
            end
            ",
                foreign_account_proc_hash =
                    foreign_accounts.last().unwrap().code().procedures()[1].mast_root(),
                foreign_prefix = foreign_accounts.last().unwrap().id().prefix().as_felt(),
                foreign_suffix = foreign_accounts.last().unwrap().id().suffix(),
            );

            let tx_script = ScriptBuilder::default().compile_tx_script(code).unwrap();

            let tx_context = mock_chain
                .build_tx_context(native_account.id(), &[], &[])
                .expect("failed to build tx context")
                .foreign_accounts(foreign_accounts)
                .tx_script(tx_script)
                .build().unwrap();

            let result = tx_context.execute_blocking();

            assert_transaction_executor_error!(result, ERR_FOREIGN_ACCOUNT_MAX_NUMBER_EXCEEDED);
        })
        .expect("thread panic external")
        .join()
        .expect("thread panic internal");
}

/// Test that code will panic in attempt to call a procedure from the native account.
#[test]
fn test_nested_fpi_native_account_invocation() -> anyhow::Result<()> {
    // ------ FIRST FOREIGN ACCOUNT ---------------------------------------------------------------
    let foreign_account_code_source = "
        use.miden::tx

        use.std::sys

        export.first_account_foreign_proc
            # pad the stack for the `execute_foreign_procedure` execution
            padw padw padw push.0.0.0
            # => [pad(15)]

            # get the hash of the native account procedure from the advice stack
            adv_push.4

            # push the ID of the native account from the advice stack
            adv_push.2
            # => [native_account_id_prefix, native_account_id_suffix, NATIVE_PROC_ROOT, pad(15)]

            exec.tx::execute_foreign_procedure
            # => [storage_value]

            exec.sys::truncate_stack
        end
    ";

    let foreign_account_component = AccountComponent::compile(
        NamedSource::new("foreign_account", foreign_account_code_source),
        TransactionKernel::with_kernel_library(Arc::new(DefaultSourceManager::default())),
        vec![],
    )?
    .with_supports_all_types();

    let foreign_account = AccountBuilder::new(ChaCha20Rng::from_os_rng().random())
        .with_auth_component(Auth::IncrNonce)
        .with_component(foreign_account_component.clone())
        .build_existing()?;

    // ------ NATIVE ACCOUNT ---------------------------------------------------------------
    let native_account = AccountBuilder::new(ChaCha20Rng::from_os_rng().random())
        .with_auth_component(Auth::IncrNonce)
        .with_component(MockAccountComponent::with_empty_slots())
        .storage_mode(AccountStorageMode::Public)
        .build_existing()?;

    let mut mock_chain =
        MockChainBuilder::with_accounts([native_account.clone(), foreign_account.clone()])?
            .build()?;
    mock_chain.prove_next_block().unwrap();

    let code = format!(
        "
        use.std::sys

        use.miden::tx

        begin
            # pad the stack for the `execute_foreign_procedure` execution
            padw padw padw push.0.0.0
            # => [pad(15)]

            # get the hash of the `get_item` account procedure
            push.{first_account_foreign_proc_hash}

            # push the foreign account ID
            push.{foreign_suffix}.{foreign_prefix}
            # => [foreign_account_id_prefix, foreign_account_id_suffix, FOREIGN_PROC_ROOT, storage_item_index, pad(14)]

            exec.tx::execute_foreign_procedure
            # => [storage_value]

            exec.sys::truncate_stack
        end
        ",
        foreign_prefix = foreign_account.id().prefix().as_felt(),
        foreign_suffix = foreign_account.id().suffix(),
        first_account_foreign_proc_hash = foreign_account.code().procedures()[1].mast_root(),
    );

    let tx_script = ScriptBuilder::default()
        .with_dynamically_linked_library(foreign_account_component.library())?
        .compile_tx_script(code)?;

    let foreign_account_inputs = mock_chain
        .get_foreign_account_inputs(foreign_account.id())
        .expect("failed to get foreign account inputs");

    // push the hash of the native procedure and native account IDs to the advice stack to be able
    // to call them dynamically.
    let mut advice_inputs = AdviceInputs::default();
    advice_inputs.stack.extend(*native_account.code().procedures()[3].mast_root());
    advice_inputs
        .stack
        .extend([native_account.id().suffix(), native_account.id().prefix().as_felt()]);

    let result = mock_chain
        .build_tx_context(native_account.id(), &[], &[])
        .expect("failed to build tx context")
        .foreign_accounts(vec![foreign_account_inputs])
        .extend_advice_inputs(advice_inputs)
        .tx_script(tx_script)
        .build()?
        .execute_blocking();

    assert_transaction_executor_error!(result, ERR_FOREIGN_ACCOUNT_CONTEXT_AGAINST_NATIVE_ACCOUNT);
    Ok(())
}

/// Test that providing an account whose commitment does not match the one in the account tree
/// results in an error.
#[test]
fn test_fpi_stale_account() -> anyhow::Result<()> {
    // Prepare the test data
    let foreign_account_code_source = "
        use.miden::account

        # code is not used in this test
        export.set_some_item_foreign
            push.34.1
            exec.account::set_item
        end
    ";

    let foreign_account_component = AccountComponent::compile(
        foreign_account_code_source,
        TransactionKernel::with_kernel_library(Arc::new(DefaultSourceManager::default())),
        vec![AccountStorage::mock_item_0().slot],
    )?
    .with_supports_all_types();

    let mut foreign_account = AccountBuilder::new([5; 32])
        .with_auth_component(Auth::IncrNonce)
        .with_component(foreign_account_component)
        .build_existing()?;

    let native_account = AccountBuilder::new([4; 32])
        .with_auth_component(Auth::IncrNonce)
        .with_component(MockAccountComponent::with_slots(vec![AccountStorage::mock_item_2().slot]))
        .build_existing()?;

    let mut mock_chain =
        MockChainBuilder::with_accounts([native_account.clone(), foreign_account.clone()])?
            .build()?;
    mock_chain.prove_next_block()?;

    // Make the foreign account invalid.
    // --------------------------------------------------------------------------------------------

    // Modify the account's storage to change its storage commitment and in turn the account
    // commitment.
    foreign_account
        .storage_mut()
        .set_item(0, Word::from([Felt::ONE, Felt::ONE, Felt::ONE, Felt::ONE]))?;

    // Place the modified account in the advice provider, which will cause the commitment mismatch.
    let foreign_account_inputs = mock_chain
        .get_foreign_account_inputs(foreign_account.id())
        .expect("failed to get foreign account inputs");

    // We want to create a mixed ForeignAccountInputs because we want to have a valid account
    // witness against the ref block, but have newer account data (ie, a new state). Otherwise,
    // any non-validity of the account witness is caught in
    // TransactionExecutor::execute_transaction() (see `test_fpi_anchoring_validations()` for
    // context on this check)
    let overridden_partial_accounts = PartialAccount::new(
        foreign_account.id(),
        foreign_account.nonce(),
        foreign_account.code().clone(),
        foreign_account.storage().into(),
        foreign_account.vault().into(),
    );
    let overridden_foreign_account_inputs =
        AccountInputs::new(overridden_partial_accounts, foreign_account_inputs.witness().clone());

    // The account tree from which the transaction inputs are fetched here has the state from the
    // original unmodified foreign account. This should result in the foreign account's proof to be
    // invalid for this account tree root.
    let tx_context = mock_chain
        .build_tx_context(native_account, &[], &[])?
        .foreign_accounts(vec![overridden_foreign_account_inputs])
        .build()?;

    // Attempt to run FPI.
    // --------------------------------------------------------------------------------------------

    let code = format!(
        "
      use.std::sys

      use.$kernel::prologue
      use.miden::tx

      begin
          exec.prologue::prepare_transaction

          # pad the stack for the `execute_foreign_procedure` execution
          padw padw padw padw
          # => [pad(16)]

          # push some hash onto the stack - for this test it does not matter
          push.0.0.0.0
          # => [FOREIGN_PROC_ROOT, pad(16)]

          # push the foreign account ID
          push.{foreign_suffix}.{foreign_prefix}
          # => [foreign_account_id_prefix, foreign_account_id_suffix, FOREIGN_PROC_ROOT, pad(16)]

          exec.tx::execute_foreign_procedure
        end
      ",
        foreign_prefix = foreign_account.id().prefix().as_felt(),
        foreign_suffix = foreign_account.id().suffix(),
    );

    let result = tx_context.execute_code(&code).map(|_| ());
    assert_execution_error!(result, ERR_FOREIGN_ACCOUNT_INVALID_COMMITMENT);
    Ok(())
}

/// This test checks that our `miden::get_id` and `miden::get_native_id` procedures return IDs of
/// the current and native account respectively while being called from the foreign account.
#[test]
fn test_fpi_get_account_id() -> anyhow::Result<()> {
    let foreign_account_code_source = "
        use.miden::account

        export.get_current_and_native_ids
            # get the ID of the current (foreign) account
            exec.account::get_id
            # => [acct_id_prefix, acct_id_suffix, pad(16)]

            # get the ID of the native account
            exec.account::get_native_id
            # => [native_acct_id_prefix, native_acct_id_suffix, acct_id_prefix, acct_id_suffix, pad(16)]

            # truncate the stack
            swapw dropw
            # => [native_acct_id_prefix, native_acct_id_suffix, acct_id_prefix, acct_id_suffix, pad(12)]
        end
    ";

    let foreign_account_component = AccountComponent::compile(
        NamedSource::new("foreign_account", foreign_account_code_source),
        TransactionKernel::with_kernel_library(Arc::new(DefaultSourceManager::default())),
        Vec::new(),
    )?
    .with_supports_all_types();

    let foreign_account = AccountBuilder::new(ChaCha20Rng::from_os_rng().random())
        .with_auth_component(Auth::IncrNonce)
        .with_component(foreign_account_component.clone())
        .build_existing()?;

    let native_account = AccountBuilder::new(ChaCha20Rng::from_os_rng().random())
        .with_auth_component(Auth::IncrNonce)
        .with_component(MockAccountComponent::with_empty_slots())
        .storage_mode(AccountStorageMode::Public)
        .build_existing()?;

    let mut mock_chain =
        MockChainBuilder::with_accounts([native_account.clone(), foreign_account.clone()])?
            .build()?;
    mock_chain.prove_next_block()?;

    let code = format!(
        r#"
        use.std::sys

        use.miden::tx
        use.miden::account
        use.miden::account_id

        begin
            # get the IDs of the foreign and native accounts
            # pad the stack for the `execute_foreign_procedure` execution
            padw padw padw push.0.0.0
            # => [pad(15)]

            # get the hash of the `get_current_and_native_ids` foreign account procedure
            procref.::foreign_account::get_current_and_native_ids

            # push the foreign account ID
            push.{foreign_suffix}.{foreign_prefix}
            # => [foreign_account_id_prefix, foreign_account_id_suffix, FOREIGN_PROC_ROOT, pad(15)]

            exec.tx::execute_foreign_procedure
            # => [native_acct_id_prefix, native_acct_id_suffix, acct_id_prefix, acct_id_suffix]

            # push the expected native account ID and check that it is equal to the one returned
            # from the FPI
            push.{expected_native_suffix}.{expected_native_prefix}
            exec.account_id::is_equal
            assert.err="native account ID returned from the FPI is not equal to the expected one"
            # => [acct_id_prefix, acct_id_suffix]

            # push the expected foreign account ID and check that it is equal to the one returned
            # from the FPI
            push.{foreign_suffix}.{foreign_prefix}
            exec.account_id::is_equal
            assert.err="foreign account ID returned from the FPI is not equal to the expected one"
            # => []

            # truncate the stack
            exec.sys::truncate_stack
        end
        "#,
        foreign_suffix = foreign_account.id().suffix(),
        foreign_prefix = foreign_account.id().prefix().as_felt(),
        expected_native_suffix = native_account.id().suffix(),
        expected_native_prefix = native_account.id().prefix().as_felt(),
    );

    let tx_script = ScriptBuilder::default()
        .with_dynamically_linked_library(foreign_account_component.library())?
        .compile_tx_script(code)?;

    let foreign_account_inputs = mock_chain
        .get_foreign_account_inputs(foreign_account.id())
        .expect("failed to get foreign account inputs");

    mock_chain
        .build_tx_context(native_account.id(), &[], &[])
        .expect("failed to build tx context")
        .foreign_accounts(vec![foreign_account_inputs])
        .tx_script(tx_script)
        .build()?
        .execute_blocking()?;

    Ok(())
}

/// This test checks that our `miden::get_nonce` and `miden::get_native_nonce` procedures return
/// nonce values of the current and native account respectively while being called from the foreign
/// account.
#[test]
fn test_fpi_get_account_nonce() -> anyhow::Result<()> {
    let foreign_account_code_source = "
        use.miden::account

        export.get_current_and_native_nonce_values
            # get the nonce of the current (foreign) account
            exec.account::get_nonce
            # => [nonce, pad(16)]

            # get the nonce of the native account
            exec.account::get_native_nonce
            # => [native_nonce, nonce, pad(16)]

            # truncate the stack
            movdn.3 movdn.3 drop drop
            # => [native_nonce, nonce, pad(14)]
        end
    ";

    let foreign_account_component = AccountComponent::compile(
        foreign_account_code_source,
        TransactionKernel::with_kernel_library(Arc::new(DefaultSourceManager::default())),
        Vec::new(),
    )?
    .with_supports_all_types();

    let foreign_account = AccountBuilder::new(ChaCha20Rng::from_os_rng().random())
        .with_auth_component(Auth::IncrNonce)
        .with_component(foreign_account_component)
        .build_existing()?;

    let native_account = AccountBuilder::new(ChaCha20Rng::from_os_rng().random())
        .with_auth_component(Auth::IncrNonce)
        .with_component(MockAccountComponent::with_empty_slots())
        .storage_mode(AccountStorageMode::Public)
        .nonce(Felt::new(2))
        .build_existing()?;

    let mut mock_chain =
        MockChainBuilder::with_accounts([native_account.clone(), foreign_account.clone()])?
            .build()?;
    mock_chain.prove_next_block()?;

    let code = format!(
        r#"
        use.std::sys

        use.miden::tx
        use.miden::account

        begin
            # get the nonce values of the foreign and native accounts
            # pad the stack for the `execute_foreign_procedure` execution
            padw padw padw push.0.0.0
            # => [pad(15)]

            # get the hash of the `get_current_and_native_nonce_values` foreign account procedure
            push.{get_current_and_native_nonce_values}

            # push the foreign account ID
            push.{foreign_suffix}.{foreign_prefix}
            # => [foreign_account_id_prefix, foreign_account_id_suffix, FOREIGN_PROC_ROOT, pad(15)]

            exec.tx::execute_foreign_procedure
            # => [native_nonce, foreign_nonce]

            # push the expected native account nonce and check that it is equal to the one returned
            # from the FPI
            push.{expected_native_nonce}
            assert_eq.err="native account nonce returned from the FPI is not equal to the expected one"
            # => [foreign_nonce]

            # push the expected foreign account nonce and check that it is equal to the one returned
            # from the FPI
            push.{expected_foreign_nonce}
            assert_eq.err="foreign account nonce returned from the FPI is not equal to the expected one"
            # => []

            # truncate the stack
            exec.sys::truncate_stack
        end
        "#,
        get_current_and_native_nonce_values = foreign_account.code().procedures()[1].mast_root(),
        foreign_suffix = foreign_account.id().suffix(),
        foreign_prefix = foreign_account.id().prefix().as_felt(),
        expected_native_nonce = native_account.nonce(),
        expected_foreign_nonce = foreign_account.nonce(),
    );

    let tx_script = ScriptBuilder::default().compile_tx_script(code)?;

    let foreign_account_inputs = mock_chain
        .get_foreign_account_inputs(foreign_account.id())
        .expect("failed to get foreign account inputs");

    mock_chain
        .build_tx_context(native_account.id(), &[], &[])
        .expect("failed to build tx context")
        .foreign_accounts(vec![foreign_account_inputs])
        .tx_script(tx_script)
        .build()?
        .execute_blocking()?;

    Ok(())
}

// HELPER FUNCTIONS
// ================================================================================================

fn foreign_account_data_memory_assertions(foreign_account: &Account, process: &Process) {
    let foreign_account_data_ptr = NATIVE_ACCOUNT_DATA_PTR + ACCOUNT_DATA_LENGTH as u32;

    assert_eq!(
        process.get_kernel_mem_word(foreign_account_data_ptr + ACCT_ID_AND_NONCE_OFFSET),
        Word::new([
            foreign_account.id().suffix(),
            foreign_account.id().prefix().as_felt(),
            ZERO,
            foreign_account.nonce()
        ]),
    );

    assert_eq!(
        process.get_kernel_mem_word(foreign_account_data_ptr + ACCT_VAULT_ROOT_OFFSET),
        foreign_account.vault().root(),
    );

    assert_eq!(
        process.get_kernel_mem_word(foreign_account_data_ptr + ACCT_STORAGE_COMMITMENT_OFFSET),
        foreign_account.storage().commitment(),
    );

    assert_eq!(
        process.get_kernel_mem_word(foreign_account_data_ptr + ACCT_CODE_COMMITMENT_OFFSET),
        foreign_account.code().commitment(),
    );

    assert_eq!(
        process.get_kernel_mem_word(foreign_account_data_ptr + NUM_ACCT_STORAGE_SLOTS_OFFSET),
        Word::from([u16::try_from(foreign_account.storage().slots().len()).unwrap(), 0, 0, 0]),
    );

    for (i, elements) in foreign_account
        .storage()
        .as_elements()
        .chunks(StorageSlot::NUM_ELEMENTS_PER_STORAGE_SLOT / 2)
        .enumerate()
    {
        assert_eq!(
            process.get_kernel_mem_word(
                foreign_account_data_ptr + ACCT_STORAGE_SLOTS_SECTION_OFFSET + (i as u32) * 4
            ),
            Word::try_from(elements).unwrap(),
        )
    }

    assert_eq!(
        process.get_kernel_mem_word(foreign_account_data_ptr + NUM_ACCT_PROCEDURES_OFFSET),
        Word::from([u16::try_from(foreign_account.code().num_procedures()).unwrap(), 0, 0, 0]),
    );

    for (i, elements) in foreign_account
        .code()
        .as_elements()
        .chunks(AccountProcedureInfo::NUM_ELEMENTS_PER_PROC / 2)
        .enumerate()
    {
        assert_eq!(
            process.get_kernel_mem_word(
                foreign_account_data_ptr + ACCT_PROCEDURES_SECTION_OFFSET + (i as u32) * 4
            ),
            Word::try_from(elements).unwrap(),
        );
    }
}<|MERGE_RESOLUTION|>--- conflicted
+++ resolved
@@ -852,14 +852,11 @@
         .build()?
         .execute_blocking()?;
 
-<<<<<<< HEAD
-=======
     let executed_transaction = tx_context.execute_blocking()?;
 
     // TODO: Remove later and add a integration test using FPI.
     LocalTransactionProver::default().prove(executed_transaction.into())?;
 
->>>>>>> 3bf6c401
     Ok(())
 }
 

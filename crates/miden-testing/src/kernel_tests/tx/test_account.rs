use alloc::sync::Arc;
use std::collections::BTreeMap;

use anyhow::Context;
use miden_lib::errors::tx_kernel_errors::{
    ERR_ACCOUNT_ID_SUFFIX_LEAST_SIGNIFICANT_BYTE_MUST_BE_ZERO,
    ERR_ACCOUNT_ID_SUFFIX_MOST_SIGNIFICANT_BIT_MUST_BE_ZERO,
    ERR_ACCOUNT_ID_UNKNOWN_STORAGE_MODE,
    ERR_ACCOUNT_ID_UNKNOWN_VERSION,
    ERR_ACCOUNT_NONCE_AT_MAX,
    ERR_ACCOUNT_NONCE_CAN_ONLY_BE_INCREMENTED_ONCE,
    ERR_ACCOUNT_STORAGE_SLOT_INDEX_OUT_OF_BOUNDS,
    ERR_FAUCET_INVALID_STORAGE_OFFSET,
};
use miden_lib::testing::account_component::MockAccountComponent;
use miden_lib::testing::mock_account::MockAccountExt;
use miden_lib::transaction::TransactionKernel;
use miden_lib::utils::ScriptBuilder;
use miden_objects::account::delta::AccountUpdateDetails;
use miden_objects::account::{
    Account,
    AccountBuilder,
    AccountCode,
    AccountComponent,
    AccountId,
    AccountIdVersion,
    AccountProcedureInfo,
    AccountStorage,
    AccountStorageMode,
    AccountType,
    StorageSlot,
    StorageSlotType,
};
use miden_objects::assembly::diagnostics::{IntoDiagnostic, NamedSource, Report, WrapErr, miette};
use miden_objects::assembly::{DefaultSourceManager, Library};
use miden_objects::asset::{Asset, AssetVault, FungibleAsset};
use miden_objects::note::NoteType;
use miden_objects::testing::account_id::{
    ACCOUNT_ID_PRIVATE_NON_FUNGIBLE_FAUCET,
    ACCOUNT_ID_PUBLIC_FUNGIBLE_FAUCET,
    ACCOUNT_ID_PUBLIC_FUNGIBLE_FAUCET_1,
    ACCOUNT_ID_REGULAR_PRIVATE_ACCOUNT_UPDATABLE_CODE,
    ACCOUNT_ID_REGULAR_PUBLIC_ACCOUNT_IMMUTABLE_CODE,
    ACCOUNT_ID_SENDER,
};
use miden_objects::testing::storage::STORAGE_LEAVES_2;
use miden_objects::transaction::{ExecutedTransaction, OutputNote, TransactionScript};
use miden_objects::{LexicographicWord, StarkField};
use miden_processor::{EMPTY_WORD, ExecutionError, MastNodeExt, Word};
use miden_tx::{LocalTransactionProver, TransactionExecutorError};
use rand::{Rng, SeedableRng};
use rand_chacha::ChaCha20Rng;

use super::{Felt, StackInputs, ZERO};
use crate::executor::CodeExecutor;
use crate::kernel_tests::tx::ExecutionOutputExt;
use crate::utils::create_public_p2any_note;
use crate::{
    Auth,
    MockChain,
    TransactionContextBuilder,
    TxContextInput,
    assert_execution_error,
    assert_transaction_executor_error,
};

// ACCOUNT COMMITMENT TESTS
// ================================================================================================

#[tokio::test]
pub async fn compute_current_commitment() -> miette::Result<()> {
    let account = Account::mock(ACCOUNT_ID_REGULAR_PRIVATE_ACCOUNT_UPDATABLE_CODE, Auth::IncrNonce);

    // Precompute a commitment to a changed account so we can assert it during tx script execution.
    let mut account_clone = account.clone();
    let key = Word::from([1, 2, 3, 4u32]);
    let value = Word::from([2, 3, 4, 5u32]);
    account_clone.storage_mut().set_map_item(2, key, value).unwrap();
    let expected_commitment = account_clone.commitment();

    let tx_script = format!(
        r#"
        use.std::word

        use.miden::prologue
        use.miden::account
        use.mock::account->mock_account

        begin
            exec.account::get_initial_commitment
            # => [INITIAL_COMMITMENT]

            exec.account::compute_current_commitment
            # => [CURRENT_COMMITMENT, INITIAL_COMMITMENT]

            assert_eqw.err="initial and current commitment should be equal when no changes have been made"
            # => []

            call.mock_account::compute_storage_commitment
            # => [STORAGE_COMMITMENT0, pad(12)]
            swapdw dropw dropw swapw dropw
            # => [STORAGE_COMMITMENT0]

            # update a value in the storage map
            padw push.0.0.0
            push.{value}
            push.{key}
            push.2
            # => [slot_idx = 2, KEY, VALUE, pad(7)]
            call.mock_account::set_map_item
            dropw dropw dropw dropw
            # => [STORAGE_COMMITMENT0]

            # compute the commitment which will recompute the storage commitment
            exec.account::compute_current_commitment
            # => [CURRENT_COMMITMENT, STORAGE_COMMITMENT0]

            push.{expected_commitment}
            assert_eqw.err="current commitment should match expected one"
            # => [STORAGE_COMMITMENT0]

            padw padw padw padw
            call.mock_account::compute_storage_commitment
            # => [STORAGE_COMMITMENT1, pad(12), STORAGE_COMMITMENT0]
            swapdw dropw dropw swapw dropw
            # => [STORAGE_COMMITMENT1, STORAGE_COMMITMENT0]

            # assert that the commitment has changed
            exec.word::eq
            assertz.err="storage commitment should have been updated by compute_current_commitment"
            # => []
        end
    "#,
        key = &key,
        value = &value,
        expected_commitment = &expected_commitment,
    );

    let tx_context_builder = TransactionContextBuilder::new(account);
    let tx_script = ScriptBuilder::with_mock_libraries()
        .into_diagnostic()?
        .compile_tx_script(tx_script)
        .into_diagnostic()?;
    let tx_context = tx_context_builder
        .tx_script(tx_script)
        .build()
        .map_err(|err| miette::miette!("{err}"))?;

    tx_context
        .execute()
        .await
        .into_diagnostic()
        .wrap_err("failed to execute code")?;

    Ok(())
}

// ACCOUNT ID TESTS
// ================================================================================================

#[tokio::test]
async fn test_account_type() -> miette::Result<()> {
    let procedures = vec![
        ("is_fungible_faucet", AccountType::FungibleFaucet),
        ("is_non_fungible_faucet", AccountType::NonFungibleFaucet),
        ("is_updatable_account", AccountType::RegularAccountUpdatableCode),
        ("is_immutable_account", AccountType::RegularAccountImmutableCode),
    ];

    let test_cases = [
        ACCOUNT_ID_REGULAR_PUBLIC_ACCOUNT_IMMUTABLE_CODE,
        ACCOUNT_ID_REGULAR_PRIVATE_ACCOUNT_UPDATABLE_CODE,
        ACCOUNT_ID_PUBLIC_FUNGIBLE_FAUCET,
        ACCOUNT_ID_PRIVATE_NON_FUNGIBLE_FAUCET,
    ];

    for (procedure, expected_type) in procedures {
        let mut has_type = false;

        for account_id in test_cases.iter() {
            let account_id = AccountId::try_from(*account_id).unwrap();

            let code = format!(
                "
                use.$kernel::account_id

                begin
                    exec.account_id::{procedure}
                end
                "
            );

            let exec_output = CodeExecutor::with_default_host()
                .stack_inputs(
                    StackInputs::new(vec![account_id.prefix().as_felt()]).into_diagnostic()?,
                )
                .run(&code)
                .await?;

            let type_matches = account_id.account_type() == expected_type;
            let expected_result = Felt::from(type_matches);
            has_type |= type_matches;

            assert_eq!(
                exec_output.get_stack_element(0),
                expected_result,
                "Rust and Masm check on account type diverge. proc: {} account_id: {} account_type: {:?} expected_type: {:?}",
                procedure,
                account_id,
                account_id.account_type(),
                expected_type,
            );
        }

        assert!(has_type, "missing test for type {expected_type:?}");
    }

    Ok(())
}

#[tokio::test]
async fn test_account_validate_id() -> miette::Result<()> {
    let test_cases = [
        (ACCOUNT_ID_REGULAR_PUBLIC_ACCOUNT_IMMUTABLE_CODE, None),
        (ACCOUNT_ID_REGULAR_PRIVATE_ACCOUNT_UPDATABLE_CODE, None),
        (ACCOUNT_ID_PUBLIC_FUNGIBLE_FAUCET, None),
        (ACCOUNT_ID_PRIVATE_NON_FUNGIBLE_FAUCET, None),
        (
            // Set version to a non-zero value (10).
            ACCOUNT_ID_REGULAR_PRIVATE_ACCOUNT_UPDATABLE_CODE | (0x0a << 64),
            Some(ERR_ACCOUNT_ID_UNKNOWN_VERSION),
        ),
        (
            // Set most significant bit to `1`.
            ACCOUNT_ID_PUBLIC_FUNGIBLE_FAUCET | (0x80 << 56),
            Some(ERR_ACCOUNT_ID_SUFFIX_MOST_SIGNIFICANT_BIT_MUST_BE_ZERO),
        ),
        (
            // Set storage mode to an unknown value (0b11).
            ACCOUNT_ID_REGULAR_PRIVATE_ACCOUNT_UPDATABLE_CODE | (0b11 << (64 + 6)),
            Some(ERR_ACCOUNT_ID_UNKNOWN_STORAGE_MODE),
        ),
        (
            // Set lower 8 bits to a non-zero value (1).
            ACCOUNT_ID_PRIVATE_NON_FUNGIBLE_FAUCET | 1,
            Some(ERR_ACCOUNT_ID_SUFFIX_LEAST_SIGNIFICANT_BYTE_MUST_BE_ZERO),
        ),
    ];

    for (account_id, expected_error) in test_cases.iter() {
        // Manually split the account ID into prefix and suffix since we can't use AccountId methods
        // on invalid ids.
        let prefix = Felt::try_from((account_id / (1u128 << 64)) as u64).unwrap();
        let suffix = Felt::try_from((account_id % (1u128 << 64)) as u64).unwrap();

        let code = "
            use.$kernel::account_id

            begin
                exec.account_id::validate
            end
            ";

        let result = CodeExecutor::with_default_host()
            .stack_inputs(StackInputs::new(vec![suffix, prefix]).unwrap())
            .run(code)
            .await;

        match (result, expected_error) {
            (Ok(_), None) => (),
            (Ok(_), Some(err)) => {
                miette::bail!("expected error {err} but validation was successful")
            },
            (Err(ExecutionError::FailedAssertion { err_code, err_msg, .. }), Some(err)) => {
                if err_code != err.code() {
                    miette::bail!(
                        "actual error \"{}\" (code: {err_code}) did not match expected error {err}",
                        err_msg.as_ref().map(AsRef::as_ref).unwrap_or("<no message>")
                    );
                }
            },
            // Construct Reports to get the diagnostics-based error messages.
            (Err(err), None) => {
                return Err(Report::from(err)
                    .context("validation is supposed to succeed but error occurred"));
            },
            (Err(err), Some(_)) => {
                return Err(Report::from(err).context("unexpected different error than expected"));
            },
        }
    }

    Ok(())
}

#[tokio::test]
async fn test_is_faucet_procedure() -> miette::Result<()> {
    let test_cases = [
        ACCOUNT_ID_REGULAR_PUBLIC_ACCOUNT_IMMUTABLE_CODE,
        ACCOUNT_ID_REGULAR_PRIVATE_ACCOUNT_UPDATABLE_CODE,
        ACCOUNT_ID_PUBLIC_FUNGIBLE_FAUCET,
        ACCOUNT_ID_PRIVATE_NON_FUNGIBLE_FAUCET,
    ];

    for account_id in test_cases.iter() {
        let account_id = AccountId::try_from(*account_id).unwrap();

        let code = format!(
            "
            use.$kernel::account_id

            begin
                push.{prefix}
                exec.account_id::is_faucet
                # => [is_faucet, account_id_prefix]

                # truncate the stack
                swap drop
            end
            ",
            prefix = account_id.prefix().as_felt(),
        );

        let exec_output = CodeExecutor::with_default_host()
            .run(&code)
            .await
            .wrap_err("failed to execute is_faucet procedure")?;

        let is_faucet = account_id.is_faucet();
        assert_eq!(
            exec_output.get_stack_element(0),
            Felt::new(is_faucet as u64),
            "Rust and MASM is_faucet diverged for account_id {account_id}"
        );
    }

    Ok(())
}

// ACCOUNT CODE TESTS
// ================================================================================================

// TODO: update this test once the ability to change the account code will be implemented
#[test]
pub fn test_compute_code_commitment() -> miette::Result<()> {
    let tx_context = TransactionContextBuilder::with_existing_mock_account().build().unwrap();
    let account = tx_context.account();

    let code = format!(
        r#"
        use.$kernel::prologue
        use.mock::account->mock_account

        begin
            exec.prologue::prepare_transaction
            # get the code commitment
            call.mock_account::get_code_commitment
            push.{expected_code_commitment}
            assert_eqw.err="actual code commitment is not equal to the expected one"
        end
        "#,
        expected_code_commitment = account.code().commitment()
    );

    tx_context.execute_code_blocking(&code)?;

    Ok(())
}

// ACCOUNT STORAGE TESTS
// ================================================================================================

#[test]
fn test_get_item() -> miette::Result<()> {
    for storage_item in [AccountStorage::mock_item_0(), AccountStorage::mock_item_1()] {
        let tx_context = TransactionContextBuilder::with_existing_mock_account().build().unwrap();

        let code = format!(
            "
            use.$kernel::account
            use.$kernel::prologue

            begin
                exec.prologue::prepare_transaction

                # push the account storage item index
                push.{item_index}

                # assert the item value is correct
                exec.account::get_item
                push.{item_value}
                assert_eqw
            end
            ",
            item_index = storage_item.index,
            item_value = &storage_item.slot.value(),
        );

<<<<<<< HEAD
        tx_context.execute_code(&code)?;
=======
        tx_context.execute_code_blocking(&code).unwrap();
>>>>>>> e595a82c
    }

    Ok(())
}

#[test]
fn test_get_map_item() -> miette::Result<()> {
    let account = AccountBuilder::new(ChaCha20Rng::from_os_rng().random())
        .with_auth_component(Auth::IncrNonce)
        .with_component(MockAccountComponent::with_slots(vec![AccountStorage::mock_item_2().slot]))
        .build_existing()
        .unwrap();

    let tx_context = TransactionContextBuilder::new(account).build().unwrap();

    for (key, value) in STORAGE_LEAVES_2 {
        let code = format!(
            "
            use.$kernel::prologue

            begin
                exec.prologue::prepare_transaction

                # get the map item
                push.{map_key}
                push.{item_index}
                call.::mock::account::get_map_item

                # truncate the stack
                swapw dropw movup.4 drop
            end
            ",
            item_index = 0,
            map_key = &key,
        );

        let exec_output = &mut tx_context.execute_code_blocking(&code)?;
        assert_eq!(
            exec_output.get_stack_word(0),
            value,
            "get_map_item result doesn't match the expected value",
        );
        assert_eq!(
            exec_output.get_stack_word(4),
            Word::empty(),
            "The rest of the stack must be cleared",
        );
        assert_eq!(
            exec_output.get_stack_word(8),
            Word::empty(),
            "The rest of the stack must be cleared",
        );
        assert_eq!(
            exec_output.get_stack_word(12),
            Word::empty(),
            "The rest of the stack must be cleared",
        );
    }

    Ok(())
}

#[test]
fn test_get_storage_slot_type() -> miette::Result<()> {
    for storage_item in [
        AccountStorage::mock_item_0(),
        AccountStorage::mock_item_1(),
        AccountStorage::mock_item_2(),
    ] {
        let tx_context = TransactionContextBuilder::with_existing_mock_account().build().unwrap();

        let code = format!(
            "
            use.$kernel::account
            use.$kernel::prologue

            begin
                exec.prologue::prepare_transaction

                # push the account storage item index
                push.{item_index}

                # get the type of the respective storage slot
                exec.account::get_storage_slot_type_by_index

                # truncate the stack
                swap drop
            end
            ",
            item_index = storage_item.index,
        );

        let exec_output = &tx_context.execute_code_blocking(&code).unwrap();

        let storage_slot_type = storage_item.slot.slot_type();

<<<<<<< HEAD
        assert_eq!(
            storage_slot_type,
            StorageSlotType::try_from(u8::try_from(process.stack.get(0).as_int()).unwrap())
                .unwrap()
        );
        assert_eq!(process.stack.get(1), ZERO, "the rest of the stack is empty");
        assert_eq!(process.stack.get(2), ZERO, "the rest of the stack is empty");
        assert_eq!(process.stack.get(3), ZERO, "the rest of the stack is empty");
        assert_eq!(Word::empty(), process.stack.get_word(1), "the rest of the stack is empty");
        assert_eq!(Word::empty(), process.stack.get_word(2), "the rest of the stack is empty");
        assert_eq!(Word::empty(), process.stack.get_word(3), "the rest of the stack is empty");
=======
        assert_eq!(storage_slot_type, exec_output.get_stack_element(0).try_into().unwrap());
        assert_eq!(exec_output.get_stack_element(1), ZERO, "the rest of the stack is empty");
        assert_eq!(exec_output.get_stack_element(2), ZERO, "the rest of the stack is empty");
        assert_eq!(exec_output.get_stack_element(3), ZERO, "the rest of the stack is empty");
        assert_eq!(exec_output.get_stack_word(4), Word::empty(), "the rest of the stack is empty");
        assert_eq!(exec_output.get_stack_word(8), Word::empty(), "the rest of the stack is empty");
        assert_eq!(exec_output.get_stack_word(12), Word::empty(), "the rest of the stack is empty");
>>>>>>> e595a82c
    }

    Ok(())
}

#[test]
fn test_set_item() -> miette::Result<()> {
    let tx_context = TransactionContextBuilder::with_existing_mock_account().build().unwrap();

    let new_storage_item = Word::from([91, 92, 93, 94u32]);

    let code = format!(
        "
        use.$kernel::account
        use.$kernel::prologue

        begin
            exec.prologue::prepare_transaction

            # set the storage item
            push.{new_storage_item}
            push.{new_storage_item_index}
            exec.account::set_item

            # assert old value was correctly returned
            push.1.2.3.4 assert_eqw

            # assert new value has been correctly set
            push.{new_storage_item_index}
            exec.account::get_item
            push.{new_storage_item}
            assert_eqw
        end
        ",
        new_storage_item = &new_storage_item,
        new_storage_item_index = 0,
    );

    tx_context.execute_code_blocking(&code).unwrap();

    Ok(())
}

#[test]
fn test_set_map_item() -> miette::Result<()> {
    let (new_key, new_value) =
        (Word::from([109, 110, 111, 112u32]), Word::from([9, 10, 11, 12u32]));

    let account = AccountBuilder::new(ChaCha20Rng::from_os_rng().random())
        .with_auth_component(Auth::IncrNonce)
        .with_component(MockAccountComponent::with_slots(vec![AccountStorage::mock_item_2().slot]))
        .build_existing()
        .unwrap();

    let tx_context = TransactionContextBuilder::new(account).build().unwrap();
    let storage_item = AccountStorage::mock_item_2();

    let code = format!(
        "
        use.std::sys

        use.mock::account
        use.$kernel::prologue
        use.mock::account->mock_account

        begin
            exec.prologue::prepare_transaction

            # set the map item
            push.{new_value}
            push.{new_key}
            push.{item_index}
            call.mock_account::set_map_item

            # double check that on storage slot is indeed the new map
            push.{item_index}
            call.mock_account::get_item

            # truncate the stack
            exec.sys::truncate_stack
        end
        ",
        item_index = 0,
        new_key = &new_key,
        new_value = &new_value,
    );

    let exec_output = &tx_context.execute_code_blocking(&code).unwrap();

    let mut new_storage_map = AccountStorage::mock_map();
    new_storage_map.insert(new_key, new_value).unwrap();

    assert_eq!(
        new_storage_map.root(),
        exec_output.get_stack_word(0),
        "get_item must return the new updated value",
    );
    assert_eq!(
        storage_item.slot.value(),
        exec_output.get_stack_word(4),
        "The original value stored in the map doesn't match the expected value",
    );

    Ok(())
}

#[tokio::test]
async fn test_account_component_storage_offset() -> miette::Result<()> {
    // setup assembler
    let assembler =
        TransactionKernel::with_kernel_library(Arc::new(DefaultSourceManager::default()));

    // The following code will execute the following logic that will be asserted during the test:
    //
    // 1. foo_write will set word [1, 2, 3, 4] in storage at location 0 (0 offset by 0)
    // 2. foo_read will read word [1, 2, 3, 4] in storage from location 0 (0 offset by 0)
    // 3. bar_write will set word [5, 6, 7, 8] in storage at location 1 (0 offset by 1)
    // 4. bar_read will read word [5, 6, 7, 8] in storage from location 1 (0 offset by 1)
    //
    // We will then assert that we are able to retrieve the correct elements from storage
    // insuring consistent "set" and "get" using offsets.
    let source_code_component1 = "
        use.std::word
        use.miden::account

        export.foo_write
            push.1.2.3.4.0
            exec.account::set_item

            dropw
        end

        export.foo_read
            push.0
            exec.account::get_item
            push.1.2.3.4

            exec.word::eq assert
        end
    ";

    let source_code_component2 = "
        use.std::word
        use.miden::account

        export.bar_write
            push.5.6.7.8.0
            exec.account::set_item

            dropw
        end

        export.bar_read
            push.0
            exec.account::get_item
            push.5.6.7.8

            exec.word::eq assert
        end
    ";

    // Compile source code to find MAST roots of procedures.
    let code1 = assembler.clone().assemble_library([source_code_component1]).unwrap();
    let code2 = assembler.clone().assemble_library([source_code_component2]).unwrap();
    let find_procedure_digest_by_name = |name: &str, lib: &Library| {
        lib.exports().find_map(|export| {
            if export.name.name.as_str() == name {
                Some(lib.mast_forest()[lib.get_export_node_id(&export.name)].digest())
            } else {
                None
            }
        })
    };

    let foo_write = find_procedure_digest_by_name("foo_write", &code1).unwrap();
    let foo_read = find_procedure_digest_by_name("foo_read", &code1).unwrap();
    let bar_write = find_procedure_digest_by_name("bar_write", &code2).unwrap();
    let bar_read = find_procedure_digest_by_name("bar_read", &code2).unwrap();

    // Compile source code into components.
    let component1 = AccountComponent::compile(
        source_code_component1,
        assembler.clone(),
        vec![StorageSlot::Value(Word::empty())],
    )
    .unwrap()
    .with_supported_type(AccountType::RegularAccountUpdatableCode);

    let component2 = AccountComponent::compile(
        source_code_component2,
        assembler.clone(),
        vec![StorageSlot::Value(Word::empty())],
    )
    .unwrap()
    .with_supported_type(AccountType::RegularAccountUpdatableCode);

    let mut account = AccountBuilder::new(ChaCha20Rng::from_os_rng().random())
        .with_auth_component(Auth::IncrNonce)
        .with_component(component1)
        .with_component(component2)
        .build_existing()
        .unwrap();

    // Assert that the storage offset and size have been set correctly.
    for (procedure_digest, expected_offset, expected_size) in
        [(foo_write, 0, 1), (foo_read, 0, 1), (bar_write, 1, 1), (bar_read, 1, 1)]
    {
        let procedure_info = account
            .code()
            .procedures()
            .iter()
            .find(|proc| proc.mast_root() == &procedure_digest)
            .unwrap();
        assert_eq!(
            procedure_info.storage_offset(),
            expected_offset,
            "failed for procedure {procedure_digest}"
        );
        assert_eq!(
            procedure_info.storage_size(),
            expected_size,
            "failed for procedure {procedure_digest}"
        );
    }

    // setup transaction script
    let tx_script_source_code = format!(
        "
    begin
        call.{foo_write}
        call.{foo_read}
        call.{bar_write}
        call.{bar_read}
    end
    "
    );
    let tx_script_program = assembler.assemble_program(tx_script_source_code).unwrap();
    let tx_script = TransactionScript::new(tx_script_program);

    // setup transaction context
    let tx_context = TransactionContextBuilder::new(account.clone())
        .tx_script(tx_script)
        .build()
        .unwrap();

    // execute code in context
    let tx = tx_context.execute().await.into_diagnostic()?;
    account.apply_delta(tx.account_delta()).unwrap();

    // assert that elements have been set at the correct locations in storage
    assert_eq!(account.storage().get_item(0).unwrap(), Word::from([1, 2, 3, 4u32]));

    assert_eq!(account.storage().get_item(1).unwrap(), Word::from([5, 6, 7, 8u32]));

    Ok(())
}

/// Tests that we can successfully create regular and faucet accounts with empty storage.
#[tokio::test]
async fn create_account_with_empty_storage_slots() -> anyhow::Result<()> {
    for account_type in [AccountType::FungibleFaucet, AccountType::RegularAccountUpdatableCode] {
        let account = AccountBuilder::new([5; 32])
            .account_type(account_type)
            .with_auth_component(Auth::IncrNonce)
            .with_component(MockAccountComponent::with_empty_slots())
            .build()
            .context("failed to build account")?;

        TransactionContextBuilder::new(account).build()?.execute().await?;
    }

    Ok(())
}

async fn create_procedure_metadata_test_account(
    account_type: AccountType,
    storage_offset: u8,
    storage_size: u8,
) -> anyhow::Result<Result<ExecutedTransaction, ExecutionError>> {
    let mock_chain = MockChain::new();

    let version = AccountIdVersion::Version0;

    let mock_code = AccountCode::mock();
    let code = AccountCode::from_parts(
        mock_code.mast(),
        mock_code
            .mast()
            .procedure_digests()
            .map(|mast_root| {
                AccountProcedureInfo::new(mast_root, storage_offset, storage_size).unwrap()
            })
            .collect(),
    );

    let storage = AccountStorage::new(vec![StorageSlot::Value(EMPTY_WORD)]).unwrap();

    let seed = AccountId::compute_account_seed(
        [9; 32],
        account_type,
        AccountStorageMode::Private,
        version,
        code.commitment(),
        storage.to_commitment(),
    )
    .context("failed to compute seed")?;
    let id = AccountId::new(seed, version, code.commitment(), storage.to_commitment())
        .context("failed to compute ID")?;

    let account =
        Account::new(id, AssetVault::default(), storage, code, Felt::from(0u32), Some(seed))?;

    let tx_inputs = mock_chain.get_transaction_inputs(&account, &[], &[])?;
    let tx_context = TransactionContextBuilder::new(account).tx_inputs(tx_inputs).build()?;

    let result = tx_context.execute().await.map_err(|err| {
        let TransactionExecutorError::TransactionProgramExecutionFailed(exec_err) = err else {
            panic!("should have received an execution error");
        };

        exec_err
    });

    Ok(result)
}

/// Tests that creating an account whose procedure accesses the reserved faucet storage slot fails.
#[tokio::test]
async fn creating_faucet_account_with_procedure_accessing_reserved_slot_fails() -> anyhow::Result<()>
{
    // Set offset to 0 for a faucet which should be disallowed.
    let execution_res = create_procedure_metadata_test_account(AccountType::FungibleFaucet, 0, 1)
        .await
        .context("failed to create test account")?;

    assert_execution_error!(execution_res, ERR_FAUCET_INVALID_STORAGE_OFFSET);

    Ok(())
}

/// Tests that creating a faucet whose procedure offset+size is out of bounds fails.
#[tokio::test]
async fn creating_faucet_with_procedure_offset_plus_size_out_of_bounds_fails() -> anyhow::Result<()>
{
    // Set offset to lowest allowed value 1 and size to 1 while number of slots is 1 which should
    // result in an out of bounds error.
    let execution_res = create_procedure_metadata_test_account(AccountType::FungibleFaucet, 1, 1)
        .await
        .context("failed to create test account")?;

    assert_execution_error!(execution_res, ERR_ACCOUNT_STORAGE_SLOT_INDEX_OUT_OF_BOUNDS);

    // Set offset to 2 while number of slots is 1 which should result in an out of bounds error.
    let execution_res = create_procedure_metadata_test_account(AccountType::FungibleFaucet, 2, 1)
        .await
        .context("failed to create test account")?;

    assert_execution_error!(execution_res, ERR_ACCOUNT_STORAGE_SLOT_INDEX_OUT_OF_BOUNDS);

    Ok(())
}

/// Tests that creating an account whose procedure offset+size is out of bounds fails.
#[tokio::test]
async fn creating_account_with_procedure_offset_plus_size_out_of_bounds_fails() -> anyhow::Result<()>
{
    // Set size to 2 while number of slots is 1 which should result in an out of bounds error.
    let execution_res =
        create_procedure_metadata_test_account(AccountType::RegularAccountImmutableCode, 0, 2)
            .await
            .context("failed to create test account")?;

    assert_execution_error!(execution_res, ERR_ACCOUNT_STORAGE_SLOT_INDEX_OUT_OF_BOUNDS);

    // Set offset to 2 while number of slots is 1 which should result in an out of bounds error.
    let execution_res =
        create_procedure_metadata_test_account(AccountType::RegularAccountImmutableCode, 2, 1)
            .await
            .context("failed to create test account")?;

    assert_execution_error!(execution_res, ERR_ACCOUNT_STORAGE_SLOT_INDEX_OUT_OF_BOUNDS);

    Ok(())
}

#[test]
fn test_get_initial_storage_commitment() -> anyhow::Result<()> {
    let tx_context = TransactionContextBuilder::with_existing_mock_account().build()?;

    let code = format!(
        r#"
        use.miden::account
        use.$kernel::prologue

        begin
            exec.prologue::prepare_transaction

            # get the initial storage commitment
            exec.account::get_initial_storage_commitment
            push.{expected_storage_commitment}
            assert_eqw.err="actual storage commitment is not equal to the expected one"
        end
        "#,
        expected_storage_commitment = &tx_context.account().storage().to_commitment(),
    );
    tx_context.execute_code_blocking(&code)?;

    Ok(())
}

/// This test creates an account with mock storage slots and calls the
/// `compute_storage_commitment` procedure each time the storage is updated.
///
/// Namely, we invoke the `mock_account::compute_storage_commitment` procedure:
/// - Right after the account creation.
/// - After updating the 0th storage slot (value slot).
/// - Right after the previous call to make sure it returns the same commitment from the cached
///   data.
/// - After updating the 2nd storage slot (map slot).
#[test]
fn test_compute_storage_commitment() -> anyhow::Result<()> {
    let tx_context = TransactionContextBuilder::with_existing_mock_account().build().unwrap();
    let mut account_clone = tx_context.account().clone();
    let account_storage = account_clone.storage_mut();

    let init_storage_commitment = account_storage.to_commitment();

    account_storage.set_item(0, [9, 10, 11, 12].map(Felt::new).into())?;
    let storage_commitment_0 = account_storage.to_commitment();

    account_storage.set_map_item(
        2,
        [101, 102, 103, 104].map(Felt::new).into(),
        [5, 6, 7, 8].map(Felt::new).into(),
    )?;
    let storage_commitment_2 = account_storage.to_commitment();

    let code = format!(
        r#"
        use.miden::account
        use.$kernel::prologue
        use.mock::account->mock_account

        begin
            exec.prologue::prepare_transaction

            # assert the correctness of the initial storage commitment
            call.mock_account::compute_storage_commitment
            push.{init_storage_commitment}
            assert_eqw.err="storage commitment at the beginning of the transaction is not equal to the expected one"

            # update the 0th (value) storage slot
            push.9.10.11.12.0
            call.mock_account::set_item dropw drop
            # => []

            # assert the correctness of the storage commitment after the 0th slot was updated
            call.mock_account::compute_storage_commitment
            push.{storage_commitment_0}
            assert_eqw.err="storage commitment after the 0th slot was updated is not equal to the expected one"

            # get the storage commitment once more to get the cached data and assert that this data
            # didn't change
            call.mock_account::compute_storage_commitment
            push.{storage_commitment_0}
            assert_eqw.err="storage commitment should remain the same"

            # update the 2nd (map) storage slot
            push.5.6.7.8.101.102.103.104.2 # [idx, KEY, VALUE]
            call.mock_account::set_map_item dropw dropw
            # => []

            # assert the correctness of the storage commitment after the 2nd slot was updated
            call.mock_account::compute_storage_commitment
            push.{storage_commitment_2}
            assert_eqw.err="storage commitment after the 2nd slot was updated is not equal to the expected one"
        end
        "#,
    );
    tx_context.execute_code_blocking(&code)?;

    Ok(())
}

/// Tests that the storage map updates for a _new public_ account in an executed and proven
/// transaction match up.
///
/// This is an interesting test case because for new public accounts the prover converts the partial
/// account into a full account as a temporary measure. Because of the additional hashing of map
/// keys in storage maps, this test ensures that the partial storage map is correctly converted into
/// a full storage map. If we end up representing new public accounts as account deltas, this test
/// can likely go away.
#[tokio::test]
async fn proven_tx_storage_map_matches_executed_tx_for_new_account() -> anyhow::Result<()> {
    // Build a public account so the proven transaction includes the account update.
    let mock_slots = AccountStorage::mock_storage_slots();
    let mut account = AccountBuilder::new([1; 32])
        .storage_mode(AccountStorageMode::Public)
        .with_auth_component(Auth::IncrNonce)
        .with_component(MockAccountComponent::with_slots(mock_slots.clone()))
        .build()?;

    // The index of the mock map in account storage is 2.
    let map_index = 2u8;
    // Fetch a random existing key from the map.
    let StorageSlot::Map(mock_map) = &mock_slots[map_index as usize] else {
        panic!("expected map");
    };
    let existing_key = mock_map.entries().next().unwrap().0;

    let value0 = Word::from([3, 4, 5, 6u32]);

    let code = format!(
        "
      use.mock::account

      begin
          # Update an existing key.
          push.{value0}
          push.{existing_key}
          push.{map_index}
          # => [index, KEY, VALUE]
          call.account::set_map_item

          exec.::std::sys::truncate_stack
      end
      "
    );

    let builder = ScriptBuilder::with_mock_libraries()?;
    let source_manager = builder.source_manager();
    let tx_script = builder.compile_tx_script(code)?;

    let tx = TransactionContextBuilder::new(account.clone())
        .tx_script(tx_script)
        .with_source_manager(source_manager)
        .build()?
        .execute()
        .await?;

    let map_delta = tx.account_delta().storage().maps().get(&map_index).unwrap();
    assert_eq!(
        map_delta.entries().get(&LexicographicWord::new(*existing_key)).unwrap(),
        &value0
    );

    let proven_tx = LocalTransactionProver::default().prove_dummy(tx.clone())?;

    let AccountUpdateDetails::New(new_account) = proven_tx.account_update().details() else {
        panic!("expected delta");
    };

    account.apply_delta(tx.account_delta())?;

    for (idx, slot) in new_account.storage().slots().iter().enumerate() {
        assert_eq!(slot, &account.storage().slots()[idx], "slot {idx} did not match");
    }

    Ok(())
}

// ACCOUNT VAULT TESTS
// ================================================================================================

#[test]
fn test_get_vault_root() -> anyhow::Result<()> {
    let tx_context = TransactionContextBuilder::with_existing_mock_account().build()?;

    let mut account = tx_context.account().clone();

    let fungible_asset = Asset::Fungible(
        FungibleAsset::new(
            AccountId::try_from(ACCOUNT_ID_PUBLIC_FUNGIBLE_FAUCET).context("id should be valid")?,
            5,
        )
        .context("fungible_asset_0 is invalid")?,
    );

    // get the initial vault root
    let code = format!(
        "
        use.miden::account
        use.$kernel::prologue

        begin
            exec.prologue::prepare_transaction

            # get the initial vault root
            exec.account::get_initial_vault_root
            push.{expected_vault_root}
            assert_eqw
        end
        ",
        expected_vault_root = &account.vault().root(),
    );
    tx_context.execute_code_blocking(&code)?;

    // get the current vault root
    account.vault_mut().add_asset(fungible_asset)?;

    let code = format!(
        r#"
        use.miden::account
        use.$kernel::prologue
        use.mock::account->mock_account

        begin
            exec.prologue::prepare_transaction

            # add an asset to the account
            push.{fungible_asset}
            call.mock_account::add_asset dropw
            # => []

            # get the current vault root
            exec.account::get_vault_root
            push.{expected_vault_root}
            assert_eqw.err="actual vault root is not equal to the expected one"
        end
        "#,
        fungible_asset = Word::from(&fungible_asset),
        expected_vault_root = &account.vault().root(),
    );
    tx_context.execute_code_blocking(&code)?;

    Ok(())
}

/// This test checks the correctness of the `miden::account::get_initial_balance` procedure in two
/// cases:
/// - when a note adds the asset which already exists in the account vault.
/// - when a note adds the asset which doesn't exist in the account vault.
///  
/// As part of the test pipeline it also checks the correctness of the
/// `miden::account::get_balance` procedure.
#[tokio::test]
async fn test_get_init_balance_addition() -> anyhow::Result<()> {
    // prepare the testing data
    // ------------------------------------------
    let mut builder = MockChain::builder();

    let faucet_existing_asset =
        AccountId::try_from(ACCOUNT_ID_PUBLIC_FUNGIBLE_FAUCET).context("id should be valid")?;
    let faucet_new_asset =
        AccountId::try_from(ACCOUNT_ID_PUBLIC_FUNGIBLE_FAUCET_1).context("id should be valid")?;

    let fungible_asset_for_account = Asset::Fungible(
        FungibleAsset::new(faucet_existing_asset, 10).context("fungible_asset_0 is invalid")?,
    );
    let account = builder
        .add_existing_wallet_with_assets(crate::Auth::BasicAuth, [fungible_asset_for_account])?;

    let fungible_asset_for_note_existing = Asset::Fungible(
        FungibleAsset::new(faucet_existing_asset, 7).context("fungible_asset_0 is invalid")?,
    );

    let fungible_asset_for_note_new = Asset::Fungible(
        FungibleAsset::new(faucet_new_asset, 20).context("fungible_asset_1 is invalid")?,
    );

    let p2id_note_existing_asset = builder.add_p2id_note(
        ACCOUNT_ID_SENDER.try_into().unwrap(),
        account.id(),
        &[fungible_asset_for_note_existing],
        NoteType::Public,
    )?;
    let p2id_note_new_asset = builder.add_p2id_note(
        ACCOUNT_ID_SENDER.try_into().unwrap(),
        account.id(),
        &[fungible_asset_for_note_new],
        NoteType::Public,
    )?;

    let mut mock_chain = builder.build()?;
    mock_chain.prove_next_block()?;

    // case 1: existing asset was added to the account
    // ------------------------------------------

    let initial_balance = account
        .vault()
        .get_balance(faucet_existing_asset)
        .expect("faucet_id should be a fungible faucet ID");

    let add_existing_source = format!(
        r#"
        use.miden::account

        begin
            # push faucet ID prefix and suffix
            push.{suffix}.{prefix}
            # => [faucet_id_prefix, faucet_id_suffix]

            # get the current asset balance
            dup.1 dup.1 exec.account::get_balance
            # => [final_balance, faucet_id_prefix, faucet_id_suffix]

            # assert final balance is correct
            push.{final_balance}
            assert_eq.err="final balance is incorrect"
            # => [faucet_id_prefix, faucet_id_suffix]

            # get the initial asset balance
            exec.account::get_initial_balance
            # => [init_balance]

            # assert initial balance is correct
            push.{initial_balance}
            assert_eq.err="initial balance is incorrect"
        end
    "#,
        suffix = faucet_existing_asset.suffix(),
        prefix = faucet_existing_asset.prefix().as_felt(),
        final_balance =
            initial_balance + fungible_asset_for_note_existing.unwrap_fungible().amount(),
    );

    let tx_script = ScriptBuilder::default().compile_tx_script(add_existing_source)?;

    let tx_context = mock_chain
        .build_tx_context(
            TxContextInput::AccountId(account.id()),
            &[],
            &[p2id_note_existing_asset],
        )?
        .tx_script(tx_script)
        .build()?;

    tx_context.execute().await?;

    // case 2: new asset was added to the account
    // ------------------------------------------

    let initial_balance = account
        .vault()
        .get_balance(faucet_new_asset)
        .expect("faucet_id should be a fungible faucet ID");

    let add_new_source = format!(
        r#"
        use.miden::account

        begin
            # push faucet ID prefix and suffix
            push.{suffix}.{prefix}
            # => [faucet_id_prefix, faucet_id_suffix]

            # get the current asset balance
            dup.1 dup.1 exec.account::get_balance
            # => [final_balance, faucet_id_prefix, faucet_id_suffix]

            # assert final balance is correct
            push.{final_balance}
            assert_eq.err="final balance is incorrect"
            # => [faucet_id_prefix, faucet_id_suffix]

            # get the initial asset balance
            exec.account::get_initial_balance
            # => [init_balance]

            # assert initial balance is correct
            push.{initial_balance}
            assert_eq.err="initial balance is incorrect"
        end
    "#,
        suffix = faucet_new_asset.suffix(),
        prefix = faucet_new_asset.prefix().as_felt(),
        final_balance = initial_balance + fungible_asset_for_note_new.unwrap_fungible().amount(),
    );

    let tx_script = ScriptBuilder::default().compile_tx_script(add_new_source)?;

    let tx_context = mock_chain
        .build_tx_context(TxContextInput::AccountId(account.id()), &[], &[p2id_note_new_asset])?
        .tx_script(tx_script)
        .build()?;

    tx_context.execute().await?;

    Ok(())
}

/// This test checks the correctness of the `miden::account::get_initial_balance` procedure in case
/// when we create a note which removes an asset from the account vault.
///  
/// As part of the test pipeline it also checks the correctness of the
/// `miden::account::get_balance` procedure.
#[tokio::test]
async fn test_get_init_balance_subtraction() -> anyhow::Result<()> {
    let mut builder = MockChain::builder();

    let faucet_existing_asset =
        AccountId::try_from(ACCOUNT_ID_PUBLIC_FUNGIBLE_FAUCET).context("id should be valid")?;

    let fungible_asset_for_account = Asset::Fungible(
        FungibleAsset::new(faucet_existing_asset, 10).context("fungible_asset_0 is invalid")?,
    );
    let account = builder
        .add_existing_wallet_with_assets(crate::Auth::BasicAuth, [fungible_asset_for_account])?;

    let fungible_asset_for_note_existing = Asset::Fungible(
        FungibleAsset::new(faucet_existing_asset, 7).context("fungible_asset_0 is invalid")?,
    );

    let mut mock_chain = builder.build()?;
    mock_chain.prove_next_block()?;

    let initial_balance = account
        .vault()
        .get_balance(faucet_existing_asset)
        .expect("faucet_id should be a fungible faucet ID");

    let expected_output_note =
        create_public_p2any_note(ACCOUNT_ID_SENDER.try_into()?, [fungible_asset_for_note_existing]);

    let remove_existing_source = format!(
        r#"
        use.miden::account
        use.miden::contracts::wallets::basic->wallet
        use.mock::util

        # Inputs:  [ASSET, note_idx]
        # Outputs: [ASSET, note_idx]
        proc.move_asset_to_note
            # pad the stack before call
            push.0.0.0 movdn.7 movdn.7 movdn.7 padw padw swapdw
            # => [ASSET, note_idx, pad(11)]

            call.wallet::move_asset_to_note
            # => [ASSET, note_idx, pad(11)]

            # remove excess PADs from the stack
            swapdw dropw dropw swapw movdn.7 drop drop drop
            # => [ASSET, note_idx]
        end

        begin
            # create random note and move the asset into it
            exec.util::create_random_note
            # => [note_idx]

            push.{REMOVED_ASSET}
            exec.move_asset_to_note dropw drop
            # => []

            # push faucet ID prefix and suffix
            push.{suffix}.{prefix}
            # => [faucet_id_prefix, faucet_id_suffix]

            # get the current asset balance
            dup.1 dup.1 exec.account::get_balance
            # => [final_balance, faucet_id_prefix, faucet_id_suffix]

            # assert final balance is correct
            push.{final_balance}
            assert_eq.err="final balance is incorrect"
            # => [faucet_id_prefix, faucet_id_suffix]

            # get the initial asset balance
            exec.account::get_initial_balance
            # => [init_balance]

            # assert initial balance is correct
            push.{initial_balance}
            assert_eq.err="initial balance is incorrect"
        end
    "#,
        REMOVED_ASSET = Word::from(fungible_asset_for_note_existing),
        suffix = faucet_existing_asset.suffix(),
        prefix = faucet_existing_asset.prefix().as_felt(),
        final_balance =
            initial_balance - fungible_asset_for_note_existing.unwrap_fungible().amount(),
    );

    let tx_script =
        ScriptBuilder::with_mock_libraries()?.compile_tx_script(remove_existing_source)?;

    let tx_context = mock_chain
        .build_tx_context(TxContextInput::AccountId(account.id()), &[], &[])?
        .tx_script(tx_script)
        .extend_expected_output_notes(vec![OutputNote::Full(expected_output_note)])
        .build()?;

    tx_context.execute().await?;

    Ok(())
}

// PROCEDURE AUTHENTICATION TESTS
// ================================================================================================

#[test]
fn test_authenticate_and_track_procedure() -> miette::Result<()> {
    let mock_component = MockAccountComponent::with_empty_slots();

    let account_code = AccountCode::from_components(
        &[Auth::IncrNonce.into(), mock_component.into()],
        AccountType::RegularAccountUpdatableCode,
    )
    .unwrap();

    let tc_0 = *account_code.procedures()[1].mast_root();
    let tc_1 = *account_code.procedures()[2].mast_root();
    let tc_2 = *account_code.procedures()[3].mast_root();

    let test_cases =
        vec![(tc_0, true), (tc_1, true), (tc_2, true), (Word::from([1, 0, 1, 0u32]), false)];

    for (root, valid) in test_cases.into_iter() {
        let tx_context = TransactionContextBuilder::with_existing_mock_account().build().unwrap();

        let code = format!(
            "
            use.$kernel::account
            use.$kernel::prologue

            begin
                exec.prologue::prepare_transaction

                # authenticate procedure
                push.{root}
                exec.account::authenticate_and_track_procedure

                # truncate the stack
                dropw
            end
            ",
            root = &root,
        );

        // Execution of this code will return an EventError(UnknownAccountProcedure) for procs
        // that are not in the advice provider.
        let exec_output = tx_context.execute_code_blocking(&code);

        match valid {
            true => {
                assert!(exec_output.is_ok(), "A valid procedure must successfully authenticate")
            },
            false => {
                assert!(exec_output.is_err(), "An invalid procedure should fail to authenticate")
            },
        }
    }

    Ok(())
}

// PROCEDURE INTROSPECTION TESTS
// ================================================================================================

#[tokio::test]
async fn test_was_procedure_called() -> miette::Result<()> {
    // Create a standard account using the mock component
    let mock_component = MockAccountComponent::with_slots(AccountStorage::mock_storage_slots());
    let account = AccountBuilder::new(ChaCha20Rng::from_os_rng().random())
        .with_auth_component(Auth::IncrNonce)
        .with_component(mock_component)
        .build_existing()
        .unwrap();

    // Create a transaction script that:
    // 1. Checks that get_item hasn't been called yet
    // 2. Calls get_item from the mock account
    // 3. Checks that get_item has been called
    // 4. Calls get_item **again**
    // 5. Checks that `was_procedure_called` returns `true`
    let tx_script_code = r#"
        use.mock::account->mock_account
        use.miden::account

        begin
            # First check that get_item procedure hasn't been called yet
            procref.mock_account::get_item
            exec.account::was_procedure_called
            assertz.err="procedure should not have been called"

            # Call the procedure first time
            push.0
            call.mock_account::get_item dropw
            # => []

            procref.mock_account::get_item
            exec.account::was_procedure_called
            assert.err="procedure should have been called"

            # Call the procedure second time
            push.0
            call.mock_account::get_item dropw

            procref.mock_account::get_item
            exec.account::was_procedure_called
            assert.err="2nd call should not change the was_called flag"
        end
        "#;

    // Compile the transaction script using the testing assembler with mock account
    let tx_script = ScriptBuilder::with_mock_libraries()
        .into_diagnostic()?
        .compile_tx_script(tx_script_code)
        .into_diagnostic()?;

    // Create transaction context and execute
    let tx_context = TransactionContextBuilder::new(account).tx_script(tx_script).build().unwrap();

    tx_context
        .execute()
        .await
        .into_diagnostic()
        .wrap_err("Failed to execute transaction")?;

    Ok(())
}

/// Tests that an account can call code in a custom library when loading that library into the
/// executor.
///
/// The call chain and dependency graph in this test is:
/// `tx script -> account code -> external library`
#[tokio::test]
async fn transaction_executor_account_code_using_custom_library() -> miette::Result<()> {
    const EXTERNAL_LIBRARY_CODE: &str = r#"
      use.miden::account

      export.external_setter
        push.2.3.4.5
        push.0
        exec.account::set_item
        dropw dropw
      end"#;

    const ACCOUNT_COMPONENT_CODE: &str = "
      use.external_library::external_module

      export.custom_setter
        exec.external_module::external_setter
      end";

    let external_library_source =
        NamedSource::new("external_library::external_module", EXTERNAL_LIBRARY_CODE);
    let external_library =
        TransactionKernel::assembler().assemble_library([external_library_source])?;

    let mut assembler =
        TransactionKernel::with_mock_libraries(Arc::new(DefaultSourceManager::default()));
    assembler.link_static_library(&external_library)?;

    let account_component_source =
        NamedSource::new("account_component::account_module", ACCOUNT_COMPONENT_CODE);
    let account_component_lib =
        assembler.clone().assemble_library([account_component_source]).unwrap();

    let tx_script_src = "\
          use.account_component::account_module

          begin
            call.account_module::custom_setter
          end";

    let account_component =
        AccountComponent::new(account_component_lib.clone(), AccountStorage::mock_storage_slots())
            .into_diagnostic()?
            .with_supports_all_types();

    // Build an existing account with nonce 1.
    let native_account = AccountBuilder::new(ChaCha20Rng::from_os_rng().random())
        .with_auth_component(Auth::IncrNonce)
        .with_component(account_component)
        .build_existing()
        .into_diagnostic()?;

    let tx_script = ScriptBuilder::default()
        .with_dynamically_linked_library(&account_component_lib)
        .into_diagnostic()?
        .compile_tx_script(tx_script_src)
        .into_diagnostic()?;

    let tx_context = TransactionContextBuilder::new(native_account.clone())
        .tx_script(tx_script)
        .build()
        .unwrap();

    let executed_tx = tx_context.execute().await.into_diagnostic()?;

    // Account's initial nonce of 1 should have been incremented by 1.
    assert_eq!(executed_tx.account_delta().nonce_delta(), Felt::new(1));

    // Make sure that account storage has been updated as per the tx script call.
    assert_eq!(
        *executed_tx.account_delta().storage().values(),
        BTreeMap::from([(0, Word::from([2, 3, 4, 5u32]))]),
    );
    Ok(())
}

/// Tests that incrementing the account nonce twice fails.
#[tokio::test]
async fn incrementing_nonce_twice_fails() -> anyhow::Result<()> {
    let source_code = "
        use.miden::account

        export.auth_incr_nonce_twice
            exec.account::incr_nonce drop
            exec.account::incr_nonce drop
        end
    ";

    let faulty_auth_component =
        AccountComponent::compile(source_code, TransactionKernel::assembler(), vec![])?
            .with_supports_all_types();
    let account = AccountBuilder::new([5; 32])
        .with_auth_component(faulty_auth_component)
        .with_component(MockAccountComponent::with_empty_slots())
        .build()
        .context("failed to build account")?;

    let result = TransactionContextBuilder::new(account).build()?.execute().await;

    assert_transaction_executor_error!(result, ERR_ACCOUNT_NONCE_CAN_ONLY_BE_INCREMENTED_ONCE);

    Ok(())
}

// ACCOUNT INITIAL STORAGE TESTS
// ================================================================================================

#[test]
fn test_get_initial_item() -> miette::Result<()> {
    let tx_context = TransactionContextBuilder::with_existing_mock_account().build().unwrap();

    // Test that get_initial_item returns the initial value before any changes
    let code = format!(
        "
        use.$kernel::account
        use.$kernel::prologue
        use.mock::account->mock_account

        begin
            exec.prologue::prepare_transaction

            # get initial value of storage slot 0
            push.0
            exec.account::get_initial_item

            push.{expected_initial_value}
            assert_eqw.err=\"initial value should match expected\"

            # modify the storage slot
            push.9.10.11.12.0
            call.mock_account::set_item dropw drop

            # get_item should return the new value
            push.0
            exec.account::get_item
            push.9.10.11.12
            assert_eqw.err=\"current value should be updated\"

            # get_initial_item should still return the initial value
            push.0
            exec.account::get_initial_item
            push.{expected_initial_value}
            assert_eqw.err=\"initial value should remain unchanged\"
        end
        ",
        expected_initial_value = &AccountStorage::mock_item_0().slot.value(),
    );

    tx_context.execute_code_blocking(&code).unwrap();

    Ok(())
}

#[test]
fn test_get_initial_map_item() -> miette::Result<()> {
    let account = AccountBuilder::new(ChaCha20Rng::from_os_rng().random())
        .with_auth_component(Auth::IncrNonce)
        .with_component(MockAccountComponent::with_slots(vec![AccountStorage::mock_item_2().slot]))
        .build_existing()
        .unwrap();

    let tx_context = TransactionContextBuilder::new(account).build().unwrap();

    // Use the first key-value pair from the mock storage
    let (initial_key, initial_value) = STORAGE_LEAVES_2[0];
    let new_key = Word::from([201, 202, 203, 204u32]);
    let new_value = Word::from([301, 302, 303, 304u32]);

    let code = format!(
        "
        use.$kernel::prologue
        use.mock::account->mock_account

        begin
            exec.prologue::prepare_transaction

            # get initial value from map
            push.{initial_key}
            push.0
            call.mock_account::get_initial_map_item
            push.{initial_value}
            assert_eqw.err=\"initial map value should match expected\"

            # add a new key-value pair to the map
            push.{new_value}
            push.{new_key}
            push.0
            call.mock_account::set_map_item dropw dropw

            # get_map_item should return the new value
            push.{new_key}
            push.0
            call.mock_account::get_map_item
            push.{new_value}
            assert_eqw.err=\"current map value should be updated\"

            # get_initial_map_item should still return the initial value for the initial key
            push.{initial_key}
            push.0
            call.mock_account::get_initial_map_item
            push.{initial_value}
            assert_eqw.err=\"initial map value should remain unchanged\"

            # get_initial_map_item for the new key should return empty word (default)
            push.{new_key}
            push.0
            call.mock_account::get_initial_map_item
            padw
            assert_eqw.err=\"new key should have empty initial value\"

            dropw dropw
        end
        ",
        initial_key = &initial_key,
        initial_value = &initial_value,
        new_key = &new_key,
        new_value = &new_value,
    );

    tx_context.execute_code_blocking(&code).unwrap();

    Ok(())
}

/// Tests that incrementing the account nonce fails if it would overflow the field.
#[tokio::test]
async fn incrementing_nonce_overflow_fails() -> anyhow::Result<()> {
    let mut account = AccountBuilder::new([42; 32])
        .with_auth_component(Auth::IncrNonce)
        .with_component(MockAccountComponent::with_empty_slots())
        .build_existing()
        .context("failed to build account")?;
    // Increment the nonce to the maximum felt value. The nonce is already 1, so we increment by
    // modulus - 2.
    account.increment_nonce(Felt::new(Felt::MODULUS - 2))?;

    let result = TransactionContextBuilder::new(account).build()?.execute().await;

    assert_transaction_executor_error!(result, ERR_ACCOUNT_NONCE_AT_MAX);

    Ok(())
}<|MERGE_RESOLUTION|>--- conflicted
+++ resolved
@@ -396,11 +396,7 @@
             item_value = &storage_item.slot.value(),
         );
 
-<<<<<<< HEAD
-        tx_context.execute_code(&code)?;
-=======
         tx_context.execute_code_blocking(&code).unwrap();
->>>>>>> e595a82c
     }
 
     Ok(())
@@ -497,27 +493,19 @@
 
         let storage_slot_type = storage_item.slot.slot_type();
 
-<<<<<<< HEAD
         assert_eq!(
             storage_slot_type,
-            StorageSlotType::try_from(u8::try_from(process.stack.get(0).as_int()).unwrap())
-                .unwrap()
+            StorageSlotType::try_from(
+                u8::try_from(exec_output.get_stack_element(0).as_int()).unwrap()
+            )
+            .unwrap()
         );
-        assert_eq!(process.stack.get(1), ZERO, "the rest of the stack is empty");
-        assert_eq!(process.stack.get(2), ZERO, "the rest of the stack is empty");
-        assert_eq!(process.stack.get(3), ZERO, "the rest of the stack is empty");
-        assert_eq!(Word::empty(), process.stack.get_word(1), "the rest of the stack is empty");
-        assert_eq!(Word::empty(), process.stack.get_word(2), "the rest of the stack is empty");
-        assert_eq!(Word::empty(), process.stack.get_word(3), "the rest of the stack is empty");
-=======
-        assert_eq!(storage_slot_type, exec_output.get_stack_element(0).try_into().unwrap());
         assert_eq!(exec_output.get_stack_element(1), ZERO, "the rest of the stack is empty");
         assert_eq!(exec_output.get_stack_element(2), ZERO, "the rest of the stack is empty");
         assert_eq!(exec_output.get_stack_element(3), ZERO, "the rest of the stack is empty");
         assert_eq!(exec_output.get_stack_word(4), Word::empty(), "the rest of the stack is empty");
         assert_eq!(exec_output.get_stack_word(8), Word::empty(), "the rest of the stack is empty");
         assert_eq!(exec_output.get_stack_word(12), Word::empty(), "the rest of the stack is empty");
->>>>>>> e595a82c
     }
 
     Ok(())

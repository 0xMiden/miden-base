use std::collections::BTreeMap;

use anyhow::Context;
<<<<<<< HEAD
use miden_lib::{
    errors::tx_kernel_errors::{
        ERR_ACCOUNT_ID_SUFFIX_LEAST_SIGNIFICANT_BYTE_MUST_BE_ZERO,
        ERR_ACCOUNT_ID_SUFFIX_MOST_SIGNIFICANT_BIT_MUST_BE_ZERO,
        ERR_ACCOUNT_ID_UNKNOWN_STORAGE_MODE, ERR_ACCOUNT_ID_UNKNOWN_VERSION,
        ERR_ACCOUNT_NONCE_AT_MAX, ERR_ACCOUNT_NONCE_CAN_ONLY_BE_INCREMENTED_ONCE,
        ERR_ACCOUNT_STORAGE_SLOT_INDEX_OUT_OF_BOUNDS, ERR_FAUCET_INVALID_STORAGE_OFFSET,
    },
    transaction::TransactionKernel,
};
use miden_objects::{
    StarkField,
    account::{
        Account, AccountBuilder, AccountCode, AccountComponent, AccountId, AccountIdVersion,
        AccountProcedureInfo, AccountStorage, AccountStorageMode, AccountType, StorageSlot,
    },
    assembly::{
        Library,
        diagnostics::{IntoDiagnostic, NamedSource, Report, WrapErr, miette},
    },
    asset::{Asset, AssetVault, FungibleAsset},
    testing::{
        account_component::AccountMockComponent,
        account_id::{
            ACCOUNT_ID_PRIVATE_NON_FUNGIBLE_FAUCET, ACCOUNT_ID_PUBLIC_FUNGIBLE_FAUCET,
            ACCOUNT_ID_REGULAR_PRIVATE_ACCOUNT_UPDATABLE_CODE,
            ACCOUNT_ID_REGULAR_PUBLIC_ACCOUNT_IMMUTABLE_CODE,
        },
        storage::STORAGE_LEAVES_2,
    },
    transaction::{ExecutedTransaction, TransactionScript},
=======
use miden_lib::errors::tx_kernel_errors::{
    ERR_ACCOUNT_ID_SUFFIX_LEAST_SIGNIFICANT_BYTE_MUST_BE_ZERO,
    ERR_ACCOUNT_ID_SUFFIX_MOST_SIGNIFICANT_BIT_MUST_BE_ZERO,
    ERR_ACCOUNT_ID_UNKNOWN_STORAGE_MODE,
    ERR_ACCOUNT_ID_UNKNOWN_VERSION,
    ERR_ACCOUNT_NONCE_AT_MAX,
    ERR_ACCOUNT_NONCE_CAN_ONLY_BE_INCREMENTED_ONCE,
    ERR_ACCOUNT_STORAGE_SLOT_INDEX_OUT_OF_BOUNDS,
    ERR_FAUCET_INVALID_STORAGE_OFFSET,
};
use miden_lib::transaction::TransactionKernel;
use miden_lib::utils::{ScriptBuilder, word_to_masm_push_string};
use miden_objects::StarkField;
use miden_objects::account::{
    Account,
    AccountBuilder,
    AccountCode,
    AccountComponent,
    AccountId,
    AccountIdVersion,
    AccountProcedureInfo,
    AccountStorage,
    AccountStorageMode,
    AccountType,
    StorageSlot,
>>>>>>> 72c43201
};
use miden_objects::assembly::Library;
use miden_objects::assembly::diagnostics::{IntoDiagnostic, NamedSource, Report, WrapErr, miette};
use miden_objects::asset::AssetVault;
use miden_objects::testing::account_component::AccountMockComponent;
use miden_objects::testing::account_id::{
    ACCOUNT_ID_PRIVATE_NON_FUNGIBLE_FAUCET,
    ACCOUNT_ID_PUBLIC_FUNGIBLE_FAUCET,
    ACCOUNT_ID_REGULAR_PRIVATE_ACCOUNT_UPDATABLE_CODE,
    ACCOUNT_ID_REGULAR_PUBLIC_ACCOUNT_IMMUTABLE_CODE,
};
use miden_objects::testing::storage::STORAGE_LEAVES_2;
use miden_objects::transaction::{ExecutedTransaction, TransactionScript};
use miden_tx::TransactionExecutorError;
use rand::{Rng, SeedableRng};
use rand_chacha::ChaCha20Rng;
use vm_processor::{EMPTY_WORD, ExecutionError, Word};

use super::{Felt, ONE, StackInputs, ZERO};
use crate::executor::CodeExecutor;
use crate::{Auth, MockChain, TransactionContextBuilder, assert_execution_error};

// ACCOUNT COMMITMENT TESTS
// ================================================================================================

#[test]
pub fn compute_current_commitment() -> miette::Result<()> {
    let account = Account::mock(
        ACCOUNT_ID_REGULAR_PRIVATE_ACCOUNT_UPDATABLE_CODE,
        ONE,
        Auth::IncrNonce,
        TransactionKernel::assembler(),
    );

    // Precompute a commitment to a changed account so we can assert it during tx script execution.
    let mut account_clone = account.clone();
    let key = Word::from([1, 2, 3, 4u32]);
    let value = Word::from([2, 3, 4, 5u32]);
    account_clone.storage_mut().set_map_item(2, key, value).unwrap();
    let expected_commitment = account_clone.commitment();

    let tx_script = format!(
        r#"
        use.miden::prologue
        use.miden::account
        use.test::account->test_account

        begin
            exec.account::get_initial_commitment
            # => [INITIAL_COMMITMENT]

            exec.account::compute_current_commitment
            # => [CURRENT_COMMITMENT, INITIAL_COMMITMENT]

            assert_eqw.err="initial and current commitment should be equal when no changes have been made"
            # => []

            call.test_account::get_storage_commitment
            # => [STORAGE_COMMITMENT0, pad(12)]
            swapdw dropw dropw swapw dropw
            # => [STORAGE_COMMITMENT0]

            # update a value in the storage map
            padw push.0.0.0
            push.{value}
            push.{key}
            push.2
            # => [slot_idx = 2, KEY, VALUE, pad(7)]
            call.test_account::set_map_item
            dropw dropw dropw dropw
            # => [STORAGE_COMMITMENT0]

            # compute the commitment which will recompute the storage commitment
            exec.account::compute_current_commitment
            # => [CURRENT_COMMITMENT, STORAGE_COMMITMENT0]

            push.{expected_commitment}
            assert_eqw.err="current commitment should match expected one"
            # => [STORAGE_COMMITMENT0]

            padw padw padw padw
            call.test_account::get_storage_commitment
            # => [STORAGE_COMMITMENT1, pad(12), STORAGE_COMMITMENT0]
            swapdw dropw dropw swapw dropw
            # => [STORAGE_COMMITMENT1, STORAGE_COMMITMENT0]

            eqw not assert.err="storage commitment should have been updated by compute_current_commitment"
            # => [STORAGE_COMMITMENT1, STORAGE_COMMITMENT0]

            dropw dropw dropw dropw
        end
    "#,
        key = &key,
        value = &value,
        expected_commitment = &expected_commitment,
    );

    let tx_context_builder = TransactionContextBuilder::new(account);
    let tx_script = ScriptBuilder::with_mock_account_library()
        .into_diagnostic()?
        .compile_tx_script(tx_script)
        .into_diagnostic()?;
    let tx_context = tx_context_builder
        .tx_script(tx_script)
        .build()
        .map_err(|err| miette::miette!("{err}"))?;

    tx_context.execute().into_diagnostic().wrap_err("failed to execute code")?;

    Ok(())
}

// ACCOUNT CODE TESTS
// ================================================================================================

// TODO: add the current code commitment obtainment once we will have updatable code
#[test]
pub fn test_get_code_commitment() -> miette::Result<()> {
    let tx_context = TransactionContextBuilder::with_existing_mock_account().build().unwrap();
    let account = tx_context.account();

    let code = format!(
        r#"
        use.$kernel::prologue
        use.$kernel::account
        begin
            exec.prologue::prepare_transaction

            # get the initial code commitment
            exec.account::get_initial_code_commitment
            push.{expected_code_commitment}
            assert_eqw.err="actual code commitment is not equal to the expected one"
        end
        "#,
        expected_code_commitment = account.code().commitment()
    );

    tx_context.execute_code(&code)?;

    Ok(())
}

// ACCOUNT ID TESTS
// ================================================================================================

#[test]
pub fn test_account_type() -> miette::Result<()> {
    let procedures = vec![
        ("is_fungible_faucet", AccountType::FungibleFaucet),
        ("is_non_fungible_faucet", AccountType::NonFungibleFaucet),
        ("is_updatable_account", AccountType::RegularAccountUpdatableCode),
        ("is_immutable_account", AccountType::RegularAccountImmutableCode),
    ];

    let test_cases = [
        ACCOUNT_ID_REGULAR_PUBLIC_ACCOUNT_IMMUTABLE_CODE,
        ACCOUNT_ID_REGULAR_PRIVATE_ACCOUNT_UPDATABLE_CODE,
        ACCOUNT_ID_PUBLIC_FUNGIBLE_FAUCET,
        ACCOUNT_ID_PRIVATE_NON_FUNGIBLE_FAUCET,
    ];

    for (procedure, expected_type) in procedures {
        let mut has_type = false;

        for account_id in test_cases.iter() {
            let account_id = AccountId::try_from(*account_id).unwrap();

            let code = format!(
                "
                use.$kernel::account_id

                begin
                    exec.account_id::{procedure}
                end
                "
            );

            let process = CodeExecutor::with_default_host()
                .stack_inputs(
                    StackInputs::new(vec![account_id.prefix().as_felt()]).into_diagnostic()?,
                )
                .run(&code)?;

            let type_matches = account_id.account_type() == expected_type;
            let expected_result = Felt::from(type_matches);
            has_type |= type_matches;

            assert_eq!(
                process.stack.get(0),
                expected_result,
                "Rust and Masm check on account type diverge. proc: {} account_id: {} account_type: {:?} expected_type: {:?}",
                procedure,
                account_id,
                account_id.account_type(),
                expected_type,
            );
        }

        assert!(has_type, "missing test for type {expected_type:?}");
    }

    Ok(())
}

#[test]
pub fn test_account_validate_id() -> miette::Result<()> {
    let test_cases = [
        (ACCOUNT_ID_REGULAR_PUBLIC_ACCOUNT_IMMUTABLE_CODE, None),
        (ACCOUNT_ID_REGULAR_PRIVATE_ACCOUNT_UPDATABLE_CODE, None),
        (ACCOUNT_ID_PUBLIC_FUNGIBLE_FAUCET, None),
        (ACCOUNT_ID_PRIVATE_NON_FUNGIBLE_FAUCET, None),
        (
            // Set version to a non-zero value (10).
            ACCOUNT_ID_REGULAR_PRIVATE_ACCOUNT_UPDATABLE_CODE | (0x0a << 64),
            Some(ERR_ACCOUNT_ID_UNKNOWN_VERSION),
        ),
        (
            // Set most significant bit to `1`.
            ACCOUNT_ID_PUBLIC_FUNGIBLE_FAUCET | (0x80 << 56),
            Some(ERR_ACCOUNT_ID_SUFFIX_MOST_SIGNIFICANT_BIT_MUST_BE_ZERO),
        ),
        (
            // Set storage mode to an unknown value (0b11).
            ACCOUNT_ID_REGULAR_PRIVATE_ACCOUNT_UPDATABLE_CODE | (0b11 << (64 + 6)),
            Some(ERR_ACCOUNT_ID_UNKNOWN_STORAGE_MODE),
        ),
        (
            // Set lower 8 bits to a non-zero value (1).
            ACCOUNT_ID_PRIVATE_NON_FUNGIBLE_FAUCET | 1,
            Some(ERR_ACCOUNT_ID_SUFFIX_LEAST_SIGNIFICANT_BYTE_MUST_BE_ZERO),
        ),
    ];

    for (account_id, expected_error) in test_cases.iter() {
        // Manually split the account ID into prefix and suffix since we can't use AccountId methods
        // on invalid ids.
        let prefix = Felt::try_from((account_id / (1u128 << 64)) as u64).unwrap();
        let suffix = Felt::try_from((account_id % (1u128 << 64)) as u64).unwrap();

        let code = "
            use.$kernel::account_id

            begin
                exec.account_id::validate
            end
            ";

        let result = CodeExecutor::with_default_host()
            .stack_inputs(StackInputs::new(vec![suffix, prefix]).unwrap())
            .run(code);

        match (result, expected_error) {
            (Ok(_), None) => (),
            (Ok(_), Some(err)) => {
                miette::bail!("expected error {err} but validation was successful")
            },
            (Err(ExecutionError::FailedAssertion { err_code, err_msg, .. }), Some(err)) => {
                if err_code != err.code() {
                    miette::bail!(
                        "actual error \"{}\" (code: {err_code}) did not match expected error {err}",
                        err_msg.as_ref().map(AsRef::as_ref).unwrap_or("<no message>")
                    );
                }
            },
            // Construct Reports to get the diagnostics-based error messages.
            (Err(err), None) => {
                return Err(Report::from(err)
                    .context("validation is supposed to succeed but error occurred"));
            },
            (Err(err), Some(_)) => {
                return Err(Report::from(err).context("unexpected different error than expected"));
            },
        }
    }

    Ok(())
}

#[test]
fn test_is_faucet_procedure() -> miette::Result<()> {
    let test_cases = [
        ACCOUNT_ID_REGULAR_PUBLIC_ACCOUNT_IMMUTABLE_CODE,
        ACCOUNT_ID_REGULAR_PRIVATE_ACCOUNT_UPDATABLE_CODE,
        ACCOUNT_ID_PUBLIC_FUNGIBLE_FAUCET,
        ACCOUNT_ID_PRIVATE_NON_FUNGIBLE_FAUCET,
    ];

    for account_id in test_cases.iter() {
        let account_id = AccountId::try_from(*account_id).unwrap();

        let code = format!(
            "
            use.$kernel::account_id

            begin
                push.{prefix}
                exec.account_id::is_faucet
                # => [is_faucet, account_id_prefix]

                # truncate the stack
                swap drop
            end
            ",
            prefix = account_id.prefix().as_felt(),
        );

        let process = CodeExecutor::with_default_host()
            .run(&code)
            .wrap_err("failed to execute is_faucet procedure")?;

        let is_faucet = account_id.is_faucet();
        assert_eq!(
            process.stack.get(0),
            Felt::new(is_faucet as u64),
            "Rust and MASM is_faucet diverged for account_id {account_id}"
        );
    }

    Ok(())
}

// ACCOUNT STORAGE TESTS
// ================================================================================================

#[test]
fn test_get_item() -> miette::Result<()> {
    for storage_item in [AccountStorage::mock_item_0(), AccountStorage::mock_item_1()] {
        let tx_context = TransactionContextBuilder::with_existing_mock_account().build().unwrap();

        let code = format!(
            "
            use.$kernel::account
            use.$kernel::prologue

            begin
                exec.prologue::prepare_transaction

                # push the account storage item index
                push.{item_index}

                # assert the item value is correct
                exec.account::get_item
                push.{item_value}
                assert_eqw
            end
            ",
            item_index = storage_item.index,
            item_value = &storage_item.slot.value(),
        );

        tx_context.execute_code(&code).unwrap();
    }

    Ok(())
}

#[test]
fn test_get_map_item() -> miette::Result<()> {
    let account = AccountBuilder::new(ChaCha20Rng::from_os_rng().random())
        .with_auth_component(Auth::IncrNonce)
        .with_component(
            AccountMockComponent::new_with_slots(
                TransactionKernel::assembler(),
                vec![AccountStorage::mock_item_2().slot],
            )
            .unwrap(),
        )
        .build_existing()
        .unwrap();

    let tx_context = TransactionContextBuilder::new(account).build().unwrap();

    for (key, value) in STORAGE_LEAVES_2 {
        let code = format!(
            "
            use.$kernel::prologue

            begin
                exec.prologue::prepare_transaction

                # get the map item
                push.{map_key}
                push.{item_index}
                call.::test::account::get_map_item

                # truncate the stack 
                swapw dropw movup.4 drop
            end
            ",
            item_index = 0,
            map_key = &key,
        );

        let process = &tx_context
            .execute_code_with_assembler(
                &code,
                TransactionKernel::testing_assembler_with_mock_account(),
            )
            .unwrap();

        assert_eq!(
            value,
            process.stack.get_word(0),
            "get_map_item result doesn't match the expected value",
        );
        assert_eq!(
            Word::empty(),
            process.stack.get_word(1),
            "The rest of the stack must be cleared",
        );
        assert_eq!(
            Word::empty(),
            process.stack.get_word(2),
            "The rest of the stack must be cleared",
        );
        assert_eq!(
            Word::empty(),
            process.stack.get_word(3),
            "The rest of the stack must be cleared",
        );
    }

    Ok(())
}

#[test]
fn test_get_storage_slot_type() -> miette::Result<()> {
    for storage_item in [
        AccountStorage::mock_item_0(),
        AccountStorage::mock_item_1(),
        AccountStorage::mock_item_2(),
    ] {
        let tx_context = TransactionContextBuilder::with_existing_mock_account().build().unwrap();

        let code = format!(
            "
            use.$kernel::account
            use.$kernel::prologue

            begin
                exec.prologue::prepare_transaction

                # push the account storage item index
                push.{item_index}

                # get the type of the respective storage slot
                exec.account::get_storage_slot_type

                # truncate the stack
                swap drop
            end
            ",
            item_index = storage_item.index,
        );

        let process = &tx_context.execute_code(&code).unwrap();

        let storage_slot_type = storage_item.slot.slot_type();

        assert_eq!(storage_slot_type, process.stack.get(0).try_into().unwrap());
        assert_eq!(process.stack.get(1), ZERO, "the rest of the stack is empty");
        assert_eq!(process.stack.get(2), ZERO, "the rest of the stack is empty");
        assert_eq!(process.stack.get(3), ZERO, "the rest of the stack is empty");
        assert_eq!(Word::empty(), process.stack.get_word(1), "the rest of the stack is empty");
        assert_eq!(Word::empty(), process.stack.get_word(2), "the rest of the stack is empty");
        assert_eq!(Word::empty(), process.stack.get_word(3), "the rest of the stack is empty");
    }

    Ok(())
}

#[test]
fn test_set_item() -> miette::Result<()> {
    let tx_context = TransactionContextBuilder::with_existing_mock_account().build().unwrap();

    let new_storage_item = Word::from([91, 92, 93, 94u32]);

    let code = format!(
        "
        use.$kernel::account
        use.$kernel::prologue

        begin
            exec.prologue::prepare_transaction

            # set the storage item
            push.{new_storage_item}
            push.{new_storage_item_index}
            exec.account::set_item

            # assert old value was correctly returned
            push.1.2.3.4 assert_eqw

            # assert new value has been correctly set
            push.{new_storage_item_index}
            exec.account::get_item
            push.{new_storage_item}
            assert_eqw
        end
        ",
        new_storage_item = &new_storage_item,
        new_storage_item_index = 0,
    );

    tx_context.execute_code(&code).unwrap();

    Ok(())
}

#[test]
fn test_set_map_item() -> miette::Result<()> {
    let (new_key, new_value) =
        (Word::from([109, 110, 111, 112u32]), Word::from([9, 10, 11, 12u32]));

    let account = AccountBuilder::new(ChaCha20Rng::from_os_rng().random())
        .with_auth_component(Auth::IncrNonce)
        .with_component(
            AccountMockComponent::new_with_slots(
                TransactionKernel::assembler(),
                vec![AccountStorage::mock_item_2().slot],
            )
            .unwrap(),
        )
        .build_existing()
        .unwrap();

    let tx_context = TransactionContextBuilder::new(account).build().unwrap();
    let storage_item = AccountStorage::mock_item_2();

    let code = format!(
        "
        use.std::sys

        use.test::account
        use.$kernel::prologue
        use.test::account->test_account

        begin
            exec.prologue::prepare_transaction

            # set the map item
            push.{new_value}
            push.{new_key}
            push.{item_index}
            call.test_account::set_map_item

            # double check that on storage slot is indeed the new map
            push.{item_index}
            call.test_account::get_item

            # truncate the stack
            exec.sys::truncate_stack
        end
        ",
        item_index = 0,
        new_key = &new_key,
        new_value = &new_value,
    );

    let process = &tx_context
        .execute_code_with_assembler(
            &code,
            TransactionKernel::testing_assembler_with_mock_account(),
        )
        .unwrap();

    let mut new_storage_map = AccountStorage::mock_map();
    new_storage_map.insert(new_key, new_value);

    assert_eq!(
        new_storage_map.root(),
        process.stack.get_word(0),
        "get_item must return the new updated value",
    );
    assert_eq!(
        storage_item.slot.value(),
        process.stack.get_word(1),
        "The original value stored in the map doesn't match the expected value",
    );

    Ok(())
}

#[test]
fn test_account_component_storage_offset() -> miette::Result<()> {
    // setup assembler
    let assembler = TransactionKernel::testing_assembler();

    // The following code will execute the following logic that will be asserted during the test:
    //
    // 1. foo_write will set word [1, 2, 3, 4] in storage at location 0 (0 offset by 0)
    // 2. foo_read will read word [1, 2, 3, 4] in storage from location 0 (0 offset by 0)
    // 3. bar_write will set word [5, 6, 7, 8] in storage at location 1 (0 offset by 1)
    // 4. bar_read will read word [5, 6, 7, 8] in storage from location 1 (0 offset by 1)
    //
    // We will then assert that we are able to retrieve the correct elements from storage
    // insuring consistent "set" and "get" using offsets.
    let source_code_component1 = "
        use.miden::account

        export.foo_write
            push.1.2.3.4.0
            exec.account::set_item

            dropw
        end

        export.foo_read
            push.0
            exec.account::get_item
            push.1.2.3.4 eqw assert

            dropw dropw
        end
    ";

    let source_code_component2 = "
        use.miden::account

        export.bar_write
            push.5.6.7.8.0
            exec.account::set_item

            dropw
        end

        export.bar_read
            push.0
            exec.account::get_item
            push.5.6.7.8 eqw assert

            dropw dropw
        end
    ";

    // Compile source code to find MAST roots of procedures.
    let code1 = assembler.clone().assemble_library([source_code_component1]).unwrap();
    let code2 = assembler.clone().assemble_library([source_code_component2]).unwrap();
    let find_procedure_digest_by_name = |name: &str, lib: &Library| {
        lib.exports().find_map(|export| {
            if export.name.as_str() == name {
                Some(lib.mast_forest()[lib.get_export_node_id(export)].digest())
            } else {
                None
            }
        })
    };

    let foo_write = find_procedure_digest_by_name("foo_write", &code1).unwrap();
    let foo_read = find_procedure_digest_by_name("foo_read", &code1).unwrap();
    let bar_write = find_procedure_digest_by_name("bar_write", &code2).unwrap();
    let bar_read = find_procedure_digest_by_name("bar_read", &code2).unwrap();

    // Compile source code into components.
    let component1 = AccountComponent::compile(
        source_code_component1,
        assembler.clone(),
        vec![StorageSlot::Value(Word::empty())],
    )
    .unwrap()
    .with_supported_type(AccountType::RegularAccountUpdatableCode);

    let component2 = AccountComponent::compile(
        source_code_component2,
        assembler.clone(),
        vec![StorageSlot::Value(Word::empty())],
    )
    .unwrap()
    .with_supported_type(AccountType::RegularAccountUpdatableCode);

    let mut account = AccountBuilder::new(ChaCha20Rng::from_os_rng().random())
        .with_auth_component(Auth::IncrNonce)
        .with_component(component1)
        .with_component(component2)
        .build_existing()
        .unwrap();

    // Assert that the storage offset and size have been set correctly.
    for (procedure_digest, expected_offset, expected_size) in
        [(foo_write, 0, 1), (foo_read, 0, 1), (bar_write, 1, 1), (bar_read, 1, 1)]
    {
        let procedure_info = account
            .code()
            .procedures()
            .iter()
            .find(|proc| proc.mast_root() == &procedure_digest)
            .unwrap();
        assert_eq!(
            procedure_info.storage_offset(),
            expected_offset,
            "failed for procedure {procedure_digest}"
        );
        assert_eq!(
            procedure_info.storage_size(),
            expected_size,
            "failed for procedure {procedure_digest}"
        );
    }

    // setup transaction script
    let tx_script_source_code = format!(
        "
    begin
        call.{foo_write}
        call.{foo_read}
        call.{bar_write}
        call.{bar_read}
    end
    "
    );
    let tx_script_program = assembler.assemble_program(tx_script_source_code).unwrap();
    let tx_script = TransactionScript::new(tx_script_program);

    // setup transaction context
    let tx_context = TransactionContextBuilder::new(account.clone())
        .tx_script(tx_script)
        .build()
        .unwrap();

    // execute code in context
    let tx = tx_context.execute().into_diagnostic()?;
    account.apply_delta(tx.account_delta()).unwrap();

    // assert that elements have been set at the correct locations in storage
    assert_eq!(account.storage().get_item(0).unwrap(), Word::from([1, 2, 3, 4u32]));

    assert_eq!(account.storage().get_item(1).unwrap(), Word::from([5, 6, 7, 8u32]));

    Ok(())
}

/// Tests that we can successfully create regular and faucet accounts with empty storage.
#[test]
fn create_account_with_empty_storage_slots() -> anyhow::Result<()> {
    for account_type in [AccountType::FungibleFaucet, AccountType::RegularAccountUpdatableCode] {
        let (account, seed) = AccountBuilder::new([5; 32])
            .account_type(account_type)
            .with_auth_component(Auth::IncrNonce)
            .with_component(
                AccountMockComponent::new_with_empty_slots(TransactionKernel::testing_assembler())
                    .unwrap(),
            )
            .build()
            .context("failed to build account")?;

        TransactionContextBuilder::new(account)
            .account_seed(Some(seed))
            .build()?
            .execute()?;
    }

    Ok(())
}

fn create_procedure_metadata_test_account(
    account_type: AccountType,
    storage_offset: u8,
    storage_size: u8,
) -> anyhow::Result<Result<ExecutedTransaction, ExecutionError>> {
    let mock_chain = MockChain::new();

    let version = AccountIdVersion::Version0;

    let mock_code = AccountCode::mock();
    let code = AccountCode::from_parts(
        mock_code.mast(),
        mock_code
            .mast()
            .procedure_digests()
            .map(|mast_root| {
                AccountProcedureInfo::new(mast_root, storage_offset, storage_size).unwrap()
            })
            .collect(),
    );

    let storage = AccountStorage::new(vec![StorageSlot::Value(EMPTY_WORD)]).unwrap();

    let seed = AccountId::compute_account_seed(
        [9; 32],
        account_type,
        AccountStorageMode::Private,
        version,
        code.commitment(),
        storage.commitment(),
    )
    .context("failed to compute seed")?;
    let id = AccountId::new(seed, version, code.commitment(), storage.commitment())
        .context("failed to compute ID")?;

    let account = Account::from_parts(id, AssetVault::default(), storage, code, Felt::from(0u32));

    let tx_inputs = mock_chain.get_transaction_inputs(account.clone(), Some(seed), &[], &[])?;
    let tx_context = TransactionContextBuilder::new(account)
        .account_seed(Some(seed))
        .tx_inputs(tx_inputs)
        .build()?;

    let result = tx_context.execute().map_err(|err| {
        let TransactionExecutorError::TransactionProgramExecutionFailed(exec_err) = err else {
            panic!("should have received an execution error");
        };

        exec_err
    });

    Ok(result)
}

/// Tests that creating an account whose procedure accesses the reserved faucet storage slot fails.
#[test]
fn creating_faucet_account_with_procedure_accessing_reserved_slot_fails() -> anyhow::Result<()> {
    // Set offset to 0 for a faucet which should be disallowed.
    let execution_res = create_procedure_metadata_test_account(AccountType::FungibleFaucet, 0, 1)
        .context("failed to create test account")?;

    assert_execution_error!(execution_res, ERR_FAUCET_INVALID_STORAGE_OFFSET);

    Ok(())
}

/// Tests that creating a faucet whose procedure offset+size is out of bounds fails.
#[test]
fn creating_faucet_with_procedure_offset_plus_size_out_of_bounds_fails() -> anyhow::Result<()> {
    // Set offset to lowest allowed value 1 and size to 1 while number of slots is 1 which should
    // result in an out of bounds error.
    let execution_res = create_procedure_metadata_test_account(AccountType::FungibleFaucet, 1, 1)
        .context("failed to create test account")?;

    assert_execution_error!(execution_res, ERR_ACCOUNT_STORAGE_SLOT_INDEX_OUT_OF_BOUNDS);

    // Set offset to 2 while number of slots is 1 which should result in an out of bounds error.
    let execution_res = create_procedure_metadata_test_account(AccountType::FungibleFaucet, 2, 1)
        .context("failed to create test account")?;

    assert_execution_error!(execution_res, ERR_ACCOUNT_STORAGE_SLOT_INDEX_OUT_OF_BOUNDS);

    Ok(())
}

/// Tests that creating an account whose procedure offset+size is out of bounds fails.
#[test]
fn creating_account_with_procedure_offset_plus_size_out_of_bounds_fails() -> anyhow::Result<()> {
    // Set size to 2 while number of slots is 1 which should result in an out of bounds error.
    let execution_res =
        create_procedure_metadata_test_account(AccountType::RegularAccountImmutableCode, 0, 2)
            .context("failed to create test account")?;

    assert_execution_error!(execution_res, ERR_ACCOUNT_STORAGE_SLOT_INDEX_OUT_OF_BOUNDS);

    // Set offset to 2 while number of slots is 1 which should result in an out of bounds error.
    let execution_res =
        create_procedure_metadata_test_account(AccountType::RegularAccountImmutableCode, 2, 1)
            .context("failed to create test account")?;

    assert_execution_error!(execution_res, ERR_ACCOUNT_STORAGE_SLOT_INDEX_OUT_OF_BOUNDS);

    Ok(())
}

#[test]
fn test_get_storage_commitment() -> anyhow::Result<()> {
    let tx_context = TransactionContextBuilder::with_existing_mock_account().build()?;

    let account = tx_context.account().clone();

    // get the initial storage commitment
    let code = format!(
        r#"
        use.miden::account
        use.$kernel::prologue

        begin
            exec.prologue::prepare_transaction

            # get the initial storage commitment
            exec.account::get_initial_storage_commitment
            push.{expected_storage_commitment}
            assert_eqw.err="actual storage commitment is not equal to the expected one"
        end
        "#,
        expected_storage_commitment = &account.storage().commitment(),
    );
    tx_context.execute_code(&code)?;

    let code = format!(
        r#"
        use.miden::account
        use.$kernel::prologue
        use.test::account->test_account

        begin
            exec.prologue::prepare_transaction

            # get the current storage commitment
            call.test_account::get_storage_commitment
            push.{expected_storage_commitment}
            assert_eqw.err="actual storage commitment is not equal to the expected one"
        end
        "#,
        expected_storage_commitment = &account.storage().commitment(),
    );
    tx_context.execute_code_with_assembler(
        &code,
        TransactionKernel::testing_assembler_with_mock_account(),
    )?;

    Ok(())
}

// ACCOUNT VAULT TESTS
// ================================================================================================

#[test]
fn test_get_vault_root() -> anyhow::Result<()> {
    let tx_context = TransactionContextBuilder::with_existing_mock_account().build()?;

    let mut account = tx_context.account().clone();

    let fungible_asset = Asset::Fungible(
        FungibleAsset::new(
            AccountId::try_from(ACCOUNT_ID_PUBLIC_FUNGIBLE_FAUCET).context("id should be valid")?,
            5,
        )
        .context("fungible_asset_0 is invalid")?,
    );

    // get the initial vault root
    let code = format!(
        "
        use.miden::account
        use.$kernel::prologue

        begin
            exec.prologue::prepare_transaction

            # get the initial vault root
            exec.account::get_initial_vault_root
            push.{expected_vault_root}
            assert_eqw
        end
        ",
        expected_vault_root = &account.vault().root(),
    );
    tx_context.execute_code(&code)?;

    // get the current vault root
    account.vault_mut().add_asset(fungible_asset)?;

    let code = format!(
        r#"
        use.miden::account
        use.$kernel::prologue
        use.test::account->test_account

        begin
            exec.prologue::prepare_transaction

            # add an asset to the account
            push.{fungible_asset}
            call.test_account::add_asset dropw
            # => []

            # get the current vault root
            exec.account::get_vault_root
            push.{expected_vault_root}
            assert_eqw.err="actual vault root is not equal to the expected one"
        end
        "#,
        fungible_asset = Word::from(&fungible_asset),
        expected_vault_root = &account.vault().root(),
    );
    tx_context.execute_code_with_assembler(
        &code,
        TransactionKernel::testing_assembler_with_mock_account(),
    )?;

    Ok(())
}

// PROCEDURE AUTHENTICATION TESTS
// ================================================================================================

#[test]
fn test_authenticate_and_track_procedure() -> miette::Result<()> {
    let mock_component =
        AccountMockComponent::new_with_empty_slots(TransactionKernel::assembler()).unwrap();

    let account_code = AccountCode::from_components(
        &[Auth::IncrNonce.into(), mock_component.into()],
        AccountType::RegularAccountUpdatableCode,
    )
    .unwrap();

    let tc_0 = *account_code.procedures()[1].mast_root();
    let tc_1 = *account_code.procedures()[2].mast_root();
    let tc_2 = *account_code.procedures()[3].mast_root();

    let test_cases =
        vec![(tc_0, true), (tc_1, true), (tc_2, true), (Word::from([1, 0, 1, 0u32]), false)];

    for (root, valid) in test_cases.into_iter() {
        let tx_context = TransactionContextBuilder::with_existing_mock_account().build().unwrap();

        let code = format!(
            "
            use.$kernel::account
            use.$kernel::prologue

            begin
                exec.prologue::prepare_transaction

                # authenticate procedure
                push.{root}
                exec.account::authenticate_and_track_procedure

                # truncate the stack
                dropw
            end
            ",
            root = &root,
        );

        // Execution of this code will return an EventError(UnknownAccountProcedure) for procs
        // that are not in the advice provider.
        let process = tx_context.execute_code(&code);

        match valid {
            true => assert!(process.is_ok(), "A valid procedure must successfully authenticate"),
            false => assert!(process.is_err(), "An invalid procedure should fail to authenticate"),
        }
    }

    Ok(())
}

// PROCEDURE INTROSPECTION TESTS
// ================================================================================================

#[test]
fn test_was_procedure_called() -> miette::Result<()> {
    // Create a standard account using the mock component
    let mock_component = AccountMockComponent::new_with_slots(
        TransactionKernel::assembler(),
        AccountStorage::mock_storage_slots(),
    )
    .unwrap();
    let account = AccountBuilder::new(ChaCha20Rng::from_os_rng().random())
        .with_auth_component(Auth::IncrNonce)
        .with_component(mock_component)
        .build_existing()
        .unwrap();

    // Create a transaction script that:
    // 1. Checks that get_item hasn't been called yet
    // 2. Calls get_item from the mock account
    // 3. Checks that get_item has been called
    // 4. Calls get_item **again**
    // 5. Checks that `was_procedure_called` returns `true`
    let tx_script_code = r#"
        use.test::account->test_account
        use.miden::account

        begin
            # First check that get_item procedure hasn't been called yet
            procref.test_account::get_item
            exec.account::was_procedure_called
            assertz.err="procedure should not have been called"

            # Call the procedure first time
            push.0
            call.test_account::get_item dropw
            # => []

            procref.test_account::get_item
            exec.account::was_procedure_called
            assert.err="procedure should have been called"

            # Call the procedure second time
            push.0
            call.test_account::get_item dropw

            procref.test_account::get_item
            exec.account::was_procedure_called
            assert.err="2nd call should not change the was_called flag"
        end
        "#;

    // Compile the transaction script using the testing assembler with mock account
    let assembler = TransactionKernel::testing_assembler_with_mock_account();
    let tx_script = TransactionScript::new(
        assembler
            .assemble_program(tx_script_code)
            .wrap_err("Failed to compile transaction script")?,
    );

    // Create transaction context and execute
    let tx_context = TransactionContextBuilder::new(account).tx_script(tx_script).build().unwrap();

    tx_context
        .execute()
        .into_diagnostic()
        .wrap_err("Failed to execute transaction")?;

    Ok(())
}

/// Tests that an account can call code in a custom library when loading that library into the
/// executor.
///
/// The call chain and dependency graph in this test is:
/// `tx script -> account code -> external library`
#[test]
fn transaction_executor_account_code_using_custom_library() -> miette::Result<()> {
    const EXTERNAL_LIBRARY_CODE: &str = r#"
      use.miden::account

      export.external_setter
        push.2.3.4.5
        push.0
        exec.account::set_item
        dropw dropw
      end"#;

    const ACCOUNT_COMPONENT_CODE: &str = "
      use.external_library::external_module

      export.custom_setter
        exec.external_module::external_setter
      end";

    let external_library_source =
        NamedSource::new("external_library::external_module", EXTERNAL_LIBRARY_CODE);
    let external_library =
        TransactionKernel::assembler().assemble_library([external_library_source])?;

    let mut assembler = TransactionKernel::testing_assembler_with_mock_account();
    assembler.link_static_library(&external_library)?;

    let account_component_source =
        NamedSource::new("account_component::account_module", ACCOUNT_COMPONENT_CODE);
    let account_component_lib =
        assembler.clone().assemble_library([account_component_source]).unwrap();

    let tx_script_src = "\
          use.account_component::account_module

          begin
            call.account_module::custom_setter
          end";

    let account_component =
        AccountComponent::new(account_component_lib.clone(), AccountStorage::mock_storage_slots())
            .into_diagnostic()?
            .with_supports_all_types();

    // Build an existing account with nonce 1.
    let native_account = AccountBuilder::new(ChaCha20Rng::from_os_rng().random())
        .with_auth_component(Auth::IncrNonce)
        .with_component(account_component)
        .build_existing()
        .into_diagnostic()?;

    let tx_script = ScriptBuilder::default()
        .with_dynamically_linked_library(&account_component_lib)
        .into_diagnostic()?
        .compile_tx_script(tx_script_src)
        .into_diagnostic()?;

    let tx_context = TransactionContextBuilder::new(native_account.clone())
        .tx_script(tx_script)
        .build()
        .unwrap();

    let executed_tx = tx_context.execute().into_diagnostic()?;

    // Account's initial nonce of 1 should have been incremented by 1.
    assert_eq!(executed_tx.account_delta().nonce_delta(), Felt::new(1));

    // Make sure that account storage has been updated as per the tx script call.
    assert_eq!(
        *executed_tx.account_delta().storage().values(),
        BTreeMap::from([(0, Word::from([2, 3, 4, 5u32]))]),
    );
    Ok(())
}

/// Tests that incrementing the account nonce twice fails.
#[test]
fn incrementing_nonce_twice_fails() -> anyhow::Result<()> {
    let source_code = "
        use.miden::account

        export.auth__incr_nonce_twice
            exec.account::incr_nonce drop
            exec.account::incr_nonce drop
        end
    ";

    let faulty_auth_component =
        AccountComponent::compile(source_code, TransactionKernel::assembler(), vec![])?
            .with_supports_all_types();
    let (account, seed) = AccountBuilder::new([5; 32])
        .with_auth_component(faulty_auth_component)
        .with_component(
            AccountMockComponent::new_with_empty_slots(TransactionKernel::assembler()).unwrap(),
        )
        .build()
        .context("failed to build account")?;

    let err = TransactionContextBuilder::new(account)
        .account_seed(Some(seed))
        .build()?
        .execute()
        .unwrap_err();

    let TransactionExecutorError::TransactionProgramExecutionFailed(err) = err else {
        anyhow::bail!("expected TransactionExecutorError::TransactionProgramExecutionFailed");
    };

    assert_execution_error!(Err::<(), _>(err), ERR_ACCOUNT_NONCE_CAN_ONLY_BE_INCREMENTED_ONCE);

    Ok(())
}

/// Tests that incrementing the account nonce fails if it would overflow the field.
#[test]
fn incrementing_nonce_overflow_fails() -> anyhow::Result<()> {
    let mut account = AccountBuilder::new([42; 32])
        .with_auth_component(Auth::IncrNonce)
        .with_component(
            AccountMockComponent::new_with_empty_slots(TransactionKernel::assembler()).unwrap(),
        )
        .build_existing()
        .context("failed to build account")?;
    // Increment the nonce to the maximum felt value. The nonce is already 1, so we increment by
    // modulus - 2.
    account.increment_nonce(Felt::new(Felt::MODULUS - 2))?;

    let err = TransactionContextBuilder::new(account).build()?.execute().unwrap_err();

    let TransactionExecutorError::TransactionProgramExecutionFailed(err) = err else {
        anyhow::bail!("expected TransactionExecutorError::TransactionProgramExecutionFailed");
    };

    assert_execution_error!(Err::<(), _>(err), ERR_ACCOUNT_NONCE_AT_MAX);

    Ok(())
}<|MERGE_RESOLUTION|>--- conflicted
+++ resolved
@@ -1,39 +1,6 @@
 use std::collections::BTreeMap;
 
 use anyhow::Context;
-<<<<<<< HEAD
-use miden_lib::{
-    errors::tx_kernel_errors::{
-        ERR_ACCOUNT_ID_SUFFIX_LEAST_SIGNIFICANT_BYTE_MUST_BE_ZERO,
-        ERR_ACCOUNT_ID_SUFFIX_MOST_SIGNIFICANT_BIT_MUST_BE_ZERO,
-        ERR_ACCOUNT_ID_UNKNOWN_STORAGE_MODE, ERR_ACCOUNT_ID_UNKNOWN_VERSION,
-        ERR_ACCOUNT_NONCE_AT_MAX, ERR_ACCOUNT_NONCE_CAN_ONLY_BE_INCREMENTED_ONCE,
-        ERR_ACCOUNT_STORAGE_SLOT_INDEX_OUT_OF_BOUNDS, ERR_FAUCET_INVALID_STORAGE_OFFSET,
-    },
-    transaction::TransactionKernel,
-};
-use miden_objects::{
-    StarkField,
-    account::{
-        Account, AccountBuilder, AccountCode, AccountComponent, AccountId, AccountIdVersion,
-        AccountProcedureInfo, AccountStorage, AccountStorageMode, AccountType, StorageSlot,
-    },
-    assembly::{
-        Library,
-        diagnostics::{IntoDiagnostic, NamedSource, Report, WrapErr, miette},
-    },
-    asset::{Asset, AssetVault, FungibleAsset},
-    testing::{
-        account_component::AccountMockComponent,
-        account_id::{
-            ACCOUNT_ID_PRIVATE_NON_FUNGIBLE_FAUCET, ACCOUNT_ID_PUBLIC_FUNGIBLE_FAUCET,
-            ACCOUNT_ID_REGULAR_PRIVATE_ACCOUNT_UPDATABLE_CODE,
-            ACCOUNT_ID_REGULAR_PUBLIC_ACCOUNT_IMMUTABLE_CODE,
-        },
-        storage::STORAGE_LEAVES_2,
-    },
-    transaction::{ExecutedTransaction, TransactionScript},
-=======
 use miden_lib::errors::tx_kernel_errors::{
     ERR_ACCOUNT_ID_SUFFIX_LEAST_SIGNIFICANT_BYTE_MUST_BE_ZERO,
     ERR_ACCOUNT_ID_SUFFIX_MOST_SIGNIFICANT_BIT_MUST_BE_ZERO,
@@ -45,7 +12,7 @@
     ERR_FAUCET_INVALID_STORAGE_OFFSET,
 };
 use miden_lib::transaction::TransactionKernel;
-use miden_lib::utils::{ScriptBuilder, word_to_masm_push_string};
+use miden_lib::utils::ScriptBuilder;
 use miden_objects::StarkField;
 use miden_objects::account::{
     Account,
@@ -59,11 +26,10 @@
     AccountStorageMode,
     AccountType,
     StorageSlot,
->>>>>>> 72c43201
 };
 use miden_objects::assembly::Library;
 use miden_objects::assembly::diagnostics::{IntoDiagnostic, NamedSource, Report, WrapErr, miette};
-use miden_objects::asset::AssetVault;
+use miden_objects::asset::{Asset, AssetVault, FungibleAsset};
 use miden_objects::testing::account_component::AccountMockComponent;
 use miden_objects::testing::account_id::{
     ACCOUNT_ID_PRIVATE_NON_FUNGIBLE_FAUCET,

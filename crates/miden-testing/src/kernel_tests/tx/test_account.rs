use std::collections::BTreeMap;

use anyhow::Context;
use miden_lib::errors::tx_kernel_errors::{
    ERR_ACCOUNT_ID_SUFFIX_LEAST_SIGNIFICANT_BYTE_MUST_BE_ZERO,
    ERR_ACCOUNT_ID_SUFFIX_MOST_SIGNIFICANT_BIT_MUST_BE_ZERO,
    ERR_ACCOUNT_ID_UNKNOWN_STORAGE_MODE,
    ERR_ACCOUNT_ID_UNKNOWN_VERSION,
    ERR_ACCOUNT_NONCE_AT_MAX,
    ERR_ACCOUNT_NONCE_CAN_ONLY_BE_INCREMENTED_ONCE,
    ERR_ACCOUNT_STORAGE_SLOT_INDEX_OUT_OF_BOUNDS,
    ERR_FAUCET_INVALID_STORAGE_OFFSET,
};
use miden_lib::transaction::TransactionKernel;
<<<<<<< HEAD
use miden_lib::utils::word_to_masm_push_string;
=======
use miden_lib::utils::ScriptBuilder;
>>>>>>> 00bd391c
use miden_objects::StarkField;
use miden_objects::account::{
    Account,
    AccountBuilder,
    AccountCode,
    AccountComponent,
    AccountId,
    AccountIdVersion,
    AccountProcedureInfo,
    AccountStorage,
    AccountStorageMode,
    AccountType,
    StorageSlot,
};
use miden_objects::assembly::Library;
use miden_objects::assembly::diagnostics::{IntoDiagnostic, NamedSource, Report, WrapErr, miette};
<<<<<<< HEAD
use miden_objects::asset::AssetVault;
=======
use miden_objects::asset::{Asset, AssetVault, FungibleAsset};
>>>>>>> 00bd391c
use miden_objects::testing::account_component::AccountMockComponent;
use miden_objects::testing::account_id::{
    ACCOUNT_ID_PRIVATE_NON_FUNGIBLE_FAUCET,
    ACCOUNT_ID_PUBLIC_FUNGIBLE_FAUCET,
    ACCOUNT_ID_REGULAR_PRIVATE_ACCOUNT_UPDATABLE_CODE,
    ACCOUNT_ID_REGULAR_PUBLIC_ACCOUNT_IMMUTABLE_CODE,
};
use miden_objects::testing::storage::STORAGE_LEAVES_2;
use miden_objects::transaction::{ExecutedTransaction, TransactionScript};
use miden_tx::TransactionExecutorError;
use rand::{Rng, SeedableRng};
use rand_chacha::ChaCha20Rng;
use vm_processor::{EMPTY_WORD, ExecutionError, Word};

use super::{Felt, ONE, StackInputs, ZERO};
use crate::executor::CodeExecutor;
use crate::{Auth, MockChain, TransactionContextBuilder, assert_execution_error};

// ACCOUNT COMMITMENT TESTS
// ================================================================================================

#[test]
pub fn compute_current_commitment() -> miette::Result<()> {
    let account = Account::mock(
        ACCOUNT_ID_REGULAR_PRIVATE_ACCOUNT_UPDATABLE_CODE,
        ONE,
        Auth::IncrNonce,
        TransactionKernel::assembler(),
    );

    // Precompute a commitment to a changed account so we can assert it during tx script execution.
    let mut account_clone = account.clone();
    let key = Word::from([1, 2, 3, 4u32]);
    let value = Word::from([2, 3, 4, 5u32]);
    account_clone.storage_mut().set_map_item(2, key, value).unwrap();
    let expected_commitment = account_clone.commitment();

    let tx_script = format!(
        r#"
        use.miden::prologue
        use.miden::account
        use.test::account->test_account

        begin
            exec.account::get_initial_commitment
            # => [INITIAL_COMMITMENT]

            exec.account::compute_current_commitment
            # => [CURRENT_COMMITMENT, INITIAL_COMMITMENT]

            assert_eqw.err="initial and current commitment should be equal when no changes have been made"
            # => []

            call.test_account::get_storage_commitment
            # => [STORAGE_COMMITMENT0, pad(12)]
            swapdw dropw dropw swapw dropw
            # => [STORAGE_COMMITMENT0]

            # update a value in the storage map
            padw push.0.0.0
            push.{value}
            push.{key}
            push.2
            # => [slot_idx = 2, KEY, VALUE, pad(7)]
            call.test_account::set_map_item
            dropw dropw dropw dropw
            # => [STORAGE_COMMITMENT0]

            # compute the commitment which will recompute the storage commitment
            exec.account::compute_current_commitment
            # => [CURRENT_COMMITMENT, STORAGE_COMMITMENT0]

            push.{expected_commitment}
            assert_eqw.err="current commitment should match expected one"
            # => [STORAGE_COMMITMENT0]

            padw padw padw padw
            call.test_account::get_storage_commitment
            # => [STORAGE_COMMITMENT1, pad(12), STORAGE_COMMITMENT0]
            swapdw dropw dropw swapw dropw
            # => [STORAGE_COMMITMENT1, STORAGE_COMMITMENT0]

            eqw not assert.err="storage commitment should have been updated by compute_current_commitment"
            # => [STORAGE_COMMITMENT1, STORAGE_COMMITMENT0]

            dropw dropw dropw dropw
        end
    "#,
        key = &key,
        value = &value,
        expected_commitment = &expected_commitment,
    );

    let tx_context_builder = TransactionContextBuilder::new(account);
    let tx_script = ScriptBuilder::with_mock_account_library()
        .into_diagnostic()?
        .compile_tx_script(tx_script)
        .into_diagnostic()?;
    let tx_context = tx_context_builder
        .tx_script(tx_script)
        .build()
        .map_err(|err| miette::miette!("{err}"))?;

    tx_context.execute().into_diagnostic().wrap_err("failed to execute code")?;

    Ok(())
}

// ACCOUNT CODE TESTS
// ================================================================================================

// TODO: add the current code commitment obtainment once we will have updatable code
#[test]
pub fn test_get_code_commitment() -> miette::Result<()> {
    let tx_context = TransactionContextBuilder::with_existing_mock_account().build().unwrap();
    let account = tx_context.account();

    let code = format!(
        r#"
        use.$kernel::prologue
        use.$kernel::account
        begin
            exec.prologue::prepare_transaction

            # get the initial code commitment
            exec.account::get_initial_code_commitment
            push.{expected_code_commitment}
            assert_eqw.err="actual code commitment is not equal to the expected one"
        end
        "#,
        expected_code_commitment = account.code().commitment()
    );

    tx_context.execute_code(&code)?;

    Ok(())
}

// ACCOUNT ID TESTS
// ================================================================================================

#[test]
pub fn test_account_type() -> miette::Result<()> {
    let procedures = vec![
        ("is_fungible_faucet", AccountType::FungibleFaucet),
        ("is_non_fungible_faucet", AccountType::NonFungibleFaucet),
        ("is_updatable_account", AccountType::RegularAccountUpdatableCode),
        ("is_immutable_account", AccountType::RegularAccountImmutableCode),
    ];

    let test_cases = [
        ACCOUNT_ID_REGULAR_PUBLIC_ACCOUNT_IMMUTABLE_CODE,
        ACCOUNT_ID_REGULAR_PRIVATE_ACCOUNT_UPDATABLE_CODE,
        ACCOUNT_ID_PUBLIC_FUNGIBLE_FAUCET,
        ACCOUNT_ID_PRIVATE_NON_FUNGIBLE_FAUCET,
    ];

    for (procedure, expected_type) in procedures {
        let mut has_type = false;

        for account_id in test_cases.iter() {
            let account_id = AccountId::try_from(*account_id).unwrap();

            let code = format!(
                "
                use.$kernel::account_id

                begin
                    exec.account_id::{procedure}
                end
                "
            );

            let process = CodeExecutor::with_default_host()
                .stack_inputs(
                    StackInputs::new(vec![account_id.prefix().as_felt()]).into_diagnostic()?,
                )
                .run(&code)?;

            let type_matches = account_id.account_type() == expected_type;
            let expected_result = Felt::from(type_matches);
            has_type |= type_matches;

            assert_eq!(
                process.stack.get(0),
                expected_result,
                "Rust and Masm check on account type diverge. proc: {} account_id: {} account_type: {:?} expected_type: {:?}",
                procedure,
                account_id,
                account_id.account_type(),
                expected_type,
            );
        }

        assert!(has_type, "missing test for type {expected_type:?}");
    }

    Ok(())
}

#[test]
pub fn test_account_validate_id() -> miette::Result<()> {
    let test_cases = [
        (ACCOUNT_ID_REGULAR_PUBLIC_ACCOUNT_IMMUTABLE_CODE, None),
        (ACCOUNT_ID_REGULAR_PRIVATE_ACCOUNT_UPDATABLE_CODE, None),
        (ACCOUNT_ID_PUBLIC_FUNGIBLE_FAUCET, None),
        (ACCOUNT_ID_PRIVATE_NON_FUNGIBLE_FAUCET, None),
        (
            // Set version to a non-zero value (10).
            ACCOUNT_ID_REGULAR_PRIVATE_ACCOUNT_UPDATABLE_CODE | (0x0a << 64),
            Some(ERR_ACCOUNT_ID_UNKNOWN_VERSION),
        ),
        (
            // Set most significant bit to `1`.
            ACCOUNT_ID_PUBLIC_FUNGIBLE_FAUCET | (0x80 << 56),
            Some(ERR_ACCOUNT_ID_SUFFIX_MOST_SIGNIFICANT_BIT_MUST_BE_ZERO),
        ),
        (
            // Set storage mode to an unknown value (0b11).
            ACCOUNT_ID_REGULAR_PRIVATE_ACCOUNT_UPDATABLE_CODE | (0b11 << (64 + 6)),
            Some(ERR_ACCOUNT_ID_UNKNOWN_STORAGE_MODE),
        ),
        (
            // Set lower 8 bits to a non-zero value (1).
            ACCOUNT_ID_PRIVATE_NON_FUNGIBLE_FAUCET | 1,
            Some(ERR_ACCOUNT_ID_SUFFIX_LEAST_SIGNIFICANT_BYTE_MUST_BE_ZERO),
        ),
    ];

    for (account_id, expected_error) in test_cases.iter() {
        // Manually split the account ID into prefix and suffix since we can't use AccountId methods
        // on invalid ids.
        let prefix = Felt::try_from((account_id / (1u128 << 64)) as u64).unwrap();
        let suffix = Felt::try_from((account_id % (1u128 << 64)) as u64).unwrap();

        let code = "
            use.$kernel::account_id

            begin
                exec.account_id::validate
            end
            ";

        let result = CodeExecutor::with_default_host()
            .stack_inputs(StackInputs::new(vec![suffix, prefix]).unwrap())
            .run(code);

        match (result, expected_error) {
            (Ok(_), None) => (),
            (Ok(_), Some(err)) => {
                miette::bail!("expected error {err} but validation was successful")
            },
            (Err(ExecutionError::FailedAssertion { err_code, err_msg, .. }), Some(err)) => {
                if err_code != err.code() {
                    miette::bail!(
                        "actual error \"{}\" (code: {err_code}) did not match expected error {err}",
                        err_msg.as_ref().map(AsRef::as_ref).unwrap_or("<no message>")
                    );
                }
            },
            // Construct Reports to get the diagnostics-based error messages.
            (Err(err), None) => {
                return Err(Report::from(err)
                    .context("validation is supposed to succeed but error occurred"));
            },
            (Err(err), Some(_)) => {
                return Err(Report::from(err).context("unexpected different error than expected"));
            },
        }
    }

    Ok(())
}

#[test]
fn test_is_faucet_procedure() -> miette::Result<()> {
    let test_cases = [
        ACCOUNT_ID_REGULAR_PUBLIC_ACCOUNT_IMMUTABLE_CODE,
        ACCOUNT_ID_REGULAR_PRIVATE_ACCOUNT_UPDATABLE_CODE,
        ACCOUNT_ID_PUBLIC_FUNGIBLE_FAUCET,
        ACCOUNT_ID_PRIVATE_NON_FUNGIBLE_FAUCET,
    ];

    for account_id in test_cases.iter() {
        let account_id = AccountId::try_from(*account_id).unwrap();

        let code = format!(
            "
            use.$kernel::account_id

            begin
                push.{prefix}
                exec.account_id::is_faucet
                # => [is_faucet, account_id_prefix]

                # truncate the stack
                swap drop
            end
            ",
            prefix = account_id.prefix().as_felt(),
        );

        let process = CodeExecutor::with_default_host()
            .run(&code)
            .wrap_err("failed to execute is_faucet procedure")?;

        let is_faucet = account_id.is_faucet();
        assert_eq!(
            process.stack.get(0),
            Felt::new(is_faucet as u64),
            "Rust and MASM is_faucet diverged for account_id {account_id}"
        );
    }

    Ok(())
}

// ACCOUNT STORAGE TESTS
// ================================================================================================

#[test]
fn test_get_item() -> miette::Result<()> {
    for storage_item in [AccountStorage::mock_item_0(), AccountStorage::mock_item_1()] {
        let tx_context = TransactionContextBuilder::with_existing_mock_account().build().unwrap();

        let code = format!(
            "
            use.$kernel::account
            use.$kernel::prologue

            begin
                exec.prologue::prepare_transaction

                # push the account storage item index
                push.{item_index}

                # assert the item value is correct
                exec.account::get_item
                push.{item_value}
                assert_eqw
            end
            ",
            item_index = storage_item.index,
            item_value = &storage_item.slot.value(),
        );

        tx_context.execute_code(&code).unwrap();
    }

    Ok(())
}

#[test]
fn test_get_map_item() -> miette::Result<()> {
    let account = AccountBuilder::new(ChaCha20Rng::from_os_rng().random())
        .with_auth_component(Auth::IncrNonce)
        .with_component(
            AccountMockComponent::new_with_slots(
                TransactionKernel::assembler(),
                vec![AccountStorage::mock_item_2().slot],
            )
            .unwrap(),
        )
        .build_existing()
        .unwrap();

    let tx_context = TransactionContextBuilder::new(account).build().unwrap();

    for (key, value) in STORAGE_LEAVES_2 {
        let code = format!(
            "
            use.$kernel::prologue

            begin
                exec.prologue::prepare_transaction

                # get the map item
                push.{map_key}
                push.{item_index}
                call.::test::account::get_map_item

                # truncate the stack 
                swapw dropw movup.4 drop
            end
            ",
            item_index = 0,
            map_key = &key,
        );

        let process = &tx_context
            .execute_code_with_assembler(
                &code,
                TransactionKernel::testing_assembler_with_mock_account(),
            )
            .unwrap();

        assert_eq!(
            value,
            process.stack.get_word(0),
            "get_map_item result doesn't match the expected value",
        );
        assert_eq!(
            Word::empty(),
            process.stack.get_word(1),
            "The rest of the stack must be cleared",
        );
        assert_eq!(
            Word::empty(),
            process.stack.get_word(2),
            "The rest of the stack must be cleared",
        );
        assert_eq!(
            Word::empty(),
            process.stack.get_word(3),
            "The rest of the stack must be cleared",
        );
    }

    Ok(())
}

#[test]
fn test_get_storage_slot_type() -> miette::Result<()> {
    for storage_item in [
        AccountStorage::mock_item_0(),
        AccountStorage::mock_item_1(),
        AccountStorage::mock_item_2(),
    ] {
        let tx_context = TransactionContextBuilder::with_existing_mock_account().build().unwrap();

        let code = format!(
            "
            use.$kernel::account
            use.$kernel::prologue

            begin
                exec.prologue::prepare_transaction

                # push the account storage item index
                push.{item_index}

                # get the type of the respective storage slot
                exec.account::get_storage_slot_type

                # truncate the stack
                swap drop
            end
            ",
            item_index = storage_item.index,
        );

        let process = &tx_context.execute_code(&code).unwrap();

        let storage_slot_type = storage_item.slot.slot_type();

        assert_eq!(storage_slot_type, process.stack.get(0).try_into().unwrap());
        assert_eq!(process.stack.get(1), ZERO, "the rest of the stack is empty");
        assert_eq!(process.stack.get(2), ZERO, "the rest of the stack is empty");
        assert_eq!(process.stack.get(3), ZERO, "the rest of the stack is empty");
        assert_eq!(Word::empty(), process.stack.get_word(1), "the rest of the stack is empty");
        assert_eq!(Word::empty(), process.stack.get_word(2), "the rest of the stack is empty");
        assert_eq!(Word::empty(), process.stack.get_word(3), "the rest of the stack is empty");
    }

    Ok(())
}

#[test]
fn test_set_item() -> miette::Result<()> {
    let tx_context = TransactionContextBuilder::with_existing_mock_account().build().unwrap();

    let new_storage_item = Word::from([91, 92, 93, 94u32]);

    let code = format!(
        "
        use.$kernel::account
        use.$kernel::prologue

        begin
            exec.prologue::prepare_transaction

            # set the storage item
            push.{new_storage_item}
            push.{new_storage_item_index}
            exec.account::set_item

            # assert old value was correctly returned
            push.1.2.3.4 assert_eqw

            # assert new value has been correctly set
            push.{new_storage_item_index}
            exec.account::get_item
            push.{new_storage_item}
            assert_eqw
        end
        ",
        new_storage_item = &new_storage_item,
        new_storage_item_index = 0,
    );

    tx_context.execute_code(&code).unwrap();

    Ok(())
}

#[test]
fn test_set_map_item() -> miette::Result<()> {
    let (new_key, new_value) =
        (Word::from([109, 110, 111, 112u32]), Word::from([9, 10, 11, 12u32]));

    let account = AccountBuilder::new(ChaCha20Rng::from_os_rng().random())
        .with_auth_component(Auth::IncrNonce)
        .with_component(
            AccountMockComponent::new_with_slots(
                TransactionKernel::assembler(),
                vec![AccountStorage::mock_item_2().slot],
            )
            .unwrap(),
        )
        .build_existing()
        .unwrap();

    let tx_context = TransactionContextBuilder::new(account).build().unwrap();
    let storage_item = AccountStorage::mock_item_2();

    let code = format!(
        "
        use.std::sys

        use.test::account
        use.$kernel::prologue
        use.test::account->test_account

        begin
            exec.prologue::prepare_transaction

            # set the map item
            push.{new_value}
            push.{new_key}
            push.{item_index}
            call.test_account::set_map_item

            # double check that on storage slot is indeed the new map
            push.{item_index}
            call.test_account::get_item

            # truncate the stack
            exec.sys::truncate_stack
        end
        ",
        item_index = 0,
        new_key = &new_key,
        new_value = &new_value,
    );

    let process = &tx_context
        .execute_code_with_assembler(
            &code,
            TransactionKernel::testing_assembler_with_mock_account(),
        )
        .unwrap();

    let mut new_storage_map = AccountStorage::mock_map();
    new_storage_map.insert(new_key, new_value);

    assert_eq!(
        new_storage_map.root(),
        process.stack.get_word(0),
        "get_item must return the new updated value",
    );
    assert_eq!(
        storage_item.slot.value(),
        process.stack.get_word(1),
        "The original value stored in the map doesn't match the expected value",
    );

    Ok(())
}

#[test]
fn test_account_component_storage_offset() -> miette::Result<()> {
    // setup assembler
    let assembler = TransactionKernel::testing_assembler();

    // The following code will execute the following logic that will be asserted during the test:
    //
    // 1. foo_write will set word [1, 2, 3, 4] in storage at location 0 (0 offset by 0)
    // 2. foo_read will read word [1, 2, 3, 4] in storage from location 0 (0 offset by 0)
    // 3. bar_write will set word [5, 6, 7, 8] in storage at location 1 (0 offset by 1)
    // 4. bar_read will read word [5, 6, 7, 8] in storage from location 1 (0 offset by 1)
    //
    // We will then assert that we are able to retrieve the correct elements from storage
    // insuring consistent "set" and "get" using offsets.
    let source_code_component1 = "
        use.miden::account

        export.foo_write
            push.1.2.3.4.0
            exec.account::set_item

            dropw
        end

        export.foo_read
            push.0
            exec.account::get_item
            push.1.2.3.4 eqw assert

            dropw dropw
        end
    ";

    let source_code_component2 = "
        use.miden::account

        export.bar_write
            push.5.6.7.8.0
            exec.account::set_item

            dropw
        end

        export.bar_read
            push.0
            exec.account::get_item
            push.5.6.7.8 eqw assert

            dropw dropw
        end
    ";

    // Compile source code to find MAST roots of procedures.
    let code1 = assembler.clone().assemble_library([source_code_component1]).unwrap();
    let code2 = assembler.clone().assemble_library([source_code_component2]).unwrap();
    let find_procedure_digest_by_name = |name: &str, lib: &Library| {
        lib.exports().find_map(|export| {
            if export.name.as_str() == name {
                Some(lib.mast_forest()[lib.get_export_node_id(export)].digest())
            } else {
                None
            }
        })
    };

    let foo_write = find_procedure_digest_by_name("foo_write", &code1).unwrap();
    let foo_read = find_procedure_digest_by_name("foo_read", &code1).unwrap();
    let bar_write = find_procedure_digest_by_name("bar_write", &code2).unwrap();
    let bar_read = find_procedure_digest_by_name("bar_read", &code2).unwrap();

    // Compile source code into components.
    let component1 = AccountComponent::compile(
        source_code_component1,
        assembler.clone(),
        vec![StorageSlot::Value(Word::empty())],
    )
    .unwrap()
    .with_supported_type(AccountType::RegularAccountUpdatableCode);

    let component2 = AccountComponent::compile(
        source_code_component2,
        assembler.clone(),
        vec![StorageSlot::Value(Word::empty())],
    )
    .unwrap()
    .with_supported_type(AccountType::RegularAccountUpdatableCode);

    let mut account = AccountBuilder::new(ChaCha20Rng::from_os_rng().random())
        .with_auth_component(Auth::IncrNonce)
        .with_component(component1)
        .with_component(component2)
        .build_existing()
        .unwrap();

    // Assert that the storage offset and size have been set correctly.
    for (procedure_digest, expected_offset, expected_size) in
        [(foo_write, 0, 1), (foo_read, 0, 1), (bar_write, 1, 1), (bar_read, 1, 1)]
    {
        let procedure_info = account
            .code()
            .procedures()
            .iter()
            .find(|proc| proc.mast_root() == &procedure_digest)
            .unwrap();
        assert_eq!(
            procedure_info.storage_offset(),
            expected_offset,
            "failed for procedure {procedure_digest}"
        );
        assert_eq!(
            procedure_info.storage_size(),
            expected_size,
            "failed for procedure {procedure_digest}"
        );
    }

    // setup transaction script
    let tx_script_source_code = format!(
        "
    begin
        call.{foo_write}
        call.{foo_read}
        call.{bar_write}
        call.{bar_read}
    end
    "
    );
    let tx_script_program = assembler.assemble_program(tx_script_source_code).unwrap();
    let tx_script = TransactionScript::new(tx_script_program);

    // setup transaction context
    let tx_context = TransactionContextBuilder::new(account.clone())
        .tx_script(tx_script)
        .build()
        .unwrap();

    // execute code in context
    let tx = tx_context.execute().into_diagnostic()?;
    account.apply_delta(tx.account_delta()).unwrap();

    // assert that elements have been set at the correct locations in storage
    assert_eq!(account.storage().get_item(0).unwrap(), Word::from([1, 2, 3, 4u32]));

    assert_eq!(account.storage().get_item(1).unwrap(), Word::from([5, 6, 7, 8u32]));

    Ok(())
}

/// Tests that we can successfully create regular and faucet accounts with empty storage.
#[test]
fn create_account_with_empty_storage_slots() -> anyhow::Result<()> {
    for account_type in [AccountType::FungibleFaucet, AccountType::RegularAccountUpdatableCode] {
        let (account, seed) = AccountBuilder::new([5; 32])
            .account_type(account_type)
            .with_auth_component(Auth::IncrNonce)
            .with_component(
                AccountMockComponent::new_with_empty_slots(TransactionKernel::testing_assembler())
                    .unwrap(),
            )
            .build()
            .context("failed to build account")?;

        TransactionContextBuilder::new(account)
            .account_seed(Some(seed))
            .build()?
            .execute()?;
    }

    Ok(())
}

fn create_procedure_metadata_test_account(
    account_type: AccountType,
    storage_offset: u8,
    storage_size: u8,
) -> anyhow::Result<Result<ExecutedTransaction, ExecutionError>> {
    let mock_chain = MockChain::new();

    let version = AccountIdVersion::Version0;

    let mock_code = AccountCode::mock();
    let code = AccountCode::from_parts(
        mock_code.mast(),
        mock_code
            .mast()
            .procedure_digests()
            .map(|mast_root| {
                AccountProcedureInfo::new(mast_root, storage_offset, storage_size).unwrap()
            })
            .collect(),
    );

    let storage = AccountStorage::new(vec![StorageSlot::Value(EMPTY_WORD)]).unwrap();

    let seed = AccountId::compute_account_seed(
        [9; 32],
        account_type,
        AccountStorageMode::Private,
        version,
        code.commitment(),
        storage.commitment(),
    )
    .context("failed to compute seed")?;
    let id = AccountId::new(seed, version, code.commitment(), storage.commitment())
        .context("failed to compute ID")?;

    let account = Account::from_parts(id, AssetVault::default(), storage, code, Felt::from(0u32));

    let tx_inputs = mock_chain.get_transaction_inputs(account.clone(), Some(seed), &[], &[])?;
    let tx_context = TransactionContextBuilder::new(account)
        .account_seed(Some(seed))
        .tx_inputs(tx_inputs)
        .build()?;

    let result = tx_context.execute().map_err(|err| {
        let TransactionExecutorError::TransactionProgramExecutionFailed(exec_err) = err else {
            panic!("should have received an execution error");
        };

        exec_err
    });

    Ok(result)
}

/// Tests that creating an account whose procedure accesses the reserved faucet storage slot fails.
#[test]
fn creating_faucet_account_with_procedure_accessing_reserved_slot_fails() -> anyhow::Result<()> {
    // Set offset to 0 for a faucet which should be disallowed.
    let execution_res = create_procedure_metadata_test_account(AccountType::FungibleFaucet, 0, 1)
        .context("failed to create test account")?;

    assert_execution_error!(execution_res, ERR_FAUCET_INVALID_STORAGE_OFFSET);

    Ok(())
}

/// Tests that creating a faucet whose procedure offset+size is out of bounds fails.
#[test]
fn creating_faucet_with_procedure_offset_plus_size_out_of_bounds_fails() -> anyhow::Result<()> {
    // Set offset to lowest allowed value 1 and size to 1 while number of slots is 1 which should
    // result in an out of bounds error.
    let execution_res = create_procedure_metadata_test_account(AccountType::FungibleFaucet, 1, 1)
        .context("failed to create test account")?;

    assert_execution_error!(execution_res, ERR_ACCOUNT_STORAGE_SLOT_INDEX_OUT_OF_BOUNDS);

    // Set offset to 2 while number of slots is 1 which should result in an out of bounds error.
    let execution_res = create_procedure_metadata_test_account(AccountType::FungibleFaucet, 2, 1)
        .context("failed to create test account")?;

    assert_execution_error!(execution_res, ERR_ACCOUNT_STORAGE_SLOT_INDEX_OUT_OF_BOUNDS);

    Ok(())
}

/// Tests that creating an account whose procedure offset+size is out of bounds fails.
#[test]
fn creating_account_with_procedure_offset_plus_size_out_of_bounds_fails() -> anyhow::Result<()> {
    // Set size to 2 while number of slots is 1 which should result in an out of bounds error.
    let execution_res =
        create_procedure_metadata_test_account(AccountType::RegularAccountImmutableCode, 0, 2)
            .context("failed to create test account")?;

    assert_execution_error!(execution_res, ERR_ACCOUNT_STORAGE_SLOT_INDEX_OUT_OF_BOUNDS);

    // Set offset to 2 while number of slots is 1 which should result in an out of bounds error.
    let execution_res =
        create_procedure_metadata_test_account(AccountType::RegularAccountImmutableCode, 2, 1)
            .context("failed to create test account")?;

    assert_execution_error!(execution_res, ERR_ACCOUNT_STORAGE_SLOT_INDEX_OUT_OF_BOUNDS);

    Ok(())
}

#[test]
fn test_get_storage_commitment() -> anyhow::Result<()> {
    let tx_context = TransactionContextBuilder::with_existing_mock_account().build()?;

    let account = tx_context.account().clone();

    // get the initial storage commitment
    let code = format!(
        r#"
        use.miden::account
        use.$kernel::prologue

        begin
            exec.prologue::prepare_transaction

            # get the initial storage commitment
            exec.account::get_initial_storage_commitment
            push.{expected_storage_commitment}
            assert_eqw.err="actual storage commitment is not equal to the expected one"
        end
        "#,
        expected_storage_commitment = &account.storage().commitment(),
    );
    tx_context.execute_code(&code)?;

    let code = format!(
        r#"
        use.miden::account
        use.$kernel::prologue
        use.test::account->test_account

        begin
            exec.prologue::prepare_transaction

            # get the current storage commitment
            call.test_account::get_storage_commitment
            push.{expected_storage_commitment}
            assert_eqw.err="actual storage commitment is not equal to the expected one"
        end
        "#,
        expected_storage_commitment = &account.storage().commitment(),
    );
    tx_context.execute_code_with_assembler(
        &code,
        TransactionKernel::testing_assembler_with_mock_account(),
    )?;

    Ok(())
}

// ACCOUNT VAULT TESTS
// ================================================================================================

#[test]
fn test_get_vault_root() -> anyhow::Result<()> {
    let tx_context = TransactionContextBuilder::with_existing_mock_account().build()?;

    let mut account = tx_context.account().clone();

    let fungible_asset = Asset::Fungible(
        FungibleAsset::new(
            AccountId::try_from(ACCOUNT_ID_PUBLIC_FUNGIBLE_FAUCET).context("id should be valid")?,
            5,
        )
        .context("fungible_asset_0 is invalid")?,
    );

    // get the initial vault root
    let code = format!(
        "
        use.miden::account
        use.$kernel::prologue

        begin
            exec.prologue::prepare_transaction

            # get the initial vault root
            exec.account::get_initial_vault_root
            push.{expected_vault_root}
            assert_eqw
        end
        ",
        expected_vault_root = &account.vault().root(),
    );
    tx_context.execute_code(&code)?;

    // get the current vault root
    account.vault_mut().add_asset(fungible_asset)?;

    let code = format!(
        r#"
        use.miden::account
        use.$kernel::prologue
        use.test::account->test_account

        begin
            exec.prologue::prepare_transaction

            # add an asset to the account
            push.{fungible_asset}
            call.test_account::add_asset dropw
            # => []

            # get the current vault root
            exec.account::get_vault_root
            push.{expected_vault_root}
            assert_eqw.err="actual vault root is not equal to the expected one"
        end
        "#,
        fungible_asset = Word::from(&fungible_asset),
        expected_vault_root = &account.vault().root(),
    );
    tx_context.execute_code_with_assembler(
        &code,
        TransactionKernel::testing_assembler_with_mock_account(),
    )?;

    Ok(())
}

// PROCEDURE AUTHENTICATION TESTS
// ================================================================================================

#[test]
fn test_authenticate_and_track_procedure() -> miette::Result<()> {
    let mock_component =
        AccountMockComponent::new_with_empty_slots(TransactionKernel::assembler()).unwrap();

    let account_code = AccountCode::from_components(
        &[Auth::IncrNonce.into(), mock_component.into()],
        AccountType::RegularAccountUpdatableCode,
    )
    .unwrap();

    let tc_0 = *account_code.procedures()[1].mast_root();
    let tc_1 = *account_code.procedures()[2].mast_root();
    let tc_2 = *account_code.procedures()[3].mast_root();

    let test_cases =
        vec![(tc_0, true), (tc_1, true), (tc_2, true), (Word::from([1, 0, 1, 0u32]), false)];

    for (root, valid) in test_cases.into_iter() {
        let tx_context = TransactionContextBuilder::with_existing_mock_account().build().unwrap();

        let code = format!(
            "
            use.$kernel::account
            use.$kernel::prologue

            begin
                exec.prologue::prepare_transaction

                # authenticate procedure
                push.{root}
                exec.account::authenticate_and_track_procedure

                # truncate the stack
                dropw
            end
            ",
            root = &root,
        );

        // Execution of this code will return an EventError(UnknownAccountProcedure) for procs
        // that are not in the advice provider.
        let process = tx_context.execute_code(&code);

        match valid {
            true => assert!(process.is_ok(), "A valid procedure must successfully authenticate"),
            false => assert!(process.is_err(), "An invalid procedure should fail to authenticate"),
        }
    }

    Ok(())
}

// PROCEDURE INTROSPECTION TESTS
// ================================================================================================

#[test]
fn test_was_procedure_called() -> miette::Result<()> {
    // Create a standard account using the mock component
    let mock_component = AccountMockComponent::new_with_slots(
        TransactionKernel::assembler(),
        AccountStorage::mock_storage_slots(),
    )
    .unwrap();
    let account = AccountBuilder::new(ChaCha20Rng::from_os_rng().random())
        .with_auth_component(Auth::IncrNonce)
        .with_component(mock_component)
        .build_existing()
        .unwrap();

    // Create a transaction script that:
    // 1. Checks that get_item hasn't been called yet
    // 2. Calls get_item from the mock account
    // 3. Checks that get_item has been called
    // 4. Calls get_item **again**
    // 5. Checks that `was_procedure_called` returns `true`
    let tx_script_code = r#"
        use.test::account->test_account
        use.miden::account

        begin
            # First check that get_item procedure hasn't been called yet
            procref.test_account::get_item
            exec.account::was_procedure_called
            assertz.err="procedure should not have been called"

            # Call the procedure first time
            push.0
            call.test_account::get_item dropw
            # => []

            procref.test_account::get_item
            exec.account::was_procedure_called
            assert.err="procedure should have been called"

            # Call the procedure second time
            push.0
            call.test_account::get_item dropw

            procref.test_account::get_item
            exec.account::was_procedure_called
            assert.err="2nd call should not change the was_called flag"
        end
        "#;

    // Compile the transaction script using the testing assembler with mock account
    let assembler = TransactionKernel::testing_assembler_with_mock_account();
    let tx_script = TransactionScript::new(
        assembler
            .assemble_program(tx_script_code)
            .wrap_err("Failed to compile transaction script")?,
    );

    // Create transaction context and execute
    let tx_context = TransactionContextBuilder::new(account).tx_script(tx_script).build().unwrap();

    tx_context
        .execute()
        .into_diagnostic()
        .wrap_err("Failed to execute transaction")?;

    Ok(())
}

/// Tests that an account can call code in a custom library when loading that library into the
/// executor.
///
/// The call chain and dependency graph in this test is:
/// `tx script -> account code -> external library`
#[test]
fn transaction_executor_account_code_using_custom_library() -> miette::Result<()> {
    const EXTERNAL_LIBRARY_CODE: &str = r#"
      use.miden::account

      export.external_setter
        push.2.3.4.5
        push.0
        exec.account::set_item
        dropw dropw
      end"#;

    const ACCOUNT_COMPONENT_CODE: &str = "
      use.external_library::external_module

      export.custom_setter
        exec.external_module::external_setter
      end";

    let external_library_source =
        NamedSource::new("external_library::external_module", EXTERNAL_LIBRARY_CODE);
    let external_library =
        TransactionKernel::assembler().assemble_library([external_library_source])?;

    let mut assembler = TransactionKernel::testing_assembler_with_mock_account();
    assembler.link_static_library(&external_library)?;

    let account_component_source =
        NamedSource::new("account_component::account_module", ACCOUNT_COMPONENT_CODE);
    let account_component_lib =
        assembler.clone().assemble_library([account_component_source]).unwrap();

    let tx_script_src = "\
          use.account_component::account_module

          begin
            call.account_module::custom_setter
          end";

    let account_component =
        AccountComponent::new(account_component_lib.clone(), AccountStorage::mock_storage_slots())
            .into_diagnostic()?
            .with_supports_all_types();

    // Build an existing account with nonce 1.
    let native_account = AccountBuilder::new(ChaCha20Rng::from_os_rng().random())
        .with_auth_component(Auth::IncrNonce)
        .with_component(account_component)
        .build_existing()
        .into_diagnostic()?;

    let tx_script = ScriptBuilder::default()
        .with_dynamically_linked_library(&account_component_lib)
        .into_diagnostic()?
        .compile_tx_script(tx_script_src)
        .into_diagnostic()?;

    let tx_context = TransactionContextBuilder::new(native_account.clone())
        .tx_script(tx_script)
        .build()
        .unwrap();

    let executed_tx = tx_context.execute().into_diagnostic()?;

    // Account's initial nonce of 1 should have been incremented by 1.
    assert_eq!(executed_tx.account_delta().nonce_delta(), Felt::new(1));

    // Make sure that account storage has been updated as per the tx script call.
    assert_eq!(
        *executed_tx.account_delta().storage().values(),
        BTreeMap::from([(0, Word::from([2, 3, 4, 5u32]))]),
    );
    Ok(())
}

/// Tests that incrementing the account nonce twice fails.
#[test]
fn incrementing_nonce_twice_fails() -> anyhow::Result<()> {
    let source_code = "
        use.miden::account

        export.auth__incr_nonce_twice
            exec.account::incr_nonce drop
            exec.account::incr_nonce drop
        end
    ";

    let faulty_auth_component =
        AccountComponent::compile(source_code, TransactionKernel::assembler(), vec![])?
            .with_supports_all_types();
    let (account, seed) = AccountBuilder::new([5; 32])
        .with_auth_component(faulty_auth_component)
        .with_component(
            AccountMockComponent::new_with_empty_slots(TransactionKernel::assembler()).unwrap(),
        )
        .build()
        .context("failed to build account")?;

    let err = TransactionContextBuilder::new(account)
        .account_seed(Some(seed))
        .build()?
        .execute()
        .unwrap_err();

    let TransactionExecutorError::TransactionProgramExecutionFailed(err) = err else {
        anyhow::bail!("expected TransactionExecutorError::TransactionProgramExecutionFailed");
    };

    assert_execution_error!(Err::<(), _>(err), ERR_ACCOUNT_NONCE_CAN_ONLY_BE_INCREMENTED_ONCE);

    Ok(())
}

/// Tests that incrementing the account nonce fails if it would overflow the field.
#[test]
fn incrementing_nonce_overflow_fails() -> anyhow::Result<()> {
    let mut account = AccountBuilder::new([42; 32])
        .with_auth_component(Auth::IncrNonce)
        .with_component(
            AccountMockComponent::new_with_empty_slots(TransactionKernel::assembler()).unwrap(),
        )
        .build_existing()
        .context("failed to build account")?;
    // Increment the nonce to the maximum felt value. The nonce is already 1, so we increment by
    // modulus - 2.
    account.increment_nonce(Felt::new(Felt::MODULUS - 2))?;

    let err = TransactionContextBuilder::new(account).build()?.execute().unwrap_err();

    let TransactionExecutorError::TransactionProgramExecutionFailed(err) = err else {
        anyhow::bail!("expected TransactionExecutorError::TransactionProgramExecutionFailed");
    };

    assert_execution_error!(Err::<(), _>(err), ERR_ACCOUNT_NONCE_AT_MAX);

    Ok(())
}<|MERGE_RESOLUTION|>--- conflicted
+++ resolved
@@ -12,11 +12,7 @@
     ERR_FAUCET_INVALID_STORAGE_OFFSET,
 };
 use miden_lib::transaction::TransactionKernel;
-<<<<<<< HEAD
-use miden_lib::utils::word_to_masm_push_string;
-=======
 use miden_lib::utils::ScriptBuilder;
->>>>>>> 00bd391c
 use miden_objects::StarkField;
 use miden_objects::account::{
     Account,
@@ -33,11 +29,7 @@
 };
 use miden_objects::assembly::Library;
 use miden_objects::assembly::diagnostics::{IntoDiagnostic, NamedSource, Report, WrapErr, miette};
-<<<<<<< HEAD
-use miden_objects::asset::AssetVault;
-=======
 use miden_objects::asset::{Asset, AssetVault, FungibleAsset};
->>>>>>> 00bd391c
 use miden_objects::testing::account_component::AccountMockComponent;
 use miden_objects::testing::account_id::{
     ACCOUNT_ID_PRIVATE_NON_FUNGIBLE_FAUCET,
@@ -419,7 +411,7 @@
                 push.{item_index}
                 call.::test::account::get_map_item
 
-                # truncate the stack 
+                # truncate the stack
                 swapw dropw movup.4 drop
             end
             ",

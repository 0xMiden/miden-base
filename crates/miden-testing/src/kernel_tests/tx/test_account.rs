--- conflicted
+++ resolved
@@ -25,11 +25,9 @@
     AccountStorage,
     AccountStorageMode,
     AccountType,
-<<<<<<< HEAD
     NamedStorageSlot,
-=======
+    SlotName,
     StorageMap,
->>>>>>> 945d8bc4
     StorageSlot,
     StorageSlotType,
 };
@@ -451,31 +449,7 @@
             slot_name = named_slot.name(),
         );
 
-<<<<<<< HEAD
         tx_context.execute_code(&code).await?;
-=======
-        let exec_output = &mut tx_context.execute_code(&code).await?;
-        assert_eq!(
-            exec_output.get_stack_word_be(0),
-            value,
-            "get_map_item result doesn't match the expected value",
-        );
-        assert_eq!(
-            exec_output.get_stack_word_be(4),
-            Word::empty(),
-            "The rest of the stack must be cleared",
-        );
-        assert_eq!(
-            exec_output.get_stack_word_be(8),
-            Word::empty(),
-            "The rest of the stack must be cleared",
-        );
-        assert_eq!(
-            exec_output.get_stack_word_be(12),
-            Word::empty(),
-            "The rest of the stack must be cleared",
-        );
->>>>>>> 945d8bc4
     }
 
     Ok(())
@@ -657,183 +631,18 @@
 
     assert_eq!(
         new_storage_map.root(),
-<<<<<<< HEAD
-        exec_output.get_stack_word(0),
+        exec_output.get_stack_word_be(0),
         "get_item should return the updated root",
     );
     assert_eq!(
         named_slot.storage_slot().value(),
-        exec_output.get_stack_word(4),
-=======
-        exec_output.get_stack_word_be(0),
+        exec_output.get_stack_word_be(4),
         "get_item must return the new updated value",
     );
-    assert_eq!(
-        storage_item.slot.value(),
-        exec_output.get_stack_word_be(4),
->>>>>>> 945d8bc4
-        "The original value stored in the map doesn't match the expected value",
-    );
-
-    Ok(())
-}
-
-<<<<<<< HEAD
-=======
-#[tokio::test]
-async fn test_account_component_storage_offset() -> miette::Result<()> {
-    // setup assembler
-    let assembler =
-        TransactionKernel::with_kernel_library(Arc::new(DefaultSourceManager::default()));
-
-    // The following code will execute the following logic that will be asserted during the test:
-    //
-    // 1. foo_write will set word [1, 2, 3, 4] in storage at location 0 (0 offset by 0)
-    // 2. foo_read will read word [1, 2, 3, 4] in storage from location 0 (0 offset by 0)
-    // 3. bar_write will set word [5, 6, 7, 8] in storage at location 1 (0 offset by 1)
-    // 4. bar_read will read word [5, 6, 7, 8] in storage from location 1 (0 offset by 1)
-    //
-    // We will then assert that we are able to retrieve the correct elements from storage
-    // insuring consistent "set" and "get" using offsets.
-    let source_code_component1 = "
-        use.std::word
-        use.miden::active_account
-        use.miden::native_account
-
-        export.foo_write
-            push.1.2.3.4.0
-            exec.native_account::set_item
-
-            dropw
-        end
-
-        export.foo_read
-            push.0
-            exec.active_account::get_item
-            push.1.2.3.4
-
-            exec.word::eq assert
-        end
-    ";
-
-    let source_code_component2 = "
-        use.std::word
-        use.miden::active_account
-        use.miden::native_account
-
-        export.bar_write
-            push.5.6.7.8.0
-            exec.native_account::set_item
-
-            dropw
-        end
-
-        export.bar_read
-            push.0
-            exec.active_account::get_item
-            push.5.6.7.8
-
-            exec.word::eq assert
-        end
-    ";
-
-    // Compile source code to find MAST roots of procedures.
-    let code1 = assembler.clone().assemble_library([source_code_component1]).unwrap();
-    let code2 = assembler.clone().assemble_library([source_code_component2]).unwrap();
-    let find_procedure_digest_by_name = |name: &str, lib: &Library| {
-        lib.exports().find_map(|export| {
-            if export.name.name.as_str() == name {
-                Some(lib.mast_forest()[lib.get_export_node_id(&export.name)].digest())
-            } else {
-                None
-            }
-        })
-    };
-
-    let foo_write = find_procedure_digest_by_name("foo_write", &code1).unwrap();
-    let foo_read = find_procedure_digest_by_name("foo_read", &code1).unwrap();
-    let bar_write = find_procedure_digest_by_name("bar_write", &code2).unwrap();
-    let bar_read = find_procedure_digest_by_name("bar_read", &code2).unwrap();
-
-    // Compile source code into components.
-    let component1 = AccountComponent::compile(
-        source_code_component1,
-        assembler.clone(),
-        vec![StorageSlot::Value(Word::empty())],
-    )
-    .unwrap()
-    .with_supported_type(AccountType::RegularAccountUpdatableCode);
-
-    let component2 = AccountComponent::compile(
-        source_code_component2,
-        assembler.clone(),
-        vec![StorageSlot::Value(Word::empty())],
-    )
-    .unwrap()
-    .with_supported_type(AccountType::RegularAccountUpdatableCode);
-
-    let mut account = AccountBuilder::new(ChaCha20Rng::from_os_rng().random())
-        .with_auth_component(Auth::IncrNonce)
-        .with_component(component1)
-        .with_component(component2)
-        .build_existing()
-        .unwrap();
-
-    // Assert that the storage offset and size have been set correctly.
-    for (procedure_digest, expected_offset, expected_size) in
-        [(foo_write, 0, 1), (foo_read, 0, 1), (bar_write, 1, 1), (bar_read, 1, 1)]
-    {
-        let procedure_info = account
-            .code()
-            .procedures()
-            .iter()
-            .find(|proc| proc.mast_root() == &procedure_digest)
-            .unwrap();
-        assert_eq!(
-            procedure_info.storage_offset(),
-            expected_offset,
-            "failed for procedure {procedure_digest}"
-        );
-        assert_eq!(
-            procedure_info.storage_size(),
-            expected_size,
-            "failed for procedure {procedure_digest}"
-        );
-    }
-
-    // setup transaction script
-    let tx_script_source_code = format!(
-        "
-    begin
-        call.{foo_write}
-        call.{foo_read}
-        call.{bar_write}
-        call.{bar_read}
-    end
-    "
-    );
-    let tx_script_program = assembler.assemble_program(tx_script_source_code).unwrap();
-    let tx_script = TransactionScript::new(tx_script_program);
-
-    // setup transaction context
-    let tx_context = TransactionContextBuilder::new(account.clone())
-        .tx_script(tx_script)
-        .build()
-        .unwrap();
-
-    // execute code in context
-    let tx = tx_context.execute().await.into_diagnostic()?;
-    account.apply_delta(tx.account_delta()).unwrap();
-
-    // assert that elements have been set at the correct locations in storage
-    assert_eq!(account.storage().get_item(0).unwrap(), Word::from([1, 2, 3, 4u32]));
-
-    assert_eq!(account.storage().get_item(1).unwrap(), Word::from([5, 6, 7, 8u32]));
-
-    Ok(())
-}
-
->>>>>>> 945d8bc4
+
+    Ok(())
+}
+
 /// Tests that we can successfully create regular and faucet accounts with empty storage.
 #[tokio::test]
 async fn create_account_with_empty_storage_slots() -> anyhow::Result<()> {
@@ -967,13 +776,20 @@
 /// accounts.
 #[tokio::test]
 async fn prove_account_creation_with_non_empty_storage() -> anyhow::Result<()> {
-    let slot0 = StorageSlot::Value(Word::from([1, 2, 3, 4u32]));
-    let slot1 = StorageSlot::Value(Word::from([10, 20, 30, 40u32]));
+    let slot_name0 = SlotName::mock(0);
+    let slot_name1 = SlotName::mock(1);
+    let slot_name2 = SlotName::mock(2);
+
+    let slot0 = NamedStorageSlot::with_value(slot_name0.clone(), Word::from([1, 2, 3, 4u32]));
+    let slot1 = NamedStorageSlot::with_value(slot_name1.clone(), Word::from([10, 20, 30, 40u32]));
     let mut map_entries = Vec::new();
     for _ in 0..10 {
         map_entries.push((rand_value::<Word>(), rand_value::<Word>()));
     }
-    let map_slot = StorageSlot::Map(StorageMap::with_entries(map_entries.clone())?);
+    let map_slot = NamedStorageSlot::with_map(
+        slot_name2.clone(),
+        StorageMap::with_entries(map_entries.clone())?,
+    );
 
     let account = AccountBuilder::new([6; 32])
         .storage_mode(AccountStorageMode::Public)
@@ -985,50 +801,7 @@
         ]))
         .build()?;
 
-<<<<<<< HEAD
-    // The name of the mock map in account storage.
-    let mock_map_slot = &*MOCK_MAP_SLOT;
-
-    // Fetch a random existing key from the map.
-    let Some(StorageSlot::Map(mock_map)) =
-        account.storage().get(mock_map_slot).map(NamedStorageSlot::storage_slot)
-    else {
-        anyhow::bail!("expected map");
-    };
-
-    let existing_key = mock_map.entries().next().unwrap().0;
-
-    let value0 = Word::from([3, 4, 5, 6u32]);
-
-    let code = format!(
-        r#"
-      use.mock::account
-
-      const.MOCK_MAP_SLOT=word("{mock_map_slot}")
-
-      begin
-          # Update an existing key.
-          push.{value0}
-          push.{existing_key}
-          push.MOCK_MAP_SLOT[0..2]
-          # => [name_id_prefix, name_id_suffix, KEY, VALUE]
-          call.account::set_map_item
-
-          exec.::std::sys::truncate_stack
-      end
-      "#
-    );
-
-    let builder = ScriptBuilder::with_mock_libraries()?;
-    let source_manager = builder.source_manager();
-    let tx_script = builder.compile_tx_script(code)?;
-
-    let tx = TransactionContextBuilder::new(account.clone())
-        .tx_script(tx_script)
-        .with_source_manager(source_manager)
-=======
     let tx = TransactionContextBuilder::new(account)
->>>>>>> 945d8bc4
         .build()?
         .execute()
         .await
@@ -1036,15 +809,11 @@
 
     assert_eq!(tx.account_delta().nonce_delta(), Felt::new(1));
 
-    assert_eq!(tx.account_delta().storage().values().get(&0).unwrap(), &slot0.value());
-    assert_eq!(tx.account_delta().storage().values().get(&1).unwrap(), &slot1.value());
-
-<<<<<<< HEAD
-    let map_delta = tx.account_delta().storage().maps().get(mock_map_slot).unwrap();
-=======
->>>>>>> 945d8bc4
+    assert_eq!(tx.account_delta().storage().values().get(&slot_name0).unwrap(), &slot0.value());
+    assert_eq!(tx.account_delta().storage().values().get(&slot_name1).unwrap(), &slot1.value());
+
     assert_eq!(
-        tx.account_delta().storage().maps().get(&2).unwrap().entries(),
+        tx.account_delta().storage().maps().get(&slot_name2).unwrap().entries(),
         &BTreeMap::from_iter(
             map_entries
                 .into_iter()
@@ -1287,15 +1056,9 @@
     Ok(())
 }
 
-<<<<<<< HEAD
-/// This test checks the correctness of the `miden::account::get_initial_balance` procedure in case
-/// when we create a note which removes an asset from the account vault.
-///
-=======
 /// This test checks the correctness of the `miden::active_account::get_initial_balance` procedure
 /// in case when we create a note which removes an asset from the account vault.
 ///  
->>>>>>> 945d8bc4
 /// As part of the test pipeline it also checks the correctness of the
 /// `miden::active_account::get_balance` procedure.
 #[tokio::test]
@@ -1536,26 +1299,16 @@
 /// `tx script -> account code -> external library`
 #[tokio::test]
 async fn transaction_executor_account_code_using_custom_library() -> miette::Result<()> {
-<<<<<<< HEAD
     let external_library_code = format!(
         r#"
-      use.miden::account
-=======
-    const EXTERNAL_LIBRARY_CODE: &str = r#"
       use.miden::native_account
->>>>>>> 945d8bc4
 
       const MOCK_VALUE_SLOT0 = word("{mock_value_slot0}")
 
       export.external_setter
         push.2.3.4.5
-<<<<<<< HEAD
         push.MOCK_VALUE_SLOT0[0..2]
-        exec.account::set_item
-=======
-        push.0
         exec.native_account::set_item
->>>>>>> 945d8bc4
         dropw dropw
       end"#,
         mock_value_slot0 = &*MOCK_VALUE_SLOT0,

--- conflicted
+++ resolved
@@ -198,13 +198,8 @@
     );
 
     assert_eq!(
-<<<<<<< HEAD
-        process.get_kernel_mem_word(INIT_NATIVE_ACCT_STORAGE_COMMITMENT_PTR),
+        exec_output.get_kernel_mem_word(INIT_NATIVE_ACCT_STORAGE_COMMITMENT_PTR),
         inputs.account().storage().to_commitment(),
-=======
-        exec_output.get_kernel_mem_word(INIT_NATIVE_ACCT_STORAGE_COMMITMENT_PTR),
-        inputs.account().storage().commitment(),
->>>>>>> e595a82c
         "The initial native account storage commitment should be stored at the INIT_ACCT_STORAGE_COMMITMENT_PTR"
     );
 
@@ -397,13 +392,8 @@
     );
 
     assert_eq!(
-<<<<<<< HEAD
-        process.get_kernel_mem_word(NATIVE_ACCT_STORAGE_COMMITMENT_PTR),
+        exec_output.get_kernel_mem_word(NATIVE_ACCT_STORAGE_COMMITMENT_PTR),
         inputs.account().storage().to_commitment(),
-=======
-        exec_output.get_kernel_mem_word(NATIVE_ACCT_STORAGE_COMMITMENT_PTR),
-        inputs.account().storage().commitment(),
->>>>>>> e595a82c
         "The account storage commitment should be stored at NATIVE_ACCT_STORAGE_COMMITMENT_PTR"
     );
 

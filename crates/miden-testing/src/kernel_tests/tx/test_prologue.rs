--- conflicted
+++ resolved
@@ -11,30 +11,21 @@
     transaction::{
         TransactionKernel,
         memory::{
-<<<<<<< HEAD
             ACCT_DB_ROOT_PTR, BLOCK_COMMITMENT_PTR, BLOCK_METADATA_PTR, BLOCK_NUMBER_IDX,
-            CHAIN_COMMITMENT_PTR, INIT_ACCT_COMMITMENT_PTR, INIT_NATIVE_ACCT_CODE_COMMITMENT_PTR,
-            INIT_NATIVE_ACCT_STORAGE_COMMITMENT_PTR, INIT_NATIVE_ACCT_VAULT_ROOT_PTR,
-=======
-            ACCT_DB_ROOT_PTR, ACCT_ID_PTR, BLOCK_COMMITMENT_PTR, BLOCK_METADATA_PTR,
-            BLOCK_NUMBER_IDX, CHAIN_COMMITMENT_PTR, FEE_PARAMETERS_PTR, INIT_ACCT_COMMITMENT_PTR,
->>>>>>> f8893e79
-            INIT_NONCE_PTR, INPUT_NOTE_ARGS_OFFSET, INPUT_NOTE_ASSETS_COMMITMENT_OFFSET,
-            INPUT_NOTE_ASSETS_OFFSET, INPUT_NOTE_ID_OFFSET, INPUT_NOTE_INPUTS_COMMITMENT_OFFSET,
-            INPUT_NOTE_METADATA_OFFSET, INPUT_NOTE_NULLIFIER_SECTION_PTR,
-            INPUT_NOTE_NUM_ASSETS_OFFSET, INPUT_NOTE_RECIPIENT_OFFSET,
-            INPUT_NOTE_SCRIPT_ROOT_OFFSET, INPUT_NOTE_SECTION_PTR, INPUT_NOTE_SERIAL_NUM_OFFSET,
-            INPUT_NOTES_COMMITMENT_PTR, KERNEL_PROCEDURES_PTR, MemoryOffset,
-<<<<<<< HEAD
-            NATIVE_ACCT_CODE_COMMITMENT_PTR, NATIVE_ACCT_ID_AND_NONCE_PTR, NATIVE_ACCT_ID_PTR,
-=======
-            NATIVE_ACCT_CODE_COMMITMENT_PTR, NATIVE_ACCT_ID_AND_NONCE_PTR,
->>>>>>> f8893e79
-            NATIVE_ACCT_PROCEDURES_SECTION_PTR, NATIVE_ACCT_STORAGE_COMMITMENT_PTR,
-            NATIVE_ACCT_STORAGE_SLOTS_SECTION_PTR, NATIVE_ACCT_VAULT_ROOT_PTR,
-            NATIVE_ASSET_ID_PREFIX_IDX, NATIVE_ASSET_ID_SUFFIX_IDX, NATIVE_NUM_ACCT_PROCEDURES_PTR,
-            NATIVE_NUM_ACCT_STORAGE_SLOTS_PTR, NOTE_ROOT_PTR, NULLIFIER_DB_ROOT_PTR,
-            NUM_KERNEL_PROCEDURES_PTR, PARTIAL_BLOCKCHAIN_NUM_LEAVES_PTR,
+            CHAIN_COMMITMENT_PTR, FEE_PARAMETERS_PTR, INIT_ACCT_COMMITMENT_PTR,
+            INIT_NATIVE_ACCT_CODE_COMMITMENT_PTR, INIT_NATIVE_ACCT_STORAGE_COMMITMENT_PTR,
+            INIT_NATIVE_ACCT_VAULT_ROOT_PTR, INIT_NONCE_PTR, INPUT_NOTE_ARGS_OFFSET,
+            INPUT_NOTE_ASSETS_COMMITMENT_OFFSET, INPUT_NOTE_ASSETS_OFFSET, INPUT_NOTE_ID_OFFSET,
+            INPUT_NOTE_INPUTS_COMMITMENT_OFFSET, INPUT_NOTE_METADATA_OFFSET,
+            INPUT_NOTE_NULLIFIER_SECTION_PTR, INPUT_NOTE_NUM_ASSETS_OFFSET,
+            INPUT_NOTE_RECIPIENT_OFFSET, INPUT_NOTE_SCRIPT_ROOT_OFFSET, INPUT_NOTE_SECTION_PTR,
+            INPUT_NOTE_SERIAL_NUM_OFFSET, INPUT_NOTES_COMMITMENT_PTR, KERNEL_PROCEDURES_PTR,
+            MemoryOffset, NATIVE_ACCT_CODE_COMMITMENT_PTR, NATIVE_ACCT_ID_AND_NONCE_PTR,
+            NATIVE_ACCT_ID_PTR, NATIVE_ACCT_PROCEDURES_SECTION_PTR,
+            NATIVE_ACCT_STORAGE_COMMITMENT_PTR, NATIVE_ACCT_STORAGE_SLOTS_SECTION_PTR,
+            NATIVE_ACCT_VAULT_ROOT_PTR, NATIVE_ASSET_ID_PREFIX_IDX, NATIVE_ASSET_ID_SUFFIX_IDX,
+            NATIVE_NUM_ACCT_PROCEDURES_PTR, NATIVE_NUM_ACCT_STORAGE_SLOTS_PTR, NOTE_ROOT_PTR,
+            NULLIFIER_DB_ROOT_PTR, NUM_KERNEL_PROCEDURES_PTR, PARTIAL_BLOCKCHAIN_NUM_LEAVES_PTR,
             PARTIAL_BLOCKCHAIN_PEAKS_PTR, PREV_BLOCK_COMMITMENT_PTR, PROOF_COMMITMENT_PTR,
             PROTOCOL_VERSION_IDX, TIMESTAMP_IDX, TX_COMMITMENT_PTR, TX_KERNEL_COMMITMENT_PTR,
             TX_SCRIPT_ROOT_PTR, VERIFICATION_BASE_FEE_IDX,

use alloc::collections::BTreeMap;
use alloc::vec::Vec;

use anyhow::Context;
use miden_lib::account::wallets::BasicWallet;
use miden_lib::errors::tx_kernel_errors::{
    ERR_ACCOUNT_SEED_AND_COMMITMENT_DIGEST_MISMATCH,
    ERR_PROLOGUE_NEW_FUNGIBLE_FAUCET_RESERVED_SLOT_MUST_BE_EMPTY,
    ERR_PROLOGUE_NEW_NON_FUNGIBLE_FAUCET_RESERVED_SLOT_MUST_BE_VALID_EMPTY_SMT,
};
use miden_lib::testing::account_component::MockAccountComponent;
use miden_lib::testing::mock_account::MockAccountExt;
use miden_lib::transaction::TransactionKernel;
use miden_lib::transaction::memory::{
    ACCT_DB_ROOT_PTR,
    BLOCK_COMMITMENT_PTR,
    BLOCK_METADATA_PTR,
    BLOCK_NUMBER_IDX,
    CHAIN_COMMITMENT_PTR,
    FAUCET_STORAGE_DATA_SLOT,
    FEE_PARAMETERS_PTR,
    INIT_ACCT_COMMITMENT_PTR,
    INIT_NATIVE_ACCT_STORAGE_COMMITMENT_PTR,
    INIT_NATIVE_ACCT_VAULT_ROOT_PTR,
    INIT_NONCE_PTR,
    INPUT_NOTE_ARGS_OFFSET,
    INPUT_NOTE_ASSETS_COMMITMENT_OFFSET,
    INPUT_NOTE_ASSETS_OFFSET,
    INPUT_NOTE_ID_OFFSET,
    INPUT_NOTE_INPUTS_COMMITMENT_OFFSET,
    INPUT_NOTE_METADATA_OFFSET,
    INPUT_NOTE_NULLIFIER_SECTION_PTR,
    INPUT_NOTE_NUM_ASSETS_OFFSET,
    INPUT_NOTE_RECIPIENT_OFFSET,
    INPUT_NOTE_SCRIPT_ROOT_OFFSET,
    INPUT_NOTE_SECTION_PTR,
    INPUT_NOTE_SERIAL_NUM_OFFSET,
    INPUT_NOTES_COMMITMENT_PTR,
    KERNEL_PROCEDURES_PTR,
    NATIVE_ACCT_CODE_COMMITMENT_PTR,
    NATIVE_ACCT_ID_AND_NONCE_PTR,
    NATIVE_ACCT_ID_PTR,
    NATIVE_ACCT_PROCEDURES_SECTION_PTR,
    NATIVE_ACCT_STORAGE_COMMITMENT_PTR,
    NATIVE_ACCT_STORAGE_SLOTS_SECTION_PTR,
    NATIVE_ACCT_VAULT_ROOT_PTR,
    NATIVE_ASSET_ID_PREFIX_IDX,
    NATIVE_ASSET_ID_SUFFIX_IDX,
    NATIVE_NUM_ACCT_PROCEDURES_PTR,
    NATIVE_NUM_ACCT_STORAGE_SLOTS_PTR,
    NOTE_ROOT_PTR,
    NULLIFIER_DB_ROOT_PTR,
    NUM_KERNEL_PROCEDURES_PTR,
    PARTIAL_BLOCKCHAIN_NUM_LEAVES_PTR,
    PARTIAL_BLOCKCHAIN_PEAKS_PTR,
    PREV_BLOCK_COMMITMENT_PTR,
    PROOF_COMMITMENT_PTR,
    PROTOCOL_VERSION_IDX,
    TIMESTAMP_IDX,
    TX_COMMITMENT_PTR,
    TX_KERNEL_COMMITMENT_PTR,
    TX_SCRIPT_ROOT_PTR,
    VERIFICATION_BASE_FEE_IDX,
};
use miden_objects::account::delta::AccountUpdateDetails;
use miden_objects::account::{
    Account,
    AccountBuilder,
    AccountId,
    AccountIdVersion,
    AccountProcedureInfo,
    AccountStorage,
    AccountStorageMode,
    AccountType,
    StorageMap,
    StorageSlot,
};
use miden_objects::asset::{FungibleAsset, NonFungibleAsset};
use miden_objects::testing::account_id::{
    ACCOUNT_ID_REGULAR_PUBLIC_ACCOUNT_UPDATABLE_CODE,
    ACCOUNT_ID_SENDER,
};
use miden_objects::testing::noop_auth_component::NoopAuthComponent;
<<<<<<< HEAD
use miden_objects::transaction::{
    AccountInputs,
    ExecutedTransaction,
    TransactionArgs,
    TransactionScript,
};
use miden_objects::{EMPTY_WORD, LexicographicWord, ONE, WORD_SIZE};
use miden_processor::{AdviceInputs, Process, Word};
use miden_tx::{LocalTransactionProver, TransactionExecutorError};
=======
use miden_objects::transaction::{ExecutedTransaction, TransactionArgs, TransactionScript};
use miden_objects::{EMPTY_WORD, ONE, WORD_SIZE};
use miden_processor::fast::ExecutionOutput;
use miden_processor::{AdviceInputs, Word};
use miden_tx::TransactionExecutorError;
>>>>>>> e595a82c
use rand::{Rng, SeedableRng};
use rand_chacha::ChaCha20Rng;

use super::{Felt, ZERO};
use crate::kernel_tests::tx::ExecutionOutputExt;
use crate::utils::create_public_p2any_note;
use crate::{
    Auth,
    MockChain,
    TransactionContext,
    TransactionContextBuilder,
    assert_execution_error,
    assert_transaction_executor_error,
};

#[test]
fn test_transaction_prologue() -> anyhow::Result<()> {
    let mut tx_context = {
        let account =
            Account::mock(ACCOUNT_ID_REGULAR_PUBLIC_ACCOUNT_UPDATABLE_CODE, Auth::IncrNonce);
        let input_note_1 = create_public_p2any_note(
            ACCOUNT_ID_SENDER.try_into().unwrap(),
            [FungibleAsset::mock(100)],
        );
        let input_note_2 = create_public_p2any_note(
            ACCOUNT_ID_SENDER.try_into().unwrap(),
            [FungibleAsset::mock(100)],
        );
        let input_note_3 = create_public_p2any_note(
            ACCOUNT_ID_SENDER.try_into().unwrap(),
            [FungibleAsset::mock(111)],
        );
        TransactionContextBuilder::new(account)
            .extend_input_notes(vec![input_note_1, input_note_2, input_note_3])
            .build()?
    };

    let code = "
        use.$kernel::prologue

        begin
            exec.prologue::prepare_transaction
        end
        ";

    let mock_tx_script_code = "
        begin
            nop
        end
        ";

    let mock_tx_script_program = TransactionKernel::assembler()
        .with_debug_mode(true)
        .assemble_program(mock_tx_script_code)
        .unwrap();

    let tx_script = TransactionScript::new(mock_tx_script_program);

    let note_args = [Word::from([91u32; 4]), Word::from([92u32; 4])];

    let note_args_map = BTreeMap::from([
        (tx_context.input_notes().get_note(0).note().id(), note_args[0]),
        (tx_context.input_notes().get_note(1).note().id(), note_args[1]),
    ]);

    let tx_args = TransactionArgs::new(tx_context.tx_args().advice_inputs().clone().map)
        .with_tx_script(tx_script)
        .with_note_args(note_args_map);

    tx_context.set_tx_args(tx_args);
    let exec_output = &tx_context.execute_code_blocking(code)?;

    global_input_memory_assertions(exec_output, &tx_context);
    block_data_memory_assertions(exec_output, &tx_context);
    partial_blockchain_memory_assertions(exec_output, &tx_context);
    kernel_data_memory_assertions(exec_output);
    account_data_memory_assertions(exec_output, &tx_context);
    input_notes_memory_assertions(exec_output, &tx_context, &note_args);

    Ok(())
}

fn global_input_memory_assertions(exec_output: &ExecutionOutput, inputs: &TransactionContext) {
    assert_eq!(
        exec_output.get_kernel_mem_word(BLOCK_COMMITMENT_PTR),
        inputs.tx_inputs().block_header().commitment(),
        "The block commitment should be stored at the BLOCK_COMMITMENT_PTR"
    );

    assert_eq!(
        exec_output.get_kernel_mem_word(NATIVE_ACCT_ID_PTR)[0],
        inputs.account().id().suffix(),
        "The account ID prefix should be stored at the ACCT_ID_PTR[0]"
    );
    assert_eq!(
        exec_output.get_kernel_mem_word(NATIVE_ACCT_ID_PTR)[1],
        inputs.account().id().prefix().as_felt(),
        "The account ID suffix should be stored at the ACCT_ID_PTR[1]"
    );

    assert_eq!(
        exec_output.get_kernel_mem_word(INIT_ACCT_COMMITMENT_PTR),
        inputs.account().commitment(),
        "The account commitment should be stored at the INIT_ACCT_COMMITMENT_PTR"
    );

    assert_eq!(
        exec_output.get_kernel_mem_word(INIT_NATIVE_ACCT_VAULT_ROOT_PTR),
        inputs.account().vault().root(),
        "The initial native account vault root should be stored at the INIT_ACCT_VAULT_ROOT_PTR"
    );

    assert_eq!(
        exec_output.get_kernel_mem_word(INIT_NATIVE_ACCT_STORAGE_COMMITMENT_PTR),
        inputs.account().storage().commitment(),
        "The initial native account storage commitment should be stored at the INIT_ACCT_STORAGE_COMMITMENT_PTR"
    );

    assert_eq!(
        exec_output.get_kernel_mem_word(INPUT_NOTES_COMMITMENT_PTR),
        inputs.input_notes().commitment(),
        "The nullifier commitment should be stored at the INPUT_NOTES_COMMITMENT_PTR"
    );

    assert_eq!(
        exec_output.get_kernel_mem_word(INIT_NONCE_PTR)[0],
        inputs.account().nonce(),
        "The initial nonce should be stored at the INIT_NONCE_PTR"
    );

    assert_eq!(
        exec_output.get_kernel_mem_word(TX_SCRIPT_ROOT_PTR),
        inputs.tx_args().tx_script().as_ref().unwrap().root(),
        "The transaction script root should be stored at the TX_SCRIPT_ROOT_PTR"
    );
}

fn block_data_memory_assertions(exec_output: &ExecutionOutput, inputs: &TransactionContext) {
    assert_eq!(
        exec_output.get_kernel_mem_word(BLOCK_COMMITMENT_PTR),
        inputs.tx_inputs().block_header().commitment(),
        "The block commitment should be stored at the BLOCK_COMMITMENT_PTR"
    );

    assert_eq!(
        exec_output.get_kernel_mem_word(PREV_BLOCK_COMMITMENT_PTR),
        inputs.tx_inputs().block_header().prev_block_commitment(),
        "The previous block commitment should be stored at the PARENT_BLOCK_COMMITMENT_PTR"
    );

    assert_eq!(
        exec_output.get_kernel_mem_word(CHAIN_COMMITMENT_PTR),
        inputs.tx_inputs().block_header().chain_commitment(),
        "The chain commitment should be stored at the CHAIN_COMMITMENT_PTR"
    );

    assert_eq!(
        exec_output.get_kernel_mem_word(ACCT_DB_ROOT_PTR),
        inputs.tx_inputs().block_header().account_root(),
        "The account db root should be stored at the ACCT_DB_ROOT_PRT"
    );

    assert_eq!(
        exec_output.get_kernel_mem_word(NULLIFIER_DB_ROOT_PTR),
        inputs.tx_inputs().block_header().nullifier_root(),
        "The nullifier db root should be stored at the NULLIFIER_DB_ROOT_PTR"
    );

    assert_eq!(
        exec_output.get_kernel_mem_word(TX_COMMITMENT_PTR),
        inputs.tx_inputs().block_header().tx_commitment(),
        "The TX commitment should be stored at the TX_COMMITMENT_PTR"
    );

    assert_eq!(
        exec_output.get_kernel_mem_word(TX_KERNEL_COMMITMENT_PTR),
        inputs.tx_inputs().block_header().tx_kernel_commitment(),
        "The kernel commitment should be stored at the TX_KERNEL_COMMITMENT_PTR"
    );

    assert_eq!(
        exec_output.get_kernel_mem_word(PROOF_COMMITMENT_PTR),
        inputs.tx_inputs().block_header().proof_commitment(),
        "The proof commitment should be stored at the PROOF_COMMITMENT_PTR"
    );

    assert_eq!(
        exec_output.get_kernel_mem_word(BLOCK_METADATA_PTR)[BLOCK_NUMBER_IDX],
        inputs.tx_inputs().block_header().block_num().into(),
        "The block number should be stored at BLOCK_METADATA_PTR[BLOCK_NUMBER_IDX]"
    );

    assert_eq!(
        exec_output.get_kernel_mem_word(BLOCK_METADATA_PTR)[PROTOCOL_VERSION_IDX],
        inputs.tx_inputs().block_header().version().into(),
        "The protocol version should be stored at BLOCK_METADATA_PTR[PROTOCOL_VERSION_IDX]"
    );

    assert_eq!(
        exec_output.get_kernel_mem_word(BLOCK_METADATA_PTR)[TIMESTAMP_IDX],
        inputs.tx_inputs().block_header().timestamp().into(),
        "The timestamp should be stored at BLOCK_METADATA_PTR[TIMESTAMP_IDX]"
    );

    assert_eq!(
        exec_output.get_kernel_mem_word(FEE_PARAMETERS_PTR)[NATIVE_ASSET_ID_SUFFIX_IDX],
        inputs.tx_inputs().block_header().fee_parameters().native_asset_id().suffix(),
        "The native asset ID suffix should be stored at FEE_PARAMETERS_PTR[NATIVE_ASSET_ID_SUFFIX_IDX]"
    );

    assert_eq!(
        exec_output.get_kernel_mem_word(FEE_PARAMETERS_PTR)[NATIVE_ASSET_ID_PREFIX_IDX],
        inputs
            .tx_inputs()
            .block_header()
            .fee_parameters()
            .native_asset_id()
            .prefix()
            .as_felt(),
        "The native asset ID prefix should be stored at FEE_PARAMETERS_PTR[NATIVE_ASSET_ID_PREFIX_IDX]"
    );

    assert_eq!(
        exec_output.get_kernel_mem_word(FEE_PARAMETERS_PTR)[VERIFICATION_BASE_FEE_IDX],
        inputs
            .tx_inputs()
            .block_header()
            .fee_parameters()
            .verification_base_fee()
            .into(),
        "The verification base fee should be stored at FEE_PARAMETERS_PTR[VERIFICATION_BASE_FEE_IDX]"
    );

    assert_eq!(
        exec_output.get_kernel_mem_word(NOTE_ROOT_PTR),
        inputs.tx_inputs().block_header().note_root(),
        "The note root should be stored at the NOTE_ROOT_PTR"
    );
}

fn partial_blockchain_memory_assertions(
    exec_output: &ExecutionOutput,
    prepared_tx: &TransactionContext,
) {
    // update the partial blockchain to point to the block against which this transaction is being
    // executed
    let mut partial_blockchain = prepared_tx.tx_inputs().blockchain().clone();
    partial_blockchain.add_block(prepared_tx.tx_inputs().block_header().clone(), true);

    assert_eq!(
        exec_output.get_kernel_mem_word(PARTIAL_BLOCKCHAIN_NUM_LEAVES_PTR)[0],
        Felt::new(partial_blockchain.chain_length().as_u64()),
        "The number of leaves should be stored at the PARTIAL_BLOCKCHAIN_NUM_LEAVES_PTR"
    );

    for (i, peak) in partial_blockchain.peaks().peaks().iter().enumerate() {
        // The peaks should be stored at the PARTIAL_BLOCKCHAIN_PEAKS_PTR
        let peak_idx: u32 = i.try_into().expect(
            "Number of peaks is log2(number_of_leaves), this value won't be larger than 2**32",
        );
        let word_aligned_peak_idx = peak_idx * WORD_SIZE as u32;
        assert_eq!(
            exec_output.get_kernel_mem_word(PARTIAL_BLOCKCHAIN_PEAKS_PTR + word_aligned_peak_idx),
            *peak
        );
    }
}

fn kernel_data_memory_assertions(exec_output: &ExecutionOutput) {
    // check that the number of kernel procedures stored in the memory is equal to the number of
    // procedures in the `TransactionKernel::PROCEDURES` array
    assert_eq!(
        exec_output.get_kernel_mem_word(NUM_KERNEL_PROCEDURES_PTR)[0].as_int(),
        TransactionKernel::PROCEDURES.len() as u64,
        "Number of the kernel procedures should be stored at the NUM_KERNEL_PROCEDURES_PTR"
    );

    // check that the hashes of the kernel procedures stored in the memory is equal to the hashes in
    // `TransactionKernel::PROCEDURES` array
    for (i, &proc_hash) in TransactionKernel::PROCEDURES.iter().enumerate() {
        assert_eq!(
            exec_output.get_kernel_mem_word(KERNEL_PROCEDURES_PTR + (i * WORD_SIZE) as u32),
            proc_hash,
            "hash of kernel procedure at index `{i}` does not match the hash stored in memory"
        );
    }
}

fn account_data_memory_assertions(exec_output: &ExecutionOutput, inputs: &TransactionContext) {
    assert_eq!(
        exec_output.get_kernel_mem_word(NATIVE_ACCT_ID_AND_NONCE_PTR),
        Word::new([
            inputs.account().id().suffix(),
            inputs.account().id().prefix().as_felt(),
            ZERO,
            inputs.account().nonce()
        ]),
        "The account ID should be stored at NATIVE_ACCT_ID_AND_NONCE_PTR[0]"
    );

    assert_eq!(
        exec_output.get_kernel_mem_word(NATIVE_ACCT_VAULT_ROOT_PTR),
        inputs.account().vault().root(),
        "The account vault root should be stored at NATIVE_ACCT_VAULT_ROOT_PTR"
    );

    assert_eq!(
        exec_output.get_kernel_mem_word(NATIVE_ACCT_STORAGE_COMMITMENT_PTR),
        inputs.account().storage().commitment(),
        "The account storage commitment should be stored at NATIVE_ACCT_STORAGE_COMMITMENT_PTR"
    );

    assert_eq!(
        exec_output.get_kernel_mem_word(NATIVE_ACCT_CODE_COMMITMENT_PTR),
        inputs.account().code().commitment(),
        "account code commitment should be stored at NATIVE_ACCT_CODE_COMMITMENT_PTR"
    );

    assert_eq!(
        exec_output.get_kernel_mem_word(NATIVE_NUM_ACCT_STORAGE_SLOTS_PTR),
        Word::from([u16::try_from(inputs.account().storage().slots().len()).unwrap(), 0, 0, 0]),
        "The number of initialised storage slots should be stored at NATIVE_NUM_ACCT_STORAGE_SLOTS_PTR"
    );

    for (i, elements) in inputs
        .account()
        .storage()
        .as_elements()
        .chunks(StorageSlot::NUM_ELEMENTS_PER_STORAGE_SLOT / 2)
        .enumerate()
    {
        assert_eq!(
            exec_output.get_kernel_mem_word(
                NATIVE_ACCT_STORAGE_SLOTS_SECTION_PTR + (i * WORD_SIZE) as u32
            ),
            Word::try_from(elements).unwrap(),
            "The account storage slots should be stored starting at NATIVE_ACCT_STORAGE_SLOTS_SECTION_PTR"
        )
    }

    assert_eq!(
        exec_output.get_kernel_mem_word(NATIVE_NUM_ACCT_PROCEDURES_PTR),
        Word::from([u16::try_from(inputs.account().code().procedures().len()).unwrap(), 0, 0, 0]),
        "The number of procedures should be stored at NATIVE_NUM_ACCT_PROCEDURES_PTR"
    );

    for (i, elements) in inputs
        .account()
        .code()
        .as_elements()
        .chunks(AccountProcedureInfo::NUM_ELEMENTS_PER_PROC / 2)
        .enumerate()
    {
        assert_eq!(
            exec_output
                .get_kernel_mem_word(NATIVE_ACCT_PROCEDURES_SECTION_PTR + (i * WORD_SIZE) as u32),
            Word::try_from(elements).unwrap(),
            "The account procedures and storage offsets should be stored starting at NATIVE_ACCT_PROCEDURES_SECTION_PTR"
        );
    }
}

fn input_notes_memory_assertions(
    exec_output: &ExecutionOutput,
    inputs: &TransactionContext,
    note_args: &[Word],
) {
    assert_eq!(
        exec_output.get_kernel_mem_word(INPUT_NOTE_SECTION_PTR),
        Word::from([inputs.input_notes().num_notes(), 0, 0, 0]),
        "number of input notes should be stored at the INPUT_NOTES_OFFSET"
    );

    for (input_note, note_idx) in inputs.input_notes().iter().zip(0_u32..) {
        let note = input_note.note();

        assert_eq!(
            exec_output.get_kernel_mem_word(
                INPUT_NOTE_NULLIFIER_SECTION_PTR + note_idx * WORD_SIZE as u32
            ),
            note.nullifier().as_word(),
            "note nullifier should be computer and stored at the correct offset"
        );

        assert_eq!(
            exec_output.get_note_mem_word(note_idx, INPUT_NOTE_ID_OFFSET),
            note.id().as_word(),
            "ID hash should be computed and stored at the correct offset"
        );

        assert_eq!(
            exec_output.get_note_mem_word(note_idx, INPUT_NOTE_SERIAL_NUM_OFFSET),
            note.serial_num(),
            "note serial num should be stored at the correct offset"
        );

        assert_eq!(
            exec_output.get_note_mem_word(note_idx, INPUT_NOTE_SCRIPT_ROOT_OFFSET),
            note.script().root(),
            "note script root should be stored at the correct offset"
        );

        assert_eq!(
            exec_output.get_note_mem_word(note_idx, INPUT_NOTE_INPUTS_COMMITMENT_OFFSET),
            note.inputs().commitment(),
            "note input commitment should be stored at the correct offset"
        );

        assert_eq!(
            exec_output.get_note_mem_word(note_idx, INPUT_NOTE_RECIPIENT_OFFSET),
            note.recipient().digest(),
            "note recipient should be stored at the correct offset"
        );

        assert_eq!(
            exec_output.get_note_mem_word(note_idx, INPUT_NOTE_ASSETS_COMMITMENT_OFFSET),
            note.assets().commitment(),
            "note asset commitment should be stored at the correct offset"
        );

        assert_eq!(
            exec_output.get_note_mem_word(note_idx, INPUT_NOTE_METADATA_OFFSET),
            Word::from(note.metadata()),
            "note metadata should be stored at the correct offset"
        );

        assert_eq!(
            exec_output.get_note_mem_word(note_idx, INPUT_NOTE_ARGS_OFFSET),
            note_args[note_idx as usize],
            "note args should be stored at the correct offset"
        );

        assert_eq!(
            exec_output.get_note_mem_word(note_idx, INPUT_NOTE_NUM_ASSETS_OFFSET),
            Word::from([<u32>::try_from(note.assets().num_assets()).unwrap(), 0, 0, 0]),
            "number of assets should be stored at the correct offset"
        );

        for (asset, asset_idx) in note.assets().iter().cloned().zip(0_u32..) {
            let word: Word = asset.into();
            assert_eq!(
                exec_output.get_note_mem_word(
                    note_idx,
                    INPUT_NOTE_ASSETS_OFFSET + asset_idx * WORD_SIZE as u32
                ),
                word,
                "assets should be stored at (INPUT_NOTES_DATA_OFFSET + note_index * 2048 + 32 + asset_idx * 4)"
            );
        }
    }
}

// ACCOUNT CREATION TESTS
// ================================================================================================

/// Tests that a simple account can be created in a complete transaction execution (not using
/// [`TransactionContext::execute_code`]).
#[tokio::test]
async fn create_simple_account() -> anyhow::Result<()> {
    let account = AccountBuilder::new([6; 32])
        .storage_mode(AccountStorageMode::Public)
        .with_auth_component(Auth::IncrNonce)
        .with_component(MockAccountComponent::with_empty_slots())
        .build()?;

    let tx = TransactionContextBuilder::new(account)
        .build()?
        .execute()
        .await
        .context("failed to execute account-creating transaction")?;

    assert_eq!(tx.account_delta().nonce_delta(), Felt::new(1));
    // except for the nonce, the delta should be empty
    assert!(tx.account_delta().storage().is_empty());
    assert!(tx.account_delta().vault().is_empty());
    assert_eq!(tx.final_account().nonce(), Felt::new(1));
    // account commitment should not be the empty word
    assert_ne!(tx.account_delta().to_commitment(), EMPTY_WORD);

    Ok(())
}

/// Test helper which executes the prologue to check if the creation of the given `account` with its
/// `seed` is valid in the context of the given `mock_chain`.
pub async fn create_account_test(
    account: Account,
) -> Result<ExecutedTransaction, TransactionExecutorError> {
    TransactionContextBuilder::new(account).build().unwrap().execute().await
}

pub async fn create_multiple_accounts_test(storage_mode: AccountStorageMode) -> anyhow::Result<()> {
    let mut accounts = Vec::new();

    for account_type in [
        AccountType::RegularAccountImmutableCode,
        AccountType::RegularAccountUpdatableCode,
        AccountType::FungibleFaucet,
        AccountType::NonFungibleFaucet,
    ] {
        let account = AccountBuilder::new(ChaCha20Rng::from_os_rng().random())
            .account_type(account_type)
            .storage_mode(storage_mode)
            .with_auth_component(Auth::IncrNonce)
            .with_component(MockAccountComponent::with_slots(vec![StorageSlot::Value(Word::from(
                [255u32; WORD_SIZE],
            ))]))
            .build()
            .context("account build failed")?;

        accounts.push(account);
    }

    for account in accounts {
        let account_type = account.account_type();
        create_account_test(account).await.context(format!(
            "create_multiple_accounts_test test failed for account type {account_type}"
        ))?;
    }

    Ok(())
}

/// Tests that a valid account of each storage mode can be created successfully.
#[tokio::test]
pub async fn create_accounts_with_all_storage_modes() -> anyhow::Result<()> {
    create_multiple_accounts_test(AccountStorageMode::Private).await?;

    create_multiple_accounts_test(AccountStorageMode::Public).await?;

    create_multiple_accounts_test(AccountStorageMode::Network).await
}

/// Takes an account with a placeholder ID and returns the same account but with its ID replaced
/// with a newly generated one.
fn compute_valid_account_id(account: Account) -> Account {
    let init_seed: [u8; 32] = [5; 32];
    let seed = AccountId::compute_account_seed(
        init_seed,
        account.account_type(),
        AccountStorageMode::Public,
        AccountIdVersion::Version0,
        account.code().commitment(),
        account.storage().commitment(),
    )
    .unwrap();

    let account_id = AccountId::new(
        seed,
        AccountIdVersion::Version0,
        account.code().commitment(),
        account.storage().commitment(),
    )
    .unwrap();

    // Overwrite old ID with generated ID.
    let (_, vault, storage, code, _nonce, _seed) = account.into_parts();
    // Set nonce to zero so this is considered a new account.
    Account::new(account_id, vault, storage, code, ZERO, Some(seed)).unwrap()
}

/// Tests that creating a fungible faucet account with a non-empty initial balance in its reserved
/// slot fails.
#[tokio::test]
pub async fn create_account_fungible_faucet_invalid_initial_balance() -> anyhow::Result<()> {
    let account = AccountBuilder::new([1; 32])
        .account_type(AccountType::FungibleFaucet)
        .with_auth_component(NoopAuthComponent)
        .with_component(MockAccountComponent::with_empty_slots())
        .build_existing()
        .expect("account should be valid");
    let (id, vault, mut storage, code, _nonce, _seed) = account.into_parts();

    // Set the initial balance to a non-zero value manually, since the builder would not allow us to
    // do that.
    let faucet_data_slot = Word::from([0, 0, 0, 100u32]);
    storage.set_item(FAUCET_STORAGE_DATA_SLOT, faucet_data_slot).unwrap();

    // The compute account ID function will set the nonce to zero so this is considered a new
    // account.
    let account = Account::new(id, vault, storage, code, ONE, None)?;
    let account = compute_valid_account_id(account);

    let result = create_account_test(account).await;

    assert_transaction_executor_error!(
        result,
        ERR_PROLOGUE_NEW_FUNGIBLE_FAUCET_RESERVED_SLOT_MUST_BE_EMPTY
    );

    Ok(())
}

/// Tests that creating a non fungible faucet account with a non-empty storage map in its reserved
/// slot fails.
#[tokio::test]
pub async fn create_account_non_fungible_faucet_invalid_initial_reserved_slot() -> anyhow::Result<()>
{
    // Create a storage map with a mock asset to make it non-empty.
    let asset = NonFungibleAsset::mock(&[1, 2, 3, 4]);
    let non_fungible_storage_map =
        StorageMap::with_entries([(asset.vault_key(), asset.into())]).unwrap();
    let storage = AccountStorage::new(vec![StorageSlot::Map(non_fungible_storage_map)]).unwrap();

    let account = AccountBuilder::new([1; 32])
        .account_type(AccountType::NonFungibleFaucet)
        .with_auth_component(NoopAuthComponent)
        .with_component(MockAccountComponent::with_empty_slots())
        .build()
        .expect("account should be valid");
    let (id, vault, _storage, code, _nonce, _seed) = account.into_parts();

    // The compute account ID function will set the nonce to zero so this is considered a new
    // account.
    let account = Account::new(id, vault, storage, code, ONE, None)?;
    let account = compute_valid_account_id(account);

    let result = create_account_test(account).await;

    assert_transaction_executor_error!(
        result,
        ERR_PROLOGUE_NEW_NON_FUNGIBLE_FAUCET_RESERVED_SLOT_MUST_BE_VALID_EMPTY_SMT
    );

    Ok(())
}

/// Tests that supplying an invalid seed causes account creation to fail.
#[tokio::test]
pub async fn create_account_invalid_seed() -> anyhow::Result<()> {
    let mut mock_chain = MockChain::new();
    mock_chain.prove_next_block()?;

    let account = AccountBuilder::new(ChaCha20Rng::from_os_rng().random())
        .account_type(AccountType::RegularAccountUpdatableCode)
        .with_auth_component(Auth::IncrNonce)
        .with_component(BasicWallet)
        .build()?;

    let tx_inputs = mock_chain
        .get_transaction_inputs(&account, &[], &[])
        .expect("failed to get transaction inputs from mock chain");

    // override the seed with an invalid seed to ensure the kernel fails
    let account_seed_key = [account.id().suffix(), account.id().prefix().as_felt(), ZERO, ZERO];
    let adv_inputs =
        AdviceInputs::default().with_map([(Word::from(account_seed_key), vec![ZERO; WORD_SIZE])]);

    let tx_context = TransactionContextBuilder::new(account)
        .tx_inputs(tx_inputs)
        .extend_advice_inputs(adv_inputs)
        .build()?;

    let code = "
      use.$kernel::prologue

      begin
          exec.prologue::prepare_transaction
      end
      ";

    let result = tx_context.execute_code(code).await;

    assert_execution_error!(result, ERR_ACCOUNT_SEED_AND_COMMITMENT_DIGEST_MISMATCH);

    Ok(())
}

#[test]
fn test_get_blk_version() -> anyhow::Result<()> {
    let tx_context = TransactionContextBuilder::with_existing_mock_account().build()?;
    let code = "
    use.$kernel::memory
    use.$kernel::prologue

    begin
        exec.prologue::prepare_transaction
        exec.memory::get_blk_version

        # truncate the stack
        swap drop
    end
    ";

    let exec_output = tx_context.execute_code_blocking(code)?;

    assert_eq!(
        exec_output.get_stack_element(0),
        tx_context.tx_inputs().block_header().version().into()
    );

    Ok(())
}

#[test]
fn test_get_blk_timestamp() -> anyhow::Result<()> {
    let tx_context = TransactionContextBuilder::with_existing_mock_account().build()?;
    let code = "
    use.$kernel::memory
    use.$kernel::prologue

    begin
        exec.prologue::prepare_transaction
        exec.memory::get_blk_timestamp

        # truncate the stack
        swap drop
    end
    ";

    let exec_output = tx_context.execute_code_blocking(code)?;

    assert_eq!(
        exec_output.get_stack_element(0),
        tx_context.tx_inputs().block_header().timestamp().into()
    );

    Ok(())
<<<<<<< HEAD
}

/// Tests that an account with a storage map can be created.
///
/// In particular, this tests the account delta logic for storage maps for _new_ accounts.
#[test]
fn create_account_with_storage_map() -> anyhow::Result<()> {
    let map_entries = [
        (Word::from([1, 2, 3, 4u32]), Word::from([5, 6, 7, 8u32])),
        (Word::from([10, 20, 30, 40u32]), Word::from([50, 60, 70, 80u32])),
    ];
    let map_slot = StorageSlot::Map(StorageMap::with_entries(map_entries)?);

    let account = AccountBuilder::new([6; 32])
        .storage_mode(AccountStorageMode::Public)
        .with_auth_component(Auth::IncrNonce)
        .with_component(MockAccountComponent::with_slots(vec![map_slot]))
        .build()?;

    let tx = TransactionContextBuilder::new(account)
        .build()?
        .execute_blocking()
        .context("failed to execute account-creating transaction")?;

    assert_eq!(tx.account_delta().nonce_delta(), Felt::new(1));

    assert_eq!(
        tx.account_delta().storage().maps().get(&0).unwrap().entries(),
        &BTreeMap::from_iter(
            map_entries
                .into_iter()
                .map(|(key, value)| { (LexicographicWord::new(key), value) })
        )
    );

    assert!(tx.account_delta().vault().is_empty());
    assert_eq!(tx.final_account().nonce(), Felt::new(1));

    // The delta should be present on the proven tx.
    let proven_tx = LocalTransactionProver::default().prove(tx.clone().into())?;
    let AccountUpdateDetails::Delta(delta) = proven_tx.account_update().details() else {
        panic!("expected delta");
    };
    assert_eq!(delta, tx.account_delta());

    Ok(())
}

/// Tests that an account with storage values can be created.
///
/// In particular, this tests the account delta logic for storage values for _new_ accounts.
#[test]
fn create_account_with_storage_values() -> anyhow::Result<()> {
    let slot0 = StorageSlot::Value(Word::from([1, 2, 3, 4u32]));
    let slot1 = StorageSlot::Value(Word::from([10, 20, 30, 40u32]));

    let account = AccountBuilder::new([7; 32])
        .storage_mode(AccountStorageMode::Public)
        .with_auth_component(Auth::IncrNonce)
        .with_component(MockAccountComponent::with_slots(vec![slot0.clone(), slot1.clone()]))
        .build()?;

    let tx = TransactionContextBuilder::new(account)
        .build()?
        .execute_blocking()
        .context("failed to execute account-creating transaction")?;

    assert_eq!(tx.account_delta().nonce_delta(), Felt::new(1));

    assert_eq!(tx.account_delta().storage().values().get(&0).unwrap(), &slot0.value());
    assert_eq!(tx.account_delta().storage().values().get(&1).unwrap(), &slot1.value());

    assert!(tx.account_delta().vault().is_empty());
    assert_eq!(tx.final_account().nonce(), Felt::new(1));

    // The delta should be present on the proven tx.
    let proven_tx = LocalTransactionProver::default().prove(tx.clone().into())?;
    let AccountUpdateDetails::Delta(delta) = proven_tx.account_update().details() else {
        panic!("expected delta");
    };
    assert_eq!(delta, tx.account_delta());

    Ok(())
}

// HELPER FUNCTIONS
// ================================================================================================

fn read_note_element(process: &Process, note_idx: u32, offset: MemoryOffset) -> Word {
    process.get_kernel_mem_word(input_note_data_ptr(note_idx) + offset)
=======
>>>>>>> e595a82c
}<|MERGE_RESOLUTION|>--- conflicted
+++ resolved
@@ -81,23 +81,11 @@
     ACCOUNT_ID_SENDER,
 };
 use miden_objects::testing::noop_auth_component::NoopAuthComponent;
-<<<<<<< HEAD
-use miden_objects::transaction::{
-    AccountInputs,
-    ExecutedTransaction,
-    TransactionArgs,
-    TransactionScript,
-};
+use miden_objects::transaction::{ExecutedTransaction, TransactionArgs, TransactionScript};
 use miden_objects::{EMPTY_WORD, LexicographicWord, ONE, WORD_SIZE};
-use miden_processor::{AdviceInputs, Process, Word};
-use miden_tx::{LocalTransactionProver, TransactionExecutorError};
-=======
-use miden_objects::transaction::{ExecutedTransaction, TransactionArgs, TransactionScript};
-use miden_objects::{EMPTY_WORD, ONE, WORD_SIZE};
 use miden_processor::fast::ExecutionOutput;
 use miden_processor::{AdviceInputs, Word};
-use miden_tx::TransactionExecutorError;
->>>>>>> e595a82c
+use miden_tx::{LocalTransactionProver, TransactionExecutorError};
 use rand::{Rng, SeedableRng};
 use rand_chacha::ChaCha20Rng;
 
@@ -815,14 +803,13 @@
     );
 
     Ok(())
-<<<<<<< HEAD
 }
 
 /// Tests that an account with a storage map can be created.
 ///
 /// In particular, this tests the account delta logic for storage maps for _new_ accounts.
-#[test]
-fn create_account_with_storage_map() -> anyhow::Result<()> {
+#[tokio::test]
+async fn create_account_with_storage_map() -> anyhow::Result<()> {
     let map_entries = [
         (Word::from([1, 2, 3, 4u32]), Word::from([5, 6, 7, 8u32])),
         (Word::from([10, 20, 30, 40u32]), Word::from([50, 60, 70, 80u32])),
@@ -837,7 +824,8 @@
 
     let tx = TransactionContextBuilder::new(account)
         .build()?
-        .execute_blocking()
+        .execute()
+        .await
         .context("failed to execute account-creating transaction")?;
 
     assert_eq!(tx.account_delta().nonce_delta(), Felt::new(1));
@@ -855,7 +843,7 @@
     assert_eq!(tx.final_account().nonce(), Felt::new(1));
 
     // The delta should be present on the proven tx.
-    let proven_tx = LocalTransactionProver::default().prove(tx.clone().into())?;
+    let proven_tx = LocalTransactionProver::default().prove(tx.clone())?;
     let AccountUpdateDetails::Delta(delta) = proven_tx.account_update().details() else {
         panic!("expected delta");
     };
@@ -867,8 +855,8 @@
 /// Tests that an account with storage values can be created.
 ///
 /// In particular, this tests the account delta logic for storage values for _new_ accounts.
-#[test]
-fn create_account_with_storage_values() -> anyhow::Result<()> {
+#[tokio::test]
+async fn create_account_with_storage_values() -> anyhow::Result<()> {
     let slot0 = StorageSlot::Value(Word::from([1, 2, 3, 4u32]));
     let slot1 = StorageSlot::Value(Word::from([10, 20, 30, 40u32]));
 
@@ -880,7 +868,8 @@
 
     let tx = TransactionContextBuilder::new(account)
         .build()?
-        .execute_blocking()
+        .execute()
+        .await
         .context("failed to execute account-creating transaction")?;
 
     assert_eq!(tx.account_delta().nonce_delta(), Felt::new(1));
@@ -892,20 +881,11 @@
     assert_eq!(tx.final_account().nonce(), Felt::new(1));
 
     // The delta should be present on the proven tx.
-    let proven_tx = LocalTransactionProver::default().prove(tx.clone().into())?;
+    let proven_tx = LocalTransactionProver::default().prove(tx.clone())?;
     let AccountUpdateDetails::Delta(delta) = proven_tx.account_update().details() else {
         panic!("expected delta");
     };
     assert_eq!(delta, tx.account_delta());
 
     Ok(())
-}
-
-// HELPER FUNCTIONS
-// ================================================================================================
-
-fn read_note_element(process: &Process, note_idx: u32, offset: MemoryOffset) -> Word {
-    process.get_kernel_mem_word(input_note_data_ptr(note_idx) + offset)
-=======
->>>>>>> e595a82c
 }
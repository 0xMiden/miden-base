use alloc::vec::Vec;

use assert_matches::assert_matches;
use miden_lib::note::{create_p2id_note, create_p2ide_note};
use miden_lib::testing::mock_account::MockAccountExt;
use miden_lib::transaction::TransactionKernel;
use miden_objects::Word;
use miden_objects::account::{Account, AccountId};
use miden_objects::asset::FungibleAsset;
use miden_objects::note::{Note, NoteType};
use miden_objects::testing::account_id::{
    ACCOUNT_ID_REGULAR_PUBLIC_ACCOUNT_IMMUTABLE_CODE,
    ACCOUNT_ID_REGULAR_PUBLIC_ACCOUNT_UPDATABLE_CODE,
    ACCOUNT_ID_SENDER,
};
use miden_objects::testing::note::NoteBuilder;
<<<<<<< HEAD
=======
use miden_processor::ExecutionError;
use miden_processor::crypto::RpoRandomCoin;
use miden_tx::auth::UnreachableAuth;
>>>>>>> d7dc8bc1
use miden_tx::{
    FailedNote,
    NoteConsumptionChecker,
    NoteConsumptionInfo,
    TransactionExecutor,
    TransactionExecutorError,
};
use rand::{Rng, SeedableRng};
use rand_chacha::ChaCha20Rng;

use crate::utils::create_p2any_note;
use crate::{Auth, MockChain, TransactionContextBuilder, TxContextInput};

#[tokio::test]
async fn check_note_consumability_well_known_notes_success() -> anyhow::Result<()> {
    let p2id_note = create_p2id_note(
        ACCOUNT_ID_REGULAR_PUBLIC_ACCOUNT_IMMUTABLE_CODE.try_into().unwrap(),
        ACCOUNT_ID_REGULAR_PUBLIC_ACCOUNT_UPDATABLE_CODE.try_into().unwrap(),
        vec![FungibleAsset::mock(10)],
        NoteType::Public,
        Default::default(),
        &mut RpoRandomCoin::new(Word::from([2u32; 4])),
    )?;

    let p2ide_note = create_p2ide_note(
        ACCOUNT_ID_REGULAR_PUBLIC_ACCOUNT_IMMUTABLE_CODE.try_into().unwrap(),
        ACCOUNT_ID_REGULAR_PUBLIC_ACCOUNT_UPDATABLE_CODE.try_into().unwrap(),
        vec![FungibleAsset::mock(10)],
        None,
        None,
        NoteType::Public,
        Default::default(),
        &mut RpoRandomCoin::new(Word::from([2u32; 4])),
    )?;

    let notes = vec![p2ide_note, p2id_note];
    let tx_context = TransactionContextBuilder::with_existing_mock_account()
        .extend_input_notes(notes.clone())
        .build()?;

    let input_notes = tx_context.input_notes().clone();
    let target_account_id = tx_context.account().id();
    let block_ref = tx_context.tx_inputs().block_header().block_num();
    let tx_args = tx_context.tx_args().clone();

    let executor = TransactionExecutor::new(&tx_context, tx_context.authenticator()).with_tracing();
    let notes_checker = NoteConsumptionChecker::new(&executor);

    let execution_check_result = notes_checker
        .check_notes_consumability(target_account_id, block_ref, input_notes, tx_args)
        .await?;

    assert_matches!(execution_check_result, NoteConsumptionInfo { successful, failed, .. } => {
        assert_eq!(successful.len(), notes.len());
        successful.iter().zip(notes.iter()).for_each(|(success, note)| {
            assert_eq!(success, note);
        });
        assert!(failed.is_empty());
    });

    Ok(())
}

#[rstest::rstest]
#[case::empty(vec![])]
#[case::one(vec![create_p2any_note(ACCOUNT_ID_SENDER.try_into().unwrap(), &[FungibleAsset::mock(100)])])]
#[tokio::test]
async fn check_note_consumability_custom_notes_success(
    #[case] notes: Vec<Note>,
) -> anyhow::Result<()> {
    let tx_context = {
        let account =
            Account::mock(ACCOUNT_ID_REGULAR_PUBLIC_ACCOUNT_UPDATABLE_CODE, Auth::IncrNonce);
        TransactionContextBuilder::new(account)
            .extend_input_notes(notes.clone())
            .build()?
    };

    let input_notes = tx_context.input_notes().clone();
    let account_id = tx_context.account().id();
    let block_ref = tx_context.tx_inputs().block_header().block_num();
    let tx_args = tx_context.tx_args().clone();

    let executor = TransactionExecutor::new(&tx_context, tx_context.authenticator()).with_tracing();
    let notes_checker = NoteConsumptionChecker::new(&executor);

    let execution_check_result = notes_checker
        .check_notes_consumability(account_id, block_ref, input_notes, tx_args)
        .await?;

    assert_matches!(execution_check_result, NoteConsumptionInfo { successful, failed, .. }=> {
        if notes.is_empty() {
            assert!(successful.is_empty());
            assert!(failed.is_empty());
        } else {
            assert_eq!(successful.len(), notes.len());
        }
    });
    Ok(())
}

#[tokio::test]
async fn check_note_consumability_failure() -> anyhow::Result<()> {
    let mut builder = MockChain::builder();
    let account = builder.add_existing_wallet(Auth::BasicAuth)?;
    let mock_chain = builder.build()?;

    let sender = AccountId::try_from(ACCOUNT_ID_SENDER).unwrap();

    let failing_note_1 = NoteBuilder::new(
        sender,
        ChaCha20Rng::from_seed(ChaCha20Rng::from_seed([0_u8; 32]).random()),
    )
    .code("begin push.1 drop push.0 div end")
    .build(&TransactionKernel::with_kernel_library())?;

    let failing_note_2 = NoteBuilder::new(
        sender,
        ChaCha20Rng::from_seed(ChaCha20Rng::from_seed([0_u8; 32]).random()),
    )
    .code("begin push.2 drop push.0 div end")
    .build(&TransactionKernel::with_kernel_library())?;

    let successful_note_1 = create_p2id_note(
        ACCOUNT_ID_REGULAR_PUBLIC_ACCOUNT_IMMUTABLE_CODE.try_into().unwrap(),
        account.id(),
        vec![FungibleAsset::mock(10)],
        NoteType::Public,
        Default::default(),
        &mut RpoRandomCoin::new(Word::from([2u32; 4])),
    )?;

    let successful_note_2 = create_p2id_note(
        ACCOUNT_ID_REGULAR_PUBLIC_ACCOUNT_IMMUTABLE_CODE.try_into().unwrap(),
        account.id(),
        vec![FungibleAsset::mock(145)],
        NoteType::Public,
        Default::default(),
        &mut RpoRandomCoin::new(Word::from([2u32; 4])),
    )?;

    let successful_note_3 = create_p2id_note(
        ACCOUNT_ID_REGULAR_PUBLIC_ACCOUNT_IMMUTABLE_CODE.try_into().unwrap(),
        account.id(),
        vec![FungibleAsset::mock(250)],
        NoteType::Public,
        Default::default(),
        &mut RpoRandomCoin::new(Word::from([3u32; 4])),
    )?;

    let tx_context = mock_chain
        .build_tx_context(
            TxContextInput::Account(account),
            &[],
            &[
                successful_note_2.clone(),
                successful_note_1.clone(),
                failing_note_2.clone(),
                failing_note_1.clone(),
                successful_note_3.clone(),
            ],
        )?
        .build()?;

    let input_notes = tx_context.input_notes().clone();
    let account_id = tx_context.account().id();
    let block_ref = tx_context.tx_inputs().block_header().block_num();
    let tx_args = tx_context.tx_args().clone();

    let executor = TransactionExecutor::new(&tx_context, tx_context.authenticator()).with_tracing();
    let notes_checker = NoteConsumptionChecker::new(&executor);

    let execution_check_result = notes_checker
        .check_notes_consumability(account_id, block_ref, input_notes, tx_args)
        .await?;

    assert_matches!(
        execution_check_result,
        NoteConsumptionInfo {
            successful,
            failed,
            ..
        } => {
                // First failing note.
                assert_matches!(
                    failed.first().expect("first failed notes should exist"),
                    FailedNote {
                        note,
                        error: TransactionExecutorError::TransactionProgramExecutionFailed(
                            ExecutionError::DivideByZero { .. }),
                        ..
                    } => {
                        assert_eq!(
                            note.id(),
                            failing_note_2.id(),
                        );
                    }
                );
                // Second failing note.
                assert_matches!(
                    failed.get(1).expect("second failed note should exist"),
                    FailedNote {
                        note,
                        error: TransactionExecutorError::TransactionProgramExecutionFailed(
                            ExecutionError::DivideByZero { .. }),
                        ..
                    } => {
                        assert_eq!(
                            note.id(),
                            failing_note_1.id(),
                        );
                    }
                );
                // Successful notes.
                assert_eq!(
                    [successful[0].id(), successful[1].id(), successful[2].id()],
                    [successful_note_2.id(), successful_note_1.id(), successful_note_3.id()],
                );
            }
    );
    Ok(())
}<|MERGE_RESOLUTION|>--- conflicted
+++ resolved
@@ -14,12 +14,9 @@
     ACCOUNT_ID_SENDER,
 };
 use miden_objects::testing::note::NoteBuilder;
-<<<<<<< HEAD
-=======
 use miden_processor::ExecutionError;
 use miden_processor::crypto::RpoRandomCoin;
 use miden_tx::auth::UnreachableAuth;
->>>>>>> d7dc8bc1
 use miden_tx::{
     FailedNote,
     NoteConsumptionChecker,

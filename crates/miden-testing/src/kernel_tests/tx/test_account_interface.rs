use alloc::vec::Vec;

use assert_matches::assert_matches;
use miden_lib::note::{create_p2id_note, create_p2ide_note};
use miden_lib::transaction::TransactionKernel;
use miden_objects::account::{Account, AccountId};
use miden_objects::asset::FungibleAsset;
use miden_objects::note::{Note, NoteType};
use miden_objects::testing::account_id::{
    ACCOUNT_ID_REGULAR_PUBLIC_ACCOUNT_IMMUTABLE_CODE,
    ACCOUNT_ID_REGULAR_PUBLIC_ACCOUNT_UPDATABLE_CODE,
    ACCOUNT_ID_SENDER,
};
use miden_objects::testing::note::NoteBuilder;
use miden_objects::{Felt, FieldElement, Word};
use miden_tx::auth::UnreachableAuth;
use miden_tx::{
    FailedNote,
    NoteConsumptionChecker,
    NoteConsumptionInfo,
    TransactionExecutor,
    TransactionExecutorError,
};
use rand::{Rng, SeedableRng};
use rand_chacha::ChaCha20Rng;
use vm_processor::ExecutionError;
use vm_processor::crypto::RpoRandomCoin;

use crate::utils::create_p2any_note;
use crate::{Auth, MockChain, TransactionContextBuilder, TxContextInput};

#[tokio::test]
async fn check_note_consumability_well_known_notes_success() -> anyhow::Result<()> {
    let p2id_note = create_p2id_note(
        ACCOUNT_ID_REGULAR_PUBLIC_ACCOUNT_IMMUTABLE_CODE.try_into().unwrap(),
        ACCOUNT_ID_REGULAR_PUBLIC_ACCOUNT_UPDATABLE_CODE.try_into().unwrap(),
        vec![FungibleAsset::mock(10)],
        NoteType::Public,
        Default::default(),
        &mut RpoRandomCoin::new(Word::from([2u32; 4])),
    )?;

    let p2ide_note = create_p2ide_note(
        ACCOUNT_ID_REGULAR_PUBLIC_ACCOUNT_IMMUTABLE_CODE.try_into().unwrap(),
        ACCOUNT_ID_REGULAR_PUBLIC_ACCOUNT_UPDATABLE_CODE.try_into().unwrap(),
        vec![FungibleAsset::mock(10)],
        None,
        None,
        NoteType::Public,
        Default::default(),
        &mut RpoRandomCoin::new(Word::from([2u32; 4])),
    )?;

    let notes = vec![p2id_note, p2ide_note];
    let tx_context = TransactionContextBuilder::with_existing_mock_account()
        .extend_input_notes(notes.clone())
        .build()?;
    let source_manager = tx_context.source_manager();

    let input_notes = tx_context.input_notes().clone();
    let target_account_id = tx_context.account().id();
    let block_ref = tx_context.tx_inputs().block_header().block_num();
    let tx_args = tx_context.tx_args().clone();

    let executor =
        TransactionExecutor::<'_, '_, _, UnreachableAuth>::new(&tx_context, None).with_tracing();
    let notes_checker = NoteConsumptionChecker::new(&executor);

<<<<<<< HEAD
    let execution_check_result = notes_checker
        .check_notes_consumability(
            target_account_id,
            block_ref,
            input_notes,
            tx_args,
            source_manager,
        )
        .await?;
    assert_matches!(execution_check_result, NoteAccountExecution::Success);
=======
    let execution_check_result = notes_checker.check_notes_consumability(
        target_account_id,
        block_ref,
        input_notes,
        tx_args,
        source_manager,
    )?;
>>>>>>> e126c45f

    assert_matches!(execution_check_result, NoteConsumptionInfo { successful, failed, .. }=> {
    assert_eq!(successful.len(), notes.len());
    successful.iter().zip(notes.iter()).for_each(|(success, note)| {
        assert_eq!(success, note);
    });
    assert!(failed.is_empty());
    });
    Ok(())
}

<<<<<<< HEAD
#[tokio::test]
async fn check_note_consumability_custom_notes_success() -> anyhow::Result<()> {
=======
#[rstest::rstest]
#[case::empty(vec![])]
#[case::one(vec![create_p2any_note(ACCOUNT_ID_SENDER.try_into().unwrap(), &[FungibleAsset::mock(100)])])]
#[test]
fn check_note_consumability_custom_notes_success(#[case] notes: Vec<Note>) -> anyhow::Result<()> {
>>>>>>> e126c45f
    let tx_context = {
        let account = Account::mock(
            ACCOUNT_ID_REGULAR_PUBLIC_ACCOUNT_UPDATABLE_CODE,
            Felt::ONE,
            Auth::IncrNonce,
            TransactionKernel::testing_assembler(),
        );
        TransactionContextBuilder::new(account)
            .extend_input_notes(notes.clone())
            .build()?
    };
    let source_manager = tx_context.source_manager();

    let input_notes = tx_context.input_notes().clone();
    let account_id = tx_context.account().id();
    let block_ref = tx_context.tx_inputs().block_header().block_num();
    let tx_args = tx_context.tx_args().clone();

    let executor =
        TransactionExecutor::<'_, '_, _, UnreachableAuth>::new(&tx_context, None).with_tracing();
    let notes_checker = NoteConsumptionChecker::new(&executor);

<<<<<<< HEAD
    let execution_check_result = notes_checker
        .check_notes_consumability(account_id, block_ref, input_notes, tx_args, source_manager)
        .await?;
    assert_matches!(execution_check_result, NoteAccountExecution::Success);
=======
    let execution_check_result = notes_checker.check_notes_consumability(
        account_id,
        block_ref,
        input_notes,
        tx_args,
        source_manager,
    )?;
>>>>>>> e126c45f

    assert_matches!(execution_check_result, NoteConsumptionInfo { successful, failed, .. }=> {
        if notes.is_empty() {
            assert!(successful.is_empty());
            assert!(failed.is_empty());
        } else {
            assert_eq!(successful.len(), notes.len());
        }
    });
    Ok(())
}

#[tokio::test]
async fn check_note_consumability_failure() -> anyhow::Result<()> {
    let mut builder = MockChain::builder();
    let account = builder.add_existing_wallet(Auth::BasicAuth)?;
    let mock_chain = builder.build()?;

    let sender = AccountId::try_from(ACCOUNT_ID_SENDER).unwrap();

    let failing_note_1 = NoteBuilder::new(
        sender,
        ChaCha20Rng::from_seed(ChaCha20Rng::from_seed([0_u8; 32]).random()),
    )
    .code("begin push.1 drop push.0 div end")
    .build(&TransactionKernel::testing_assembler())?;

    let failing_note_2 = NoteBuilder::new(
        sender,
        ChaCha20Rng::from_seed(ChaCha20Rng::from_seed([0_u8; 32]).random()),
    )
    .code("begin push.2 drop push.0 div end")
    .build(&TransactionKernel::testing_assembler())?;

    let successful_note_1 = create_p2id_note(
        ACCOUNT_ID_REGULAR_PUBLIC_ACCOUNT_IMMUTABLE_CODE.try_into().unwrap(),
        account.id(),
        vec![FungibleAsset::mock(10)],
        NoteType::Public,
        Default::default(),
        &mut RpoRandomCoin::new(Word::from([2u32; 4])),
    )?;

    let successful_note_2 = create_p2id_note(
        ACCOUNT_ID_REGULAR_PUBLIC_ACCOUNT_IMMUTABLE_CODE.try_into().unwrap(),
        account.id(),
        vec![FungibleAsset::mock(145)],
        NoteType::Public,
        Default::default(),
        &mut RpoRandomCoin::new(Word::from([2u32; 4])),
    )?;

    let tx_context = mock_chain
        .build_tx_context(
            TxContextInput::Account(account),
            &[],
            &[
                successful_note_2.clone(),
                successful_note_1.clone(),
                failing_note_2.clone(),
                failing_note_1,
            ],
        )?
        .build()?;
    let source_manager = tx_context.source_manager();

    let input_notes = tx_context.input_notes().clone();
    let account_id = tx_context.account().id();
    let block_ref = tx_context.tx_inputs().block_header().block_num();
    let tx_args = tx_context.tx_args().clone();

    let executor =
        TransactionExecutor::<'_, '_, _, UnreachableAuth>::new(&tx_context, None).with_tracing();
    let notes_checker = NoteConsumptionChecker::new(&executor);

<<<<<<< HEAD
    let execution_check_result = notes_checker
        .check_notes_consumability(account_id, block_ref, input_notes, tx_args, source_manager)
        .await?;
=======
    let execution_check_result = notes_checker.check_notes_consumability(
        account_id,
        block_ref,
        input_notes,
        tx_args,
        source_manager,
    );
>>>>>>> e126c45f

    let execution_check_result = execution_check_result.unwrap();
    assert_matches!(
        execution_check_result,
        NoteConsumptionInfo {
            successful,
            failed,
            ..
        } => {
                assert_matches!(
                    failed.first().expect("failed notes should exist"),
                    FailedNote {
                        note,
                        error: TransactionExecutorError::TransactionProgramExecutionFailed(
                            ExecutionError::DivideByZero { .. }),
                        ..
                    } => {
                        assert_eq!(
                            note.id(),
                            failing_note_2.id(),
                        );
                    }
                );
                assert_eq!(
                    [successful[0].id(), successful[1].id()],
                    [successful_note_2.id(), successful_note_1.id()]
                );
            }
    );
    Ok(())
}<|MERGE_RESOLUTION|>--- conflicted
+++ resolved
@@ -66,7 +66,6 @@
         TransactionExecutor::<'_, '_, _, UnreachableAuth>::new(&tx_context, None).with_tracing();
     let notes_checker = NoteConsumptionChecker::new(&executor);
 
-<<<<<<< HEAD
     let execution_check_result = notes_checker
         .check_notes_consumability(
             target_account_id,
@@ -76,16 +75,6 @@
             source_manager,
         )
         .await?;
-    assert_matches!(execution_check_result, NoteAccountExecution::Success);
-=======
-    let execution_check_result = notes_checker.check_notes_consumability(
-        target_account_id,
-        block_ref,
-        input_notes,
-        tx_args,
-        source_manager,
-    )?;
->>>>>>> e126c45f
 
     assert_matches!(execution_check_result, NoteConsumptionInfo { successful, failed, .. }=> {
     assert_eq!(successful.len(), notes.len());
@@ -97,16 +86,11 @@
     Ok(())
 }
 
-<<<<<<< HEAD
-#[tokio::test]
-async fn check_note_consumability_custom_notes_success() -> anyhow::Result<()> {
-=======
 #[rstest::rstest]
 #[case::empty(vec![])]
 #[case::one(vec![create_p2any_note(ACCOUNT_ID_SENDER.try_into().unwrap(), &[FungibleAsset::mock(100)])])]
-#[test]
-fn check_note_consumability_custom_notes_success(#[case] notes: Vec<Note>) -> anyhow::Result<()> {
->>>>>>> e126c45f
+#[tokio::test]
+async fn check_note_consumability_custom_notes_success(#[case] notes: Vec<Note>) -> anyhow::Result<()> {
     let tx_context = {
         let account = Account::mock(
             ACCOUNT_ID_REGULAR_PUBLIC_ACCOUNT_UPDATABLE_CODE,
@@ -129,20 +113,10 @@
         TransactionExecutor::<'_, '_, _, UnreachableAuth>::new(&tx_context, None).with_tracing();
     let notes_checker = NoteConsumptionChecker::new(&executor);
 
-<<<<<<< HEAD
     let execution_check_result = notes_checker
         .check_notes_consumability(account_id, block_ref, input_notes, tx_args, source_manager)
         .await?;
     assert_matches!(execution_check_result, NoteAccountExecution::Success);
-=======
-    let execution_check_result = notes_checker.check_notes_consumability(
-        account_id,
-        block_ref,
-        input_notes,
-        tx_args,
-        source_manager,
-    )?;
->>>>>>> e126c45f
 
     assert_matches!(execution_check_result, NoteConsumptionInfo { successful, failed, .. }=> {
         if notes.is_empty() {
@@ -218,19 +192,9 @@
         TransactionExecutor::<'_, '_, _, UnreachableAuth>::new(&tx_context, None).with_tracing();
     let notes_checker = NoteConsumptionChecker::new(&executor);
 
-<<<<<<< HEAD
     let execution_check_result = notes_checker
         .check_notes_consumability(account_id, block_ref, input_notes, tx_args, source_manager)
         .await?;
-=======
-    let execution_check_result = notes_checker.check_notes_consumability(
-        account_id,
-        block_ref,
-        input_notes,
-        tx_args,
-        source_manager,
-    );
->>>>>>> e126c45f
 
     let execution_check_result = execution_check_result.unwrap();
     assert_matches!(

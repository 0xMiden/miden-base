--- conflicted
+++ resolved
@@ -33,6 +33,7 @@
 
 #[tokio::test]
 async fn check_note_consumability_well_known_notes_success() -> anyhow::Result<()> {
+    let (_, authenticator) = Auth::BasicAuth.build_component();
     let p2id_note = create_p2id_note(
         ACCOUNT_ID_REGULAR_PUBLIC_ACCOUNT_IMMUTABLE_CODE.try_into().unwrap(),
         ACCOUNT_ID_REGULAR_PUBLIC_ACCOUNT_UPDATABLE_CODE.try_into().unwrap(),
@@ -56,6 +57,7 @@
     let notes = vec![p2ide_note, p2id_note];
     let tx_context = TransactionContextBuilder::with_existing_mock_account()
         .extend_input_notes(notes.clone())
+        .authenticator(authenticator)
         .build()?;
 
     let input_notes = tx_context.input_notes().clone();
@@ -63,12 +65,9 @@
     let block_ref = tx_context.tx_inputs().block_header().block_num();
     let tx_args = tx_context.tx_args().clone();
 
-<<<<<<< HEAD
-    let executor = TransactionExecutor::new(&tx_context, tx_context.authenticator()).with_tracing();
-=======
-    let executor =
-        TransactionExecutor::<'_, '_, _, UnreachableAuth>::new(&tx_context).with_tracing();
->>>>>>> 486446bf
+    let executor = TransactionExecutor::new(&tx_context)
+        .with_authenticator(tx_context.authenticator().unwrap())
+        .with_tracing();
     let notes_checker = NoteConsumptionChecker::new(&executor);
 
     let execution_check_result = notes_checker
@@ -96,8 +95,10 @@
     let tx_context = {
         let account =
             Account::mock(ACCOUNT_ID_REGULAR_PUBLIC_ACCOUNT_UPDATABLE_CODE, Auth::IncrNonce);
+        let (_, authenticator) = Auth::BasicAuth.build_component();
         TransactionContextBuilder::new(account)
             .extend_input_notes(notes.clone())
+            .authenticator(authenticator)
             .build()?
     };
 
@@ -106,12 +107,9 @@
     let block_ref = tx_context.tx_inputs().block_header().block_num();
     let tx_args = tx_context.tx_args().clone();
 
-<<<<<<< HEAD
-    let executor = TransactionExecutor::new(&tx_context, tx_context.authenticator()).with_tracing();
-=======
-    let executor =
-        TransactionExecutor::<'_, '_, _, UnreachableAuth>::new(&tx_context).with_tracing();
->>>>>>> 486446bf
+    let executor = TransactionExecutor::new(&tx_context)
+        .with_authenticator(tx_context.authenticator().unwrap())
+        .with_tracing();
     let notes_checker = NoteConsumptionChecker::new(&executor);
 
     let execution_check_result = notes_checker
@@ -193,12 +191,8 @@
     let block_ref = tx_context.tx_inputs().block_header().block_num();
     let tx_args = tx_context.tx_args().clone();
 
-<<<<<<< HEAD
-    let executor = TransactionExecutor::new(&tx_context, tx_context.authenticator()).with_tracing();
-=======
-    let executor =
-        TransactionExecutor::<'_, '_, _, UnreachableAuth>::new(&tx_context).with_tracing();
->>>>>>> 486446bf
+    let executor = TransactionExecutor::new(&tx_context)
+        .with_authenticator(tx_context.authenticator().unwrap());
     let notes_checker = NoteConsumptionChecker::new(&executor);
 
     let execution_check_result = notes_checker
@@ -274,7 +268,7 @@
 
     // Use an auth that fails in order to force an epilogue failure.
     let executor =
-        TransactionExecutor::<'_, '_, _, UnreachableAuth>::new(&tx_context, None).with_tracing();
+        TransactionExecutor::<'_, '_, _, UnreachableAuth>::new(&tx_context).with_tracing();
     let notes_checker = NoteConsumptionChecker::new(&executor);
 
     let execution_check_result = notes_checker

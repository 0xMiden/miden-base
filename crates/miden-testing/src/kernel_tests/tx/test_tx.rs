--- conflicted
+++ resolved
@@ -778,12 +778,8 @@
     let recipient = NoteRecipient::new(output_serial_no, input_note_1.script().clone(), inputs);
     let code = format!(
         "
-        use.miden::tx
-<<<<<<< HEAD
         use.miden::output_note
-=======
         use.miden::note
->>>>>>> 2f18f6e5
         use.$kernel::prologue
 
         begin

--- conflicted
+++ resolved
@@ -1,10 +1,6 @@
-<<<<<<< HEAD
-use alloc::{string::String, vec::Vec};
-=======
 use alloc::string::String;
 use alloc::sync::Arc;
 use alloc::vec::Vec;
->>>>>>> 72c43201
 
 use anyhow::Context;
 use assert_matches::assert_matches;
@@ -15,38 +11,6 @@
     ERR_NON_FUNGIBLE_ASSET_ALREADY_EXISTS,
     ERR_TX_NUMBER_OF_OUTPUT_NOTES_EXCEEDS_LIMIT,
 };
-<<<<<<< HEAD
-use miden_objects::{
-    FieldElement, Hasher, Word,
-    account::{
-        Account, AccountBuilder, AccountCode, AccountComponent, AccountId, AccountStorage,
-        AccountStorageMode, AccountType, StorageSlot,
-    },
-    assembly::diagnostics::NamedSource,
-    asset::{Asset, AssetVault, FungibleAsset, NonFungibleAsset},
-    block::BlockNumber,
-    note::{
-        Note, NoteAssets, NoteExecutionHint, NoteExecutionMode, NoteHeader, NoteId, NoteInputs,
-        NoteMetadata, NoteRecipient, NoteScript, NoteTag, NoteType,
-    },
-    testing::{
-        account_component::IncrNonceAuthComponent,
-        account_id::{
-            ACCOUNT_ID_NETWORK_NON_FUNGIBLE_FAUCET, ACCOUNT_ID_PRIVATE_FUNGIBLE_FAUCET,
-            ACCOUNT_ID_PRIVATE_SENDER, ACCOUNT_ID_PUBLIC_FUNGIBLE_FAUCET,
-            ACCOUNT_ID_PUBLIC_FUNGIBLE_FAUCET_2, ACCOUNT_ID_REGULAR_PUBLIC_ACCOUNT_IMMUTABLE_CODE,
-            ACCOUNT_ID_REGULAR_PUBLIC_ACCOUNT_UPDATABLE_CODE, ACCOUNT_ID_SENDER,
-        },
-        constants::{FUNGIBLE_ASSET_AMOUNT, NON_FUNGIBLE_ASSET_DATA, NON_FUNGIBLE_ASSET_DATA_2},
-        note::DEFAULT_NOTE_CODE,
-    },
-    transaction::{
-        InputNotes, OutputNote, OutputNotes, TransactionArgs, TransactionScript, TransactionSummary,
-    },
-};
-use miden_tx::{TransactionExecutor, TransactionExecutorError, auth::UnreachableAuth};
-use vm_processor::crypto::RpoRandomCoin;
-=======
 use miden_lib::note::create_p2id_note;
 use miden_lib::transaction::memory::{
     NOTE_MEM_SIZE,
@@ -122,7 +86,6 @@
 };
 use vm_processor::crypto::RpoRandomCoin;
 use vm_processor::{AdviceInputs, Process};
->>>>>>> 72c43201
 
 use super::{Felt, ONE, ZERO};
 use crate::kernel_tests::tx::ProcessMemoryExt;
@@ -235,7 +198,7 @@
     let code = format!(
         "
         use.miden::tx
-        
+
         use.$kernel::prologue
 
         begin
@@ -332,16 +295,16 @@
         "
             use.miden::tx
             use.$kernel::prologue
-    
+
             begin
                 exec.prologue::prepare_transaction
-    
+
                 push.{recipient}
                 push.{execution_hint_always}
                 push.{PUBLIC_NOTE}
                 push.{aux}
                 push.{tag}
-    
+
                 call.tx::create_note
 
                 # clean the stack
@@ -370,7 +333,7 @@
             exec.constants::get_max_num_output_notes
             exec.memory::set_num_output_notes
             exec.prologue::prepare_transaction
-            
+
             push.{recipient}
             push.{execution_hint_always}
             push.{PUBLIC_NOTE}
@@ -506,7 +469,7 @@
             push.{asset_1}
             call.tx::add_asset_to_note
             # => [ASSET, note_idx]
-            
+
             dropw drop
             # => []
 
@@ -519,7 +482,7 @@
             call.tx::create_note
             # => [note_idx]
 
-            push.{asset_2} 
+            push.{asset_2}
             call.tx::add_asset_to_note
             # => [ASSET, note_idx]
 
@@ -775,12 +738,12 @@
             call.tx::create_note
             # => [note_idx, pad(15)]
 
-            push.{nft} 
+            push.{nft}
             call.tx::add_asset_to_note
             # => [NFT, note_idx, pad(15)]
             dropw
 
-            push.{nft} 
+            push.{nft}
             call.tx::add_asset_to_note
             # => [NFT, note_idx, pad(15)]
 
@@ -1457,21 +1420,11 @@
     ";
 
     let source = NamedSource::new("test::module_1", test_module_source);
-<<<<<<< HEAD
-    let mut assembler = TransactionKernel::assembler();
-    // TODO: Proper fix.
-    let source_manager =
-        alloc::sync::Arc::new(miden_objects::assembly::DefaultSourceManager::default())
-            as alloc::sync::Arc<dyn miden_objects::assembly::SourceManager + Send + Sync + 'static>;
-    assembler
-        .compile_and_statically_link(source)
-        .map_err(|_| anyhow::anyhow!("adding source module"))?;
-=======
+    // FIXME TODO
     let assembler = TransactionKernel::assembler();
     let source_manager = assembler.source_manager();
 
     let library = assembler.assemble_library([source]).unwrap();
->>>>>>> 72c43201
 
     let source = "
     use.test::module_1
@@ -1628,8 +1581,8 @@
 
     let script = format!(
         r#"
-            use.miden::account  
-            
+            use.miden::account
+
             adv_map.A([1,2,3,4])=[5,6,7,8]
 
             begin

--- conflicted
+++ resolved
@@ -21,11 +21,7 @@
     OUTPUT_NOTE_SECTION_OFFSET,
 };
 use miden_lib::transaction::{TransactionEvent, TransactionKernel};
-<<<<<<< HEAD
-use miden_lib::utils::word_to_masm_push_string;
-=======
 use miden_lib::utils::{ScriptBuilder, word_to_masm_push_string};
->>>>>>> 00bd391c
 use miden_objects::account::{
     Account,
     AccountBuilder,
@@ -50,10 +46,6 @@
     NoteInputs,
     NoteMetadata,
     NoteRecipient,
-<<<<<<< HEAD
-    NoteScript,
-=======
->>>>>>> 00bd391c
     NoteTag,
     NoteType,
 };
@@ -79,10 +71,6 @@
     OutputNote,
     OutputNotes,
     TransactionArgs,
-<<<<<<< HEAD
-    TransactionScript,
-=======
->>>>>>> 00bd391c
     TransactionSummary,
 };
 use miden_objects::{FieldElement, Hasher, Word};
@@ -205,7 +193,7 @@
     let code = format!(
         "
         use.miden::tx
-        
+
         use.$kernel::prologue
 
         begin
@@ -302,16 +290,16 @@
         "
             use.miden::tx
             use.$kernel::prologue
-    
+
             begin
                 exec.prologue::prepare_transaction
-    
+
                 push.{recipient}
                 push.{execution_hint_always}
                 push.{PUBLIC_NOTE}
                 push.{aux}
                 push.{tag}
-    
+
                 call.tx::create_note
 
                 # clean the stack
@@ -340,7 +328,7 @@
             exec.constants::get_max_num_output_notes
             exec.memory::set_num_output_notes
             exec.prologue::prepare_transaction
-            
+
             push.{recipient}
             push.{execution_hint_always}
             push.{PUBLIC_NOTE}
@@ -476,7 +464,7 @@
             push.{asset_1}
             call.tx::add_asset_to_note
             # => [ASSET, note_idx]
-            
+
             dropw drop
             # => []
 
@@ -489,7 +477,7 @@
             call.tx::create_note
             # => [note_idx]
 
-            push.{asset_2} 
+            push.{asset_2}
             call.tx::add_asset_to_note
             # => [ASSET, note_idx]
 
@@ -745,12 +733,12 @@
             call.tx::create_note
             # => [note_idx, pad(15)]
 
-            push.{nft} 
+            push.{nft}
             call.tx::add_asset_to_note
             # => [NFT, note_idx, pad(15)]
             dropw
 
-            push.{nft} 
+            push.{nft}
             call.tx::add_asset_to_note
             # => [NFT, note_idx, pad(15)]
 
@@ -1582,8 +1570,8 @@
 
     let script = format!(
         r#"
-            use.miden::account  
-            
+            use.miden::account
+
             adv_map.A([1,2,3,4])=[5,6,7,8]
 
             begin

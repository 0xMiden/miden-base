--- conflicted
+++ resolved
@@ -236,17 +236,10 @@
     Ok(())
 }
 
-<<<<<<< HEAD
-    fn note_creation_script(tag: Felt) -> String {
-        format!(
-            "
-            use.miden::tx
-=======
 fn note_creation_script(tag: Felt) -> String {
     format!(
         "
-            use.miden::contracts::wallets::basic->wallet
->>>>>>> 7d8cbefb
+            use.miden::tx
             use.kernel::prologue
     
             begin

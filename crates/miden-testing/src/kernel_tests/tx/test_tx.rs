use alloc::string::String;
use alloc::sync::Arc;
use alloc::vec::Vec;

use anyhow::Context;
use assert_matches::assert_matches;
use miden_lib::AuthScheme;
use miden_lib::account::interface::AccountInterface;
use miden_lib::account::wallets::BasicWallet;
use miden_lib::errors::tx_kernel_errors::{
    ERR_NON_FUNGIBLE_ASSET_ALREADY_EXISTS,
    ERR_TX_NUMBER_OF_OUTPUT_NOTES_EXCEEDS_LIMIT,
};
use miden_lib::note::create_p2id_note;
use miden_lib::testing::account_component::IncrNonceAuthComponent;
use miden_lib::testing::mock_account::MockAccountExt;
use miden_lib::transaction::memory::{
    NOTE_MEM_SIZE,
    NUM_OUTPUT_NOTES_PTR,
    OUTPUT_NOTE_ASSETS_OFFSET,
    OUTPUT_NOTE_METADATA_OFFSET,
    OUTPUT_NOTE_RECIPIENT_OFFSET,
    OUTPUT_NOTE_SECTION_OFFSET,
};
use miden_lib::transaction::{TransactionEvent, TransactionKernel};
use miden_lib::utils::ScriptBuilder;
use miden_objects::account::{
    Account,
    AccountBuilder,
    AccountCode,
    AccountComponent,
    AccountId,
    AccountStorage,
    AccountStorageMode,
    AccountType,
    StorageSlot,
};
use miden_objects::assembly::diagnostics::{IntoDiagnostic, NamedSource, miette};
use miden_objects::asset::{Asset, AssetVault, FungibleAsset, NonFungibleAsset};
use miden_objects::block::BlockNumber;
use miden_objects::note::{
    Note,
    NoteAssets,
    NoteExecutionHint,
    NoteExecutionMode,
    NoteHeader,
    NoteId,
    NoteInputs,
    NoteMetadata,
    NoteRecipient,
    NoteTag,
    NoteType,
};
use miden_objects::testing::account_id::{
    ACCOUNT_ID_NETWORK_NON_FUNGIBLE_FAUCET,
    ACCOUNT_ID_PRIVATE_FUNGIBLE_FAUCET,
    ACCOUNT_ID_PRIVATE_SENDER,
    ACCOUNT_ID_PUBLIC_FUNGIBLE_FAUCET,
    ACCOUNT_ID_PUBLIC_FUNGIBLE_FAUCET_2,
    ACCOUNT_ID_REGULAR_PUBLIC_ACCOUNT_IMMUTABLE_CODE,
    ACCOUNT_ID_REGULAR_PUBLIC_ACCOUNT_UPDATABLE_CODE,
    ACCOUNT_ID_SENDER,
};
use miden_objects::testing::constants::{
    FUNGIBLE_ASSET_AMOUNT,
    NON_FUNGIBLE_ASSET_DATA,
    NON_FUNGIBLE_ASSET_DATA_2,
};
use miden_objects::testing::note::DEFAULT_NOTE_CODE;
use miden_objects::transaction::{
    InputNotes,
    OutputNote,
    OutputNotes,
    TransactionArgs,
    TransactionSummary,
};
use miden_objects::{FieldElement, Hasher, Word};
use miden_processor::crypto::RpoRandomCoin;
use miden_processor::fast::FastProcessor;
use miden_processor::{AdviceInputs, StackInputs};
use miden_tx::auth::UnreachableAuth;
use miden_tx::{
    AccountProcedureIndexMap,
    ScriptMastForestStore,
    TransactionExecutor,
    TransactionExecutorError,
    TransactionExecutorHost,
    TransactionMastStore,
};

use super::{Felt, ONE, ZERO};
use crate::kernel_tests::tx::ProcessMemoryExt;
use crate::utils::{create_p2any_note, create_spawn_note};
use crate::{Auth, MockChain, TransactionContextBuilder, assert_execution_error};

/// Tests that executing a transaction with a foreign account whose inputs are stale fails.
#[test]
fn transaction_with_stale_foreign_account_inputs_fails() -> anyhow::Result<()> {
    // Create a chain with an account
    let mut builder = MockChain::builder();
    let native_account = builder.add_existing_wallet(Auth::IncrNonce)?;
    let foreign_account = builder.add_existing_wallet(Auth::IncrNonce)?;
    let new_account = builder.create_new_wallet(Auth::IncrNonce)?;

    let mut mock_chain = builder.build()?;

    // Retrieve inputs which will become stale
    let inputs = mock_chain
        .get_foreign_account_inputs(foreign_account.id())
        .expect("failed to get foreign account inputs");

    // Create a new unrelated account to modify the account tree.
    let tx = mock_chain
        .build_tx_context(new_account, &[], &[])?
        .build()?
        .execute_blocking()?;
    mock_chain.add_pending_executed_transaction(&tx)?;
    mock_chain.prove_next_block()?;

    // Attempt to execute with older foreign account inputs. The AccountWitness in the foreign
    // account's inputs have become stale and so this should fail.
    let transaction = mock_chain
        .build_tx_context(native_account.id(), &[], &[])?
        .foreign_accounts(vec![inputs])
        .build()?
        .execute_blocking();

    assert_matches::assert_matches!(
        transaction,
        Err(TransactionExecutorError::ForeignAccountNotAnchoredInReference(_))
    );
    Ok(())
}

/// Tests that consuming a note created in a block that is newer than the reference block of the
/// transaction fails.
#[tokio::test]
async fn consuming_note_created_in_future_block_fails() -> anyhow::Result<()> {
    // Create a chain with an account
    let mut builder = MockChain::builder();
    let account = builder.add_existing_wallet(Auth::BasicAuth)?;
    let mut mock_chain = builder.build()?;
    mock_chain.prove_until_block(10u32)?;

    // Create a note that will be contained in block 11.
    let note = mock_chain
        .add_pending_p2id_note(
            account.id(),
            ACCOUNT_ID_REGULAR_PUBLIC_ACCOUNT_IMMUTABLE_CODE.try_into().unwrap(),
            &[],
            NoteType::Private,
        )
        .unwrap();
    // Create block 11.
    mock_chain.prove_next_block()?;

    // Get as input note, and assert that the note was created after block 1 (which we'll
    // use as reference)
    let input_note = mock_chain.get_public_note(&note.id()).expect("note not found");
    assert_eq!(input_note.location().unwrap().block_num().as_u32(), 11);

    mock_chain.prove_next_block()?;
    mock_chain.prove_next_block()?;

    // Attempt to execute a transaction against reference block 1 with the note created in block 11
    // - which should fail.
    let tx_context = mock_chain.build_tx_context(account.id(), &[], &[])?.build()?;

    let tx_executor = TransactionExecutor::<'_, '_, _, UnreachableAuth>::new(&tx_context)
        .with_source_manager(tx_context.source_manager());

    // Try to execute with block_ref==1
    let error = tx_executor
        .execute_transaction(
            account.id(),
            BlockNumber::from(1),
            InputNotes::new(vec![input_note]).unwrap(),
            TransactionArgs::default(),
        )
        .await;

    assert_matches::assert_matches!(
        error,
        Err(TransactionExecutorError::NoteBlockPastReferenceBlock(..))
    );

    Ok(())
}

#[test]
fn test_create_note() -> anyhow::Result<()> {
    let tx_context = TransactionContextBuilder::with_existing_mock_account().build()?;
    let account_id = tx_context.account().id();

    let recipient = Word::from([0, 1, 2, 3u32]);
    let aux = Felt::new(27);
    let tag = NoteTag::from_account_id(account_id);

    let code = format!(
        "
        use.miden::tx

        use.$kernel::prologue

        begin
            exec.prologue::prepare_transaction

            push.{recipient}
            push.{note_execution_hint}
            push.{PUBLIC_NOTE}
            push.{aux}
            push.{tag}

            call.tx::create_note

            # truncate the stack
            swapdw dropw dropw
        end
        ",
        recipient = recipient,
        PUBLIC_NOTE = NoteType::Public as u8,
        note_execution_hint = Felt::from(NoteExecutionHint::after_block(23.into()).unwrap()),
        tag = tag,
    );

    let process = &tx_context.execute_code(&code)?;

    assert_eq!(
        process.get_kernel_mem_word(NUM_OUTPUT_NOTES_PTR),
        Word::from([1, 0, 0, 0u32]),
        "number of output notes must increment by 1",
    );

    assert_eq!(
        process.get_kernel_mem_word(OUTPUT_NOTE_SECTION_OFFSET + OUTPUT_NOTE_RECIPIENT_OFFSET),
        recipient,
        "recipient must be stored at the correct memory location",
    );

    let expected_note_metadata: Word = NoteMetadata::new(
        account_id,
        NoteType::Public,
        tag,
        NoteExecutionHint::after_block(23.into())?,
        Felt::new(27),
    )?
    .into();

    assert_eq!(
        process.get_kernel_mem_word(OUTPUT_NOTE_SECTION_OFFSET + OUTPUT_NOTE_METADATA_OFFSET),
        expected_note_metadata,
        "metadata must be stored at the correct memory location",
    );

    assert_eq!(
        process.stack.get(0),
        ZERO,
        "top item on the stack is the index of the output note"
    );
    Ok(())
}

#[test]
fn test_create_note_with_invalid_tag() -> anyhow::Result<()> {
    let tx_context = TransactionContextBuilder::with_existing_mock_account().build()?;

    let invalid_tag = Felt::new((NoteType::Public as u64) << 62);
    let valid_tag: Felt = NoteTag::for_local_use_case(0, 0).unwrap().into();

    // Test invalid tag
    assert!(tx_context.execute_code(&note_creation_script(invalid_tag)).is_err());

    // Test valid tag
    assert!(tx_context.execute_code(&note_creation_script(valid_tag)).is_ok());

    Ok(())
}

fn note_creation_script(tag: Felt) -> String {
    format!(
        "
            use.miden::tx
            use.$kernel::prologue

            begin
                exec.prologue::prepare_transaction

                push.{recipient}
                push.{execution_hint_always}
                push.{PUBLIC_NOTE}
                push.{aux}
                push.{tag}

                call.tx::create_note

                # clean the stack
                dropw dropw
            end
            ",
        recipient = Word::from([0, 1, 2, 3u32]),
        execution_hint_always = Felt::from(NoteExecutionHint::always()),
        PUBLIC_NOTE = NoteType::Public as u8,
        aux = Felt::ZERO,
    )
}

#[test]
fn test_create_note_too_many_notes() -> anyhow::Result<()> {
    let tx_context = TransactionContextBuilder::with_existing_mock_account().build()?;

    let code = format!(
        "
        use.miden::tx
        use.$kernel::constants
        use.$kernel::memory
        use.$kernel::prologue

        begin
            exec.constants::get_max_num_output_notes
            exec.memory::set_num_output_notes
            exec.prologue::prepare_transaction

            push.{recipient}
            push.{execution_hint_always}
            push.{PUBLIC_NOTE}
            push.{aux}
            push.{tag}

            call.tx::create_note
        end
        ",
        tag = NoteTag::for_local_use_case(1234, 5678).unwrap(),
        recipient = Word::from([0, 1, 2, 3u32]),
        execution_hint_always = Felt::from(NoteExecutionHint::always()),
        PUBLIC_NOTE = NoteType::Public as u8,
        aux = Felt::ZERO,
    );

    let process = tx_context.execute_code(&code);

    assert_execution_error!(process, ERR_TX_NUMBER_OF_OUTPUT_NOTES_EXCEEDS_LIMIT);
    Ok(())
}

#[test]
fn test_get_output_notes_commitment() -> anyhow::Result<()> {
    let tx_context = {
        let account =
            Account::mock(ACCOUNT_ID_REGULAR_PUBLIC_ACCOUNT_UPDATABLE_CODE, Auth::IncrNonce);

        let output_note_1 =
            create_p2any_note(ACCOUNT_ID_SENDER.try_into()?, &[FungibleAsset::mock(100)]);

        let input_note_1 =
            create_p2any_note(ACCOUNT_ID_PRIVATE_SENDER.try_into()?, &[FungibleAsset::mock(100)]);

        let input_note_2 =
            create_p2any_note(ACCOUNT_ID_PRIVATE_SENDER.try_into()?, &[FungibleAsset::mock(200)]);

        TransactionContextBuilder::new(account)
            .extend_input_notes(vec![input_note_1, input_note_2])
            .extend_expected_output_notes(vec![OutputNote::Full(output_note_1)])
            .build()?
    };

    // extract input note data
    let input_note_1 = tx_context.tx_inputs().input_notes().get_note(0).note();
    let input_asset_1 = **input_note_1
        .assets()
        .iter()
        .take(1)
        .collect::<Vec<_>>()
        .first()
        .context("getting first expected input asset")?;
    let input_note_2 = tx_context.tx_inputs().input_notes().get_note(1).note();
    let input_asset_2 = **input_note_2
        .assets()
        .iter()
        .take(1)
        .collect::<Vec<_>>()
        .first()
        .context("getting second expected input asset")?;

    // Choose random accounts as the target for the note tag.
    let network_account = AccountId::try_from(ACCOUNT_ID_NETWORK_NON_FUNGIBLE_FAUCET)?;
    let local_account = AccountId::try_from(ACCOUNT_ID_PRIVATE_FUNGIBLE_FAUCET)?;

    // create output note 1
    let output_serial_no_1 = Word::from([8u32; 4]);
    let output_tag_1 = NoteTag::from_account_id(network_account);
    let assets = NoteAssets::new(vec![input_asset_1])?;
    let metadata = NoteMetadata::new(
        tx_context.tx_inputs().account().id(),
        NoteType::Public,
        output_tag_1,
        NoteExecutionHint::Always,
        ZERO,
    )?;
    let inputs = NoteInputs::new(vec![])?;
    let recipient = NoteRecipient::new(output_serial_no_1, input_note_1.script().clone(), inputs);
    let output_note_1 = Note::new(assets, metadata, recipient);

    // create output note 2
    let output_serial_no_2 = Word::from([11u32; 4]);
    let output_tag_2 = NoteTag::from_account_id(local_account);
    let assets = NoteAssets::new(vec![input_asset_2])?;
    let metadata = NoteMetadata::new(
        tx_context.tx_inputs().account().id(),
        NoteType::Public,
        output_tag_2,
        NoteExecutionHint::after_block(123.into())?,
        ZERO,
    )?;
    let inputs = NoteInputs::new(vec![])?;
    let recipient = NoteRecipient::new(output_serial_no_2, input_note_2.script().clone(), inputs);
    let output_note_2 = Note::new(assets, metadata, recipient);

    // compute expected output notes commitment
    let expected_output_notes_commitment = OutputNotes::new(vec![
        OutputNote::Full(output_note_1.clone()),
        OutputNote::Full(output_note_2.clone()),
    ])?
    .commitment();

    let code = format!(
        "
        use.std::sys

        use.miden::tx

        use.$kernel::prologue
        use.mock::account

        begin
            # => [BH, acct_id, IAH, NC]
            exec.prologue::prepare_transaction
            # => []

            # create output note 1
            push.{recipient_1}
            push.{NOTE_EXECUTION_HINT_1}
            push.{PUBLIC_NOTE}
            push.{aux_1}
            push.{tag_1}
            call.tx::create_note
            # => [note_idx]

            push.{asset_1}
            call.tx::add_asset_to_note
            # => [ASSET, note_idx]

            dropw drop
            # => []

            # create output note 2
            push.{recipient_2}
            push.{NOTE_EXECUTION_HINT_2}
            push.{PUBLIC_NOTE}
            push.{aux_2}
            push.{tag_2}
            call.tx::create_note
            # => [note_idx]

            push.{asset_2}
            call.tx::add_asset_to_note
            # => [ASSET, note_idx]

            dropw drop
            # => []

            # compute the output notes commitment
            exec.tx::get_output_notes_commitment
            # => [OUTPUT_NOTES_COMMITMENT]

            # truncate the stack
            exec.sys::truncate_stack
            # => [OUTPUT_NOTES_COMMITMENT]
        end
        ",
        PUBLIC_NOTE = NoteType::Public as u8,
        NOTE_EXECUTION_HINT_1 = Felt::from(output_note_1.metadata().execution_hint()),
        recipient_1 = output_note_1.recipient().digest(),
        tag_1 = output_note_1.metadata().tag(),
        aux_1 = output_note_1.metadata().aux(),
        asset_1 = Word::from(
            **output_note_1.assets().iter().take(1).collect::<Vec<_>>().first().unwrap()
        ),
        recipient_2 = output_note_2.recipient().digest(),
        NOTE_EXECUTION_HINT_2 = Felt::from(output_note_2.metadata().execution_hint()),
        tag_2 = output_note_2.metadata().tag(),
        aux_2 = output_note_2.metadata().aux(),
        asset_2 = Word::from(
            **output_note_2.assets().iter().take(1).collect::<Vec<_>>().first().unwrap()
        ),
    );

    let process = &tx_context.execute_code(&code)?;

    assert_eq!(
        process.get_kernel_mem_word(NUM_OUTPUT_NOTES_PTR),
        Word::from([2u32, 0, 0, 0]),
        "The test creates two notes",
    );
    assert_eq!(
        NoteMetadata::try_from(
            process.get_kernel_mem_word(OUTPUT_NOTE_SECTION_OFFSET + OUTPUT_NOTE_METADATA_OFFSET)
        )
        .unwrap(),
        *output_note_1.metadata(),
        "Validate the output note 1 metadata",
    );
    assert_eq!(
        NoteMetadata::try_from(process.get_kernel_mem_word(
            OUTPUT_NOTE_SECTION_OFFSET + OUTPUT_NOTE_METADATA_OFFSET + NOTE_MEM_SIZE
        ))
        .unwrap(),
        *output_note_2.metadata(),
        "Validate the output note 1 metadata",
    );

    assert_eq!(process.stack.get_word(0), expected_output_notes_commitment);
    Ok(())
}

#[test]
fn test_create_note_and_add_asset() -> anyhow::Result<()> {
    let tx_context = TransactionContextBuilder::with_existing_mock_account().build()?;

    let faucet_id = AccountId::try_from(ACCOUNT_ID_PUBLIC_FUNGIBLE_FAUCET)?;
    let recipient = Word::from([0, 1, 2, 3u32]);
    let aux = Felt::new(27);
    let tag = NoteTag::from_account_id(faucet_id);
    let asset = Word::from(FungibleAsset::new(faucet_id, 10)?);

    let code = format!(
        "
        use.miden::tx

        use.$kernel::prologue
        use.mock::account

        begin
            exec.prologue::prepare_transaction

            push.{recipient}
            push.{NOTE_EXECUTION_HINT}
            push.{PUBLIC_NOTE}
            push.{aux}
            push.{tag}

            call.tx::create_note
            # => [note_idx]

            push.{asset}
            call.tx::add_asset_to_note
            # => [ASSET, note_idx]

            dropw
            # => [note_idx]

            # truncate the stack
            swapdw dropw dropw
        end
        ",
        recipient = recipient,
        PUBLIC_NOTE = NoteType::Public as u8,
        NOTE_EXECUTION_HINT = Felt::from(NoteExecutionHint::always()),
        tag = tag,
        asset = asset,
    );

    let process = &tx_context.execute_code(&code)?;

    assert_eq!(
        process.get_kernel_mem_word(OUTPUT_NOTE_SECTION_OFFSET + OUTPUT_NOTE_ASSETS_OFFSET),
        asset,
        "asset must be stored at the correct memory location",
    );

    assert_eq!(
        process.stack.get(0),
        ZERO,
        "top item on the stack is the index to the output note"
    );
    Ok(())
}

#[test]
fn test_create_note_and_add_multiple_assets() -> anyhow::Result<()> {
    let tx_context = TransactionContextBuilder::with_existing_mock_account().build()?;

    let faucet = AccountId::try_from(ACCOUNT_ID_PUBLIC_FUNGIBLE_FAUCET)?;
    let faucet_2 = AccountId::try_from(ACCOUNT_ID_PUBLIC_FUNGIBLE_FAUCET_2)?;

    let recipient = Word::from([0, 1, 2, 3u32]);
    let aux = Felt::new(27);
    let tag = NoteTag::from_account_id(faucet_2);

    let asset = Word::from(FungibleAsset::new(faucet, 10)?);
    let asset_2 = Word::from(FungibleAsset::new(faucet_2, 20)?);
    let asset_3 = Word::from(FungibleAsset::new(faucet_2, 30)?);
    let asset_2_and_3 = Word::from(FungibleAsset::new(faucet_2, 50)?);

    let non_fungible_asset = NonFungibleAsset::mock(&NON_FUNGIBLE_ASSET_DATA_2);
    let non_fungible_asset_encoded = Word::from(non_fungible_asset);

    let code = format!(
        "
        use.miden::tx

        use.$kernel::prologue
        use.mock::account

        begin
            exec.prologue::prepare_transaction

            push.{recipient}
            push.{PUBLIC_NOTE}
            push.{aux}
            push.{tag}

            call.tx::create_note
            # => [note_idx]

            push.{asset}
            call.tx::add_asset_to_note dropw
            # => [note_idx]

            push.{asset_2}
            call.tx::add_asset_to_note dropw
            # => [note_idx]

            push.{asset_3}
            call.tx::add_asset_to_note dropw
            # => [note_idx]

            push.{nft}
            call.tx::add_asset_to_note dropw
            # => [note_idx]

            # truncate the stack
            swapdw dropw drop drop drop
        end
        ",
        recipient = recipient,
        PUBLIC_NOTE = NoteType::Public as u8,
        tag = tag,
        asset = asset,
        asset_2 = asset_2,
        asset_3 = asset_3,
        nft = non_fungible_asset_encoded,
    );

    let process = &tx_context.execute_code(&code)?;

    assert_eq!(
        process.get_kernel_mem_word(OUTPUT_NOTE_SECTION_OFFSET + OUTPUT_NOTE_ASSETS_OFFSET),
        asset,
        "asset must be stored at the correct memory location",
    );

    assert_eq!(
        process.get_kernel_mem_word(OUTPUT_NOTE_SECTION_OFFSET + OUTPUT_NOTE_ASSETS_OFFSET + 4),
        asset_2_and_3,
        "asset_2 and asset_3 must be stored at the same correct memory location",
    );

    assert_eq!(
        process.get_kernel_mem_word(OUTPUT_NOTE_SECTION_OFFSET + OUTPUT_NOTE_ASSETS_OFFSET + 8),
        non_fungible_asset_encoded,
        "non_fungible_asset must be stored at the correct memory location",
    );

    assert_eq!(
        process.stack.get(0),
        ZERO,
        "top item on the stack is the index to the output note"
    );
    Ok(())
}

#[test]
fn test_create_note_and_add_same_nft_twice() -> anyhow::Result<()> {
    let tx_context = TransactionContextBuilder::with_existing_mock_account().build()?;

    let recipient = Word::from([0, 1, 2, 3u32]);
    let tag = NoteTag::for_public_use_case(999, 777, NoteExecutionMode::Local).unwrap();
    let non_fungible_asset = NonFungibleAsset::mock(&[1, 2, 3]);
    let encoded = Word::from(non_fungible_asset);

    let code = format!(
        "
        use.$kernel::prologue
        use.mock::account
        use.miden::tx

        begin
            exec.prologue::prepare_transaction
            # => []

            padw padw
            push.{recipient}
            push.{execution_hint_always}
            push.{PUBLIC_NOTE}
            push.{aux}
            push.{tag}

            call.tx::create_note
            # => [note_idx, pad(15)]

            push.{nft}
            call.tx::add_asset_to_note
            # => [NFT, note_idx, pad(15)]
            dropw

            push.{nft}
            call.tx::add_asset_to_note
            # => [NFT, note_idx, pad(15)]

            repeat.5 dropw end
        end
        ",
        recipient = recipient,
        PUBLIC_NOTE = NoteType::Public as u8,
        execution_hint_always = Felt::from(NoteExecutionHint::always()),
        aux = Felt::new(0),
        tag = tag,
        nft = encoded,
    );

    let process = tx_context.execute_code(&code);

    assert_execution_error!(process, ERR_NON_FUNGIBLE_ASSET_ALREADY_EXISTS);
    Ok(())
}

/// Tests that creating a note with a fungible asset with amount zero works.
#[test]
fn creating_note_with_fungible_asset_amount_zero_works() -> anyhow::Result<()> {
    let mut builder = MockChain::builder();
    let account = builder.add_existing_mock_account(Auth::IncrNonce)?;
    let output_note = builder.add_p2id_note(
        account.id(),
        account.id(),
        &[FungibleAsset::mock(0)],
        NoteType::Private,
    )?;
    let input_note = builder.add_spawn_note(account.id(), [&output_note])?;
    let chain = builder.build()?;

    chain
        .build_tx_context(account, &[input_note.id()], &[])?
        .build()?
        .execute_blocking()?;

    Ok(())
}

#[test]
fn test_build_recipient_hash() -> anyhow::Result<()> {
    let tx_context = {
        let account =
            Account::mock(ACCOUNT_ID_REGULAR_PUBLIC_ACCOUNT_UPDATABLE_CODE, Auth::IncrNonce);

        let input_note_1 =
            create_p2any_note(ACCOUNT_ID_SENDER.try_into().unwrap(), &[FungibleAsset::mock(100)]);
        TransactionContextBuilder::new(account)
            .extend_input_notes(vec![input_note_1])
            .build()?
    };
    let input_note_1 = tx_context.tx_inputs().input_notes().get_note(0).note();

    // create output note
    let output_serial_no = Word::from([0, 1, 2, 3u32]);
    let aux = Felt::new(27);
    let tag = NoteTag::for_public_use_case(42, 42, NoteExecutionMode::Network).unwrap();
    let single_input = 2;
    let inputs = NoteInputs::new(vec![Felt::new(single_input)]).unwrap();
    let input_commitment = inputs.commitment();

    let recipient = NoteRecipient::new(output_serial_no, input_note_1.script().clone(), inputs);
    let code = format!(
        "
        use.miden::tx
        use.$kernel::prologue

        proc.build_recipient_hash
            exec.tx::build_recipient_hash
        end

        begin
            exec.prologue::prepare_transaction

            # pad the stack before call
            padw

            # input
            push.{input_commitment}
            # SCRIPT_ROOT
            push.{script_root}
            # SERIAL_NUM
            push.{output_serial_no}
            # => [SERIAL_NUM, SCRIPT_ROOT, INPUT_COMMITMENT, pad(4)]

            call.build_recipient_hash
            # => [RECIPIENT, pad(12)]

            push.{execution_hint}
            push.{PUBLIC_NOTE}
            push.{aux}
            push.{tag}
            # => [tag, aux, note_type, execution_hint, RECIPIENT, pad(12)]

            call.tx::create_note
            # => [note_idx, pad(19)]

            # clean the stack
            dropw dropw dropw dropw dropw
        end
        ",
        script_root = input_note_1.script().clone().root(),
        output_serial_no = output_serial_no,
        PUBLIC_NOTE = NoteType::Public as u8,
        tag = tag,
        execution_hint = Felt::from(NoteExecutionHint::after_block(2.into()).unwrap()),
        aux = aux,
    );

    let process = &tx_context.execute_code(&code)?;

    assert_eq!(
        process.get_kernel_mem_word(NUM_OUTPUT_NOTES_PTR),
        Word::from([1, 0, 0, 0u32]),
        "number of output notes must increment by 1",
    );

    let recipient_digest = recipient.clone().digest();

    assert_eq!(
        process.get_kernel_mem_word(OUTPUT_NOTE_SECTION_OFFSET + OUTPUT_NOTE_RECIPIENT_OFFSET),
        recipient_digest,
        "recipient hash not correct",
    );
    Ok(())
}

// BLOCK TESTS
// ================================================================================================

#[test]
fn test_block_procedures() -> anyhow::Result<()> {
    let tx_context = TransactionContextBuilder::with_existing_mock_account().build()?;

    let code = "
        use.miden::tx
        use.$kernel::prologue

        begin
            exec.prologue::prepare_transaction

            # get the block data
            exec.tx::get_block_number
            exec.tx::get_block_timestamp
            exec.tx::get_block_commitment
            # => [BLOCK_COMMITMENT, block_timestamp, block_number]

            # truncate the stack
            swapdw dropw dropw
        end
        ";

    let process = &tx_context.execute_code(code)?;

    assert_eq!(
        process.stack.get_word(0),
        tx_context.tx_inputs().block_header().commitment(),
        "top word on the stack should be equal to the block header commitment"
    );

    assert_eq!(
        process.stack.get(4).as_int(),
        tx_context.tx_inputs().block_header().timestamp() as u64,
        "fifth element on the stack should be equal to the timestamp of the last block creation"
    );

    assert_eq!(
        process.stack.get(5).as_int(),
        tx_context.tx_inputs().block_header().block_num().as_u64(),
        "sixth element on the stack should be equal to the block number"
    );
    Ok(())
}

/// Tests that the transaction witness retrieved from an executed transaction contains all necessary
/// advice input to execute the transaction again.
#[tokio::test]
async fn advice_inputs_from_transaction_witness_are_sufficient_to_reexecute_transaction()
-> miette::Result<()> {
    // Creates a mockchain with an account and a note that it can consume
    let tx_context = {
        let mut builder = MockChain::builder();
        let account = builder
            .add_existing_wallet(Auth::BasicAuth)
            .map_err(|err| miette::miette!(err))?;
        let p2id_note = builder
            .add_p2id_note(
                ACCOUNT_ID_SENDER.try_into().unwrap(),
                account.id(),
                &[FungibleAsset::mock(100)],
                NoteType::Public,
            )
            .map_err(|err| miette::miette!(err))?;
        let mock_chain = builder.build().map_err(|err| miette::miette!(err))?;

        mock_chain
            .build_tx_context(account.id(), &[], &[p2id_note])
            .unwrap()
            .build()
            .unwrap()
    };

    let executed_transaction = tx_context.execute().await.into_diagnostic()?;

    let tx_inputs = executed_transaction.tx_inputs();
    let tx_args = executed_transaction.tx_args();

    let scripts_mast_store = ScriptMastForestStore::new(
        tx_args.tx_script(),
        tx_inputs.input_notes().iter().map(|n| n.note().script()),
    );

    // use the witness to execute the transaction again
    let (stack_inputs, advice_inputs) = TransactionKernel::prepare_inputs(
        tx_inputs,
        tx_args,
        Some(executed_transaction.advice_witness().clone()),
    )
    .into_diagnostic()?;

    // load account/note/tx_script MAST to the mast_store
    let mast_store = Arc::new(TransactionMastStore::new());
    mast_store.load_account_code(tx_inputs.account().code());

    let mut host = {
        let acct_procedure_index_map =
            AccountProcedureIndexMap::from_transaction_params(tx_inputs, tx_args, &advice_inputs)
                .unwrap();

        TransactionExecutorHost::<'_, '_, _, UnreachableAuth>::new(
            &tx_inputs.account().into(),
            tx_inputs.input_notes().clone(),
            mast_store.as_ref(),
            scripts_mast_store,
            acct_procedure_index_map,
            None,
            tx_inputs.block_header().fee_parameters(),
            Arc::new(DefaultSourceManager::default()),
        )
    };
    let advice_inputs = advice_inputs.into_advice_inputs();
    // This reverses the stack inputs (even though it doesn't look like it does) because the
    // fast processor expects the reverse order.
    let stack_inputs = StackInputs::new(stack_inputs.iter().copied().collect()).unwrap();

    let processor = FastProcessor::new_debug(stack_inputs.as_slice(), advice_inputs);
    let (stack_outputs, advice_provider) = processor
        .execute(&TransactionKernel::main(), &mut host)
        .await
        .map_err(TransactionExecutorError::TransactionProgramExecutionFailed)
        .into_diagnostic()?;

    // Extract advice map from advice provider.
    let advice_inputs = AdviceInputs {
        map: advice_provider.into_parts().1,
        ..Default::default()
    };

    let (_, output_notes, _signatures, _tx_progress) = host.into_parts();
    let tx_outputs =
        TransactionKernel::from_transaction_parts(&stack_outputs, &advice_inputs, output_notes)
            .unwrap();

    assert_eq!(
        executed_transaction.final_account().commitment(),
        tx_outputs.account.commitment()
    );
    assert_eq!(executed_transaction.output_notes(), &tx_outputs.output_notes);

    Ok(())
}

#[test]
fn executed_transaction_output_notes() -> anyhow::Result<()> {
    let executor_account =
        Account::mock(ACCOUNT_ID_REGULAR_PUBLIC_ACCOUNT_UPDATABLE_CODE, IncrNonceAuthComponent);
    let account_id = executor_account.id();

    // removed assets
    let removed_asset_1 = FungibleAsset::mock(FUNGIBLE_ASSET_AMOUNT / 2);
    let removed_asset_2 = FungibleAsset::mock(FUNGIBLE_ASSET_AMOUNT / 2);

    let combined_asset = Asset::Fungible(
        FungibleAsset::new(
            ACCOUNT_ID_PUBLIC_FUNGIBLE_FAUCET.try_into().expect("id is valid"),
            FUNGIBLE_ASSET_AMOUNT,
        )
        .expect("asset is valid"),
    );
    let removed_asset_3 = NonFungibleAsset::mock(&NON_FUNGIBLE_ASSET_DATA);
    let removed_asset_4 = Asset::Fungible(
        FungibleAsset::new(
            ACCOUNT_ID_PUBLIC_FUNGIBLE_FAUCET_2.try_into().expect("id is valid"),
            FUNGIBLE_ASSET_AMOUNT / 2,
        )
        .expect("asset is valid"),
    );

    let tag1 = NoteTag::from_account_id(
        ACCOUNT_ID_REGULAR_PUBLIC_ACCOUNT_IMMUTABLE_CODE.try_into().unwrap(),
    );
    let tag2 = NoteTag::for_public_use_case(0, 0, NoteExecutionMode::Local).unwrap();
    let tag3 = NoteTag::for_public_use_case(0, 0, NoteExecutionMode::Local).unwrap();
    let aux1 = Felt::new(27);
    let aux2 = Felt::new(28);
    let aux3 = Felt::new(29);

    let note_type1 = NoteType::Private;
    let note_type2 = NoteType::Public;
    let note_type3 = NoteType::Public;

    tag1.validate(note_type1).expect("note tag 1 should support private notes");
    tag2.validate(note_type2).expect("note tag 2 should support public notes");
    tag3.validate(note_type3).expect("note tag 3 should support public notes");

    // In this test we create 3 notes. Note 1 is private, Note 2 is public and Note 3 is public
    // without assets.

    // Create the expected output note for Note 2 which is public
    let serial_num_2 = Word::from([1, 2, 3, 4u32]);
    let note_script_2 = ScriptBuilder::default().compile_note_script(DEFAULT_NOTE_CODE)?;
    let inputs_2 = NoteInputs::new(vec![ONE])?;
    let metadata_2 =
        NoteMetadata::new(account_id, note_type2, tag2, NoteExecutionHint::none(), aux2)?;
    let vault_2 = NoteAssets::new(vec![removed_asset_3, removed_asset_4])?;
    let recipient_2 = NoteRecipient::new(serial_num_2, note_script_2, inputs_2);
    let expected_output_note_2 = Note::new(vault_2, metadata_2, recipient_2);

    // Create the expected output note for Note 3 which is public
    let serial_num_3 = Word::from([Felt::new(5), Felt::new(6), Felt::new(7), Felt::new(8)]);
    let note_script_3 = ScriptBuilder::default().compile_note_script(DEFAULT_NOTE_CODE)?;
    let inputs_3 = NoteInputs::new(vec![ONE, Felt::new(2)])?;
    let metadata_3 = NoteMetadata::new(
        account_id,
        note_type3,
        tag3,
        NoteExecutionHint::on_block_slot(1, 2, 3),
        aux3,
    )?;
    let vault_3 = NoteAssets::new(vec![])?;
    let recipient_3 = NoteRecipient::new(serial_num_3, note_script_3, inputs_3);
    let expected_output_note_3 = Note::new(vault_3, metadata_3, recipient_3);

    let tx_script_src = format!(
        "\
        use.miden::contracts::wallets::basic->wallet
        use.miden::tx
        use.mock::account

        # Inputs:  [tag, aux, note_type, execution_hint, RECIPIENT]
        # Outputs: [note_idx]
        proc.create_note
            # pad the stack before the call to prevent accidental modification of the deeper stack
            # elements
            padw padw swapdw
            # => [tag, aux, execution_hint, note_type, RECIPIENT, pad(8)]

            call.tx::create_note
            # => [note_idx, pad(15)]

            # remove excess PADs from the stack
            swapdw dropw dropw movdn.7 dropw drop drop drop
            # => [note_idx]
        end

        # Inputs:  [ASSET, note_idx]
        # Outputs: [ASSET, note_idx]
        proc.move_asset_to_note
            # pad the stack before call
            push.0.0.0 movdn.7 movdn.7 movdn.7 padw padw swapdw
            # => [ASSET, note_idx, pad(11)]

            call.wallet::move_asset_to_note
            # => [ASSET, note_idx, pad(11)]

            # remove excess PADs from the stack
            swapdw dropw dropw swapw movdn.7 drop drop drop
            # => [ASSET, note_idx]
        end

        ## TRANSACTION SCRIPT
        ## ========================================================================================
        begin
            ## Send some assets from the account vault
            ## ------------------------------------------------------------------------------------
            # partially deplete fungible asset balance
            push.0.1.2.3                        # recipient
            push.{EXECUTION_HINT_1}             # note execution hint
            push.{NOTETYPE1}                    # note_type
            push.{aux1}                         # aux
            push.{tag1}                         # tag
            exec.create_note
            # => [note_idx]

            push.{REMOVED_ASSET_1}              # asset_1
            # => [ASSET, note_idx]

            exec.move_asset_to_note dropw
            # => [note_idx]

            push.{REMOVED_ASSET_2}              # asset_2
            exec.move_asset_to_note dropw drop
            # => []

            # send non-fungible asset
            push.{RECIPIENT2}                   # recipient
            push.{EXECUTION_HINT_2}             # note execution hint
            push.{NOTETYPE2}                    # note_type
            push.{aux2}                         # aux
            push.{tag2}                         # tag
            exec.create_note
            # => [note_idx]

            push.{REMOVED_ASSET_3}              # asset_3
            exec.move_asset_to_note dropw
            # => [note_idx]

            push.{REMOVED_ASSET_4}              # asset_4
            exec.move_asset_to_note dropw drop
            # => []

            # create a public note without assets
            push.{RECIPIENT3}                   # recipient
            push.{EXECUTION_HINT_3}             # note execution hint
            push.{NOTETYPE3}                    # note_type
            push.{aux3}                         # aux
            push.{tag3}                         # tag
            exec.create_note drop
            # => []
        end
    ",
        REMOVED_ASSET_1 = Word::from(removed_asset_1),
        REMOVED_ASSET_2 = Word::from(removed_asset_2),
        REMOVED_ASSET_3 = Word::from(removed_asset_3),
        REMOVED_ASSET_4 = Word::from(removed_asset_4),
        RECIPIENT2 = expected_output_note_2.recipient().digest(),
        RECIPIENT3 = expected_output_note_3.recipient().digest(),
        NOTETYPE1 = note_type1 as u8,
        NOTETYPE2 = note_type2 as u8,
        NOTETYPE3 = note_type3 as u8,
        EXECUTION_HINT_1 = Felt::from(NoteExecutionHint::always()),
        EXECUTION_HINT_2 = Felt::from(NoteExecutionHint::none()),
        EXECUTION_HINT_3 = Felt::from(NoteExecutionHint::on_block_slot(11, 22, 33)),
    );

    let tx_script = ScriptBuilder::default().compile_tx_script(tx_script_src)?;

    // expected delta
    // --------------------------------------------------------------------------------------------
    // execute the transaction and get the witness

    let tx_context = TransactionContextBuilder::new(executor_account)
        .tx_script(tx_script)
        .extend_expected_output_notes(vec![
            OutputNote::Full(expected_output_note_2.clone()),
            OutputNote::Full(expected_output_note_3.clone()),
        ])
        .build()?;

    let executed_transaction = tx_context.execute_blocking()?;

    // output notes
    // --------------------------------------------------------------------------------------------
    let output_notes = executed_transaction.output_notes();

    // check the total number of notes
    assert_eq!(output_notes.num_notes(), 3);

    // assert that the expected output note 1 is present
    let resulting_output_note_1 = executed_transaction.output_notes().get_note(0);

    let expected_recipient_1 = Word::from([0, 1, 2, 3u32]);
    let expected_note_assets_1 = NoteAssets::new(vec![combined_asset])?;
    let expected_note_id_1 = NoteId::new(expected_recipient_1, expected_note_assets_1.commitment());
    assert_eq!(resulting_output_note_1.id(), expected_note_id_1);

    // assert that the expected output note 2 is present
    let resulting_output_note_2 = executed_transaction.output_notes().get_note(1);

    let expected_note_id_2 = expected_output_note_2.id();
    let expected_note_metadata_2 = expected_output_note_2.metadata();
    assert_eq!(
        NoteHeader::from(resulting_output_note_2),
        NoteHeader::new(expected_note_id_2, *expected_note_metadata_2)
    );

    // assert that the expected output note 3 is present and has no assets
    let resulting_output_note_3 = executed_transaction.output_notes().get_note(2);

    assert_eq!(expected_output_note_3.id(), resulting_output_note_3.id());
    assert_eq!(expected_output_note_3.assets(), resulting_output_note_3.assets().unwrap());

    // make sure that the number of note inputs remains the same
    let resulting_note_2_recipient =
        resulting_output_note_2.recipient().expect("output note 2 is not full");
    assert_eq!(
        resulting_note_2_recipient.inputs().num_values(),
        expected_output_note_2.inputs().num_values()
    );

    let resulting_note_3_recipient =
        resulting_output_note_3.recipient().expect("output note 3 is not full");
    assert_eq!(
        resulting_note_3_recipient.inputs().num_values(),
        expected_output_note_3.inputs().num_values()
    );

    Ok(())
}

/// Tests that a transaction consuming and creating one note can emit an abort event in its auth
/// component to result in a [`TransactionExecutorError::Unauthorized`] error.
#[test]
fn user_code_can_abort_transaction_with_summary() -> anyhow::Result<()> {
    let source_code = format!(
        "
      use.miden::auth
      use.miden::tx
      #! Inputs:  [AUTH_ARGS, pad(12)]
      #! Outputs: [pad(16)]
      export.auth__abort_tx
          dropw
          # => [pad(16)]

          push.0.0 exec.tx::get_block_number
          exec.::miden::account::incr_nonce
          # => [[final_nonce, block_num, 0, 0], pad(16)]
          # => [SALT, pad(16)]

          exec.auth::create_tx_summary
          # => [SALT, OUTPUT_NOTES_COMMITMENT, INPUT_NOTES_COMMITMENT, ACCOUNT_DELTA_COMMITMENT]

          exec.auth::adv_insert_hqword

          exec.auth::hash_tx_summary
          # => [MESSAGE, pad(16)]

          emit.{abort_event}
      end
    ",
        abort_event = TransactionEvent::Unauthorized as u32
    );

    let auth_component =
        AccountComponent::compile(source_code, TransactionKernel::assembler(), vec![])
            .context("failed to compile auth component")?
            .with_supports_all_types();

    let account = AccountBuilder::new([42; 32])
        .storage_mode(AccountStorageMode::Private)
        .with_auth_component(auth_component)
        .with_component(BasicWallet)
        .build_existing()
        .context("failed to build account")?;

    // Consume and create a note so the input and outputs notes commitment is not the empty word.
    let mut rng = RpoRandomCoin::new(Word::empty());
    let output_note = create_p2id_note(
        account.id(),
        account.id(),
        vec![],
        NoteType::Private,
        Felt::ZERO,
        &mut rng,
    )?;
    let input_note = create_spawn_note(account.id(), vec![&output_note])?;

    let mut mock_chain = MockChain::new();

    mock_chain.add_pending_note(OutputNote::Full(input_note.clone()));
    mock_chain.prove_next_block()?;

    let tx_context = mock_chain.build_tx_context(account, &[input_note.id()], &[])?.build()?;
    let ref_block_num = tx_context.tx_inputs().block_header().block_num().as_u32();
    let final_nonce = tx_context.account().nonce().as_int() as u32 + 1;
    let input_notes = tx_context.input_notes().clone();
    let output_notes = OutputNotes::new(vec![OutputNote::Partial(output_note.into())])?;

    let error = tx_context.execute_blocking().unwrap_err();

    assert_matches!(error, TransactionExecutorError::Unauthorized(tx_summary) => {
        assert!(tx_summary.account_delta().vault().is_empty());
        assert!(tx_summary.account_delta().storage().is_empty());
        assert_eq!(tx_summary.account_delta().nonce_delta().as_int(), 1);
        assert_eq!(tx_summary.input_notes(), &input_notes);
        assert_eq!(tx_summary.output_notes(), &output_notes);
        assert_eq!(tx_summary.salt(), Word::from(
          [0, 0, ref_block_num, final_nonce]
        ));
    });

    Ok(())
}

/// Tests that a transaction consuming and creating one note with basic authentication correctly
/// signs the transaction summary.
#[test]
fn tx_summary_commitment_is_signed_by_falcon_auth() -> anyhow::Result<()> {
    let mut builder = MockChain::builder();
    let account = builder.add_existing_mock_account(Auth::BasicAuth)?;
    let mut rng = RpoRandomCoin::new(Word::empty());
    let p2id_note = create_p2id_note(
        account.id(),
        account.id(),
        vec![],
        NoteType::Private,
        Felt::ZERO,
        &mut rng,
    )?;
    let spawn_note = builder.add_spawn_note(account.id(), [&p2id_note])?;
    let chain = builder.build()?;

    let tx = chain
        .build_tx_context(account.id(), &[spawn_note.id()], &[])?
        .build()?
        .execute_blocking()?;

    let summary = TransactionSummary::new(
        tx.account_delta().clone(),
        tx.input_notes().clone(),
        tx.output_notes().clone(),
        Word::from([
            0,
            0,
            tx.block_header().block_num().as_u32(),
            tx.final_account().nonce().as_int() as u32,
        ]),
    );
    let summary_commitment = summary.to_commitment();

    let account_interface = AccountInterface::from(&account);
    let pub_key = match account_interface.auth().first().unwrap() {
        AuthScheme::RpoFalcon512 { pub_key } => pub_key,
        AuthScheme::NoAuth => panic!("Expected RpoFalcon512 auth scheme, got NoAuth"),
        AuthScheme::RpoFalcon512Multisig { .. } => {
            panic!("Expected RpoFalcon512 auth scheme, got Multisig")
        },
        AuthScheme::Unknown => panic!("Expected RpoFalcon512 auth scheme, got Unknown"),
    };

    // This is in an internal detail of the tx executor host, but this is the easiest way to check
    // for the presence of the signature in the advice map.
    let signature_key = Hasher::merge(&[Word::from(*pub_key), summary_commitment]);

    // The summary commitment should have been signed as part of transaction execution and inserted
    // into the advice map.
    tx.advice_witness().map.get(&signature_key).unwrap();

    Ok(())
}

/// Tests that execute_tx_view_script returns the expected stack outputs.
#[tokio::test]
async fn execute_tx_view_script() -> anyhow::Result<()> {
    let test_module_source = "
        export.foo
            push.3.4
            add
            swapw dropw
        end
    ";

    let source = NamedSource::new("test::module_1", test_module_source);
<<<<<<< HEAD
    let assembler = TransactionKernel::assembler();
=======
    let source_manager = Arc::new(DefaultSourceManager::default());
    let assembler = TransactionKernel::assembler_with_source_manager(source_manager.clone());
>>>>>>> 486446bf

    let library = assembler.assemble_library([source]).unwrap();

    let source = "
    use.test::module_1
    use.std::sys

    begin
        push.1.2
        call.module_1::foo
        exec.sys::truncate_stack
    end
    ";

    let tx_script = ScriptBuilder::new(false)
        .with_statically_linked_library(&library)?
        .compile_tx_script(source)?;
    let tx_context = TransactionContextBuilder::with_existing_mock_account()
        .with_source_manager(source_manager.clone())
        .tx_script(tx_script.clone())
        .build()?;
    let account_id = tx_context.account().id();
    let block_ref = tx_context.tx_inputs().block_header().block_num();
    let advice_inputs = tx_context.tx_args().advice_inputs().clone();

    let executor = TransactionExecutor::<'_, '_, _, UnreachableAuth>::new(&tx_context)
        .with_source_manager(source_manager);

    let stack_outputs = executor
        .execute_tx_view_script(account_id, block_ref, tx_script, advice_inputs, Vec::default())
        .await?;

    assert_eq!(stack_outputs[..3], [Felt::new(7), Felt::new(2), ONE]);

    Ok(())
}

// TEST TRANSACTION SCRIPT
// ================================================================================================

/// Tests transaction script inputs.
#[test]
fn test_tx_script_inputs() -> anyhow::Result<()> {
    let tx_script_input_key = Word::from([9999, 8888, 9999, 8888u32]);
    let tx_script_input_value = Word::from([9, 8, 7, 6u32]);
    let tx_script_src = format!(
        "
        use.miden::account

        begin
            # push the tx script input key onto the stack
            push.{key}

            # load the tx script input value from the map and read it onto the stack
            adv.push_mapval adv_loadw

            # assert that the value is correct
            push.{value} assert_eqw
        end
        ",
        key = tx_script_input_key,
        value = tx_script_input_value
    );

    let tx_script = ScriptBuilder::default().compile_tx_script(tx_script_src)?;

    let tx_context = TransactionContextBuilder::with_existing_mock_account()
        .tx_script(tx_script)
        .extend_advice_map([(tx_script_input_key, tx_script_input_value.to_vec())])
        .build()?;

    tx_context.execute_blocking().context("failed to execute transaction")?;

    Ok(())
}

/// Tests transaction script arguments.
#[test]
fn test_tx_script_args() -> anyhow::Result<()> {
    let tx_script_args = Word::from([1, 2, 3, 4u32]);

    let tx_script_src = r#"
        use.miden::account

        begin
            # => [TX_SCRIPT_ARGS]
            # `TX_SCRIPT_ARGS` value is a user provided word, which could be used during the
            # transaction execution. In this example it is a `[1, 2, 3, 4]` word.

            # assert the correctness of the argument
            dupw push.1.2.3.4 assert_eqw.err="provided transaction arguments don't match the expected ones"
            # => [TX_SCRIPT_ARGS]

            # since we provided an advice map entry with the transaction script arguments as a key,
            # we can obtain the value of this entry
            adv.push_mapval adv_push.4
            # => [[map_entry_values], TX_SCRIPT_ARGS]

            # assert the correctness of the map entry values
            push.5.6.7.8 assert_eqw.err="obtained advice map value doesn't match the expected one"
        end"#;

    let tx_script = ScriptBuilder::default()
        .compile_tx_script(tx_script_src)
        .context("failed to compile transaction script")?;

    // extend the advice map with the entry that is accessed using the provided transaction script
    // argument
    let tx_context = TransactionContextBuilder::with_existing_mock_account()
        .tx_script(tx_script)
        .extend_advice_map([(
            tx_script_args,
            vec![Felt::new(5), Felt::new(6), Felt::new(7), Felt::new(8)],
        )])
        .tx_script_args(tx_script_args)
        .build()?;

    tx_context.execute_blocking()?;

    Ok(())
}

// Tests that advice map from the account code and transaction script gets correctly passed as
// part of the transaction advice inputs
#[test]
fn inputs_created_correctly() -> anyhow::Result<()> {
    let account_code_script = r#"
            adv_map.A([6,7,8,9])=[10,11,12,13]

            export.assert_adv_map
                # test tx script advice map
                push.[1,2,3,4]
                adv.push_mapval adv_loadw
                push.[5,6,7,8]
                assert_eqw.err="script adv map not found"
            end
        "#;

    let component = AccountComponent::compile(
        account_code_script,
        TransactionKernel::assembler(),
        vec![StorageSlot::Value(Word::default())],
    )?
    .with_supports_all_types();

    let account_code = AccountCode::from_components(
        &[IncrNonceAuthComponent.into(), component.clone()],
        AccountType::RegularAccountUpdatableCode,
    )?;

    let script = format!(
        r#"
            use.miden::account

            adv_map.A([1,2,3,4])=[5,6,7,8]

            begin
                # test account code advice map
                push.[6,7,8,9]
                adv.push_mapval adv_loadw
                push.[10,11,12,13]
                assert_eqw.err="account code adv map not found"

                call.{assert_adv_map_proc_root}
            end
        "#,
        assert_adv_map_proc_root =
            component.library().get_procedure_root_by_name("$anon::assert_adv_map").unwrap()
    );

    let tx_script = ScriptBuilder::default().compile_tx_script(script)?;

    assert!(tx_script.mast().advice_map().get(&Word::try_from([1u64, 2, 3, 4])?).is_some());
    assert!(
        account_code
            .mast()
            .advice_map()
            .get(&Word::try_from([6u64, 7, 8, 9])?)
            .is_some()
    );

    let account = Account::from_parts(
        ACCOUNT_ID_PRIVATE_SENDER.try_into()?,
        AssetVault::mock(),
        AccountStorage::mock(),
        account_code,
        Felt::new(1u64),
    );
    let tx_context = crate::TransactionContextBuilder::new(account).tx_script(tx_script).build()?;
    _ = tx_context.execute_blocking()?;

    Ok(())
}<|MERGE_RESOLUTION|>--- conflicted
+++ resolved
@@ -35,6 +35,7 @@
     AccountType,
     StorageSlot,
 };
+use miden_objects::assembly::DefaultSourceManager;
 use miden_objects::assembly::diagnostics::{IntoDiagnostic, NamedSource, miette};
 use miden_objects::asset::{Asset, AssetVault, FungibleAsset, NonFungibleAsset};
 use miden_objects::block::BlockNumber;
@@ -1380,12 +1381,8 @@
     ";
 
     let source = NamedSource::new("test::module_1", test_module_source);
-<<<<<<< HEAD
-    let assembler = TransactionKernel::assembler();
-=======
     let source_manager = Arc::new(DefaultSourceManager::default());
     let assembler = TransactionKernel::assembler_with_source_manager(source_manager.clone());
->>>>>>> 486446bf
 
     let library = assembler.assemble_library([source]).unwrap();
 

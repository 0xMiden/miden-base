use alloc::string::String;

use miden_lib::note::create_p2id_note;
<<<<<<< HEAD
use miden_lib::transaction::TransactionKernel;
=======
use miden_lib::utils::ScriptBuilder;
>>>>>>> 00bd391c
use miden_objects::Word;
use miden_objects::account::AccountId;
use miden_objects::asset::{Asset, FungibleAsset};
use miden_objects::crypto::rand::RpoRandomCoin;
use miden_objects::note::{Note, NoteType};
use miden_objects::testing::account_id::{
    ACCOUNT_ID_PUBLIC_FUNGIBLE_FAUCET,
    ACCOUNT_ID_PUBLIC_FUNGIBLE_FAUCET_1,
    ACCOUNT_ID_REGULAR_PUBLIC_ACCOUNT_IMMUTABLE_CODE,
};
<<<<<<< HEAD
use miden_objects::transaction::{OutputNote, TransactionScript};
=======
use miden_objects::transaction::OutputNote;
>>>>>>> 00bd391c

use super::{Felt, TestSetup, setup_test, word_to_masm_push_string};
use crate::{Auth, MockChain};

/// This test creates an output note and then adds some assets into it checking the assets info on
/// each stage.
///
/// Namely, we invoke the `miden::output_notes::get_assets_info` procedure:
/// - After adding the first `asset_0` to the note.
/// - Right after the previous check to make sure it returns the same commitment from the cached
///   data.
/// - After adding the second `asset_1` to the note.
#[test]
fn test_get_asset_info() -> anyhow::Result<()> {
    let mut builder = MockChain::builder();

    let fungible_asset_0 = Asset::Fungible(
        FungibleAsset::new(
            AccountId::try_from(ACCOUNT_ID_PUBLIC_FUNGIBLE_FAUCET).expect("id should be valid"),
            5,
        )
        .expect("asset is invalid"),
    );

    // create the second asset with the different faucet ID to increase the number of assets in the
    // output note to 2.
    let fungible_asset_1 = Asset::Fungible(
        FungibleAsset::new(
            AccountId::try_from(ACCOUNT_ID_PUBLIC_FUNGIBLE_FAUCET_1).expect("id should be valid"),
            5,
        )
        .expect("asset is invalid"),
    );

    let account = builder
        .add_existing_wallet_with_assets(Auth::BasicAuth, [fungible_asset_0, fungible_asset_1])?;

    let mock_chain = builder.build()?;

    let output_note_0 = create_p2id_note(
        account.id(),
        ACCOUNT_ID_REGULAR_PUBLIC_ACCOUNT_IMMUTABLE_CODE.try_into()?,
        vec![fungible_asset_0],
        NoteType::Public,
        Felt::new(0),
        &mut RpoRandomCoin::new(Word::from([1, 2, 3, 4u32])),
    )?;

    let output_note_1 = create_p2id_note(
        account.id(),
        ACCOUNT_ID_REGULAR_PUBLIC_ACCOUNT_IMMUTABLE_CODE.try_into()?,
        vec![fungible_asset_0, fungible_asset_1],
        NoteType::Public,
        Felt::new(0),
        &mut RpoRandomCoin::new(Word::from([4, 3, 2, 1u32])),
    )?;

    let tx_script_src = &format!(
        r#"
        use.miden::tx
        use.miden::output_note
        use.std::sys

        begin
            # create an output note with fungible asset 0
            push.{RECIPIENT}
            push.{note_execution_hint}
            push.{note_type}
            push.0              # aux
            push.{tag}
            call.tx::create_note
            # => [note_idx]

            # move the asset 0 to the note
            push.{asset_0}
            call.::miden::contracts::wallets::basic::move_asset_to_note
            dropw
            # => [note_idx]

            # get the assets hash and assets number of the note having only asset_0
            dup exec.output_note::get_assets_info
            # => [ASSETS_COMMITMENT_0, num_assets_0, note_idx]

            # assert the correctness of the assets hash
            push.{COMPUTED_ASSETS_COMMITMENT_0}
            assert_eqw.err="assets commitment of the note having only asset_0 is incorrect"
            # => [num_assets_0, note_idx]

            # assert the number of assets
            push.{assets_number_0}
            assert_eq.err="number of assets in the note having only asset_0 is incorrect"
            # => [note_idx]

            # get the assets info once more to get the cached data and assert that this data didn't
            # change
            dup exec.output_note::get_assets_info
            push.{COMPUTED_ASSETS_COMMITMENT_0}
            assert_eqw.err="assets commitment of the note having only asset_0 is incorrect"
            push.{assets_number_0}
            assert_eq.err="number of assets in the note having only asset_0 is incorrect"
            # => [note_idx]

            # add asset_1 to the note
            push.{asset_1}
            call.::miden::contracts::wallets::basic::move_asset_to_note
            dropw
            # => [note_idx]

            # get the assets hash and assets number of the note having asset_0 and asset_1
            dup exec.output_note::get_assets_info
            # => [ASSETS_COMMITMENT_1, num_assets_1, note_idx]

            # assert the correctness of the assets hash
            push.{COMPUTED_ASSETS_COMMITMENT_1}
            assert_eqw.err="assets commitment of the note having asset_0 and asset_1 is incorrect"
            # => [num_assets_1, note_idx]

            # assert the number of assets
            push.{assets_number_1}
            assert_eq.err="number of assets in the note having asset_0 and asset_1 is incorrect"
            # => [note_idx]

            # truncate the stack
            exec.sys::truncate_stack
        end
        "#,
        // output note
        RECIPIENT = word_to_masm_push_string(&output_note_1.recipient().digest()),
        note_execution_hint = Felt::from(output_note_1.metadata().execution_hint()),
        note_type = NoteType::Public as u8,
        tag = output_note_1.metadata().tag(),
        asset_0 = word_to_masm_push_string(&fungible_asset_0.into()),
        // first data request
        COMPUTED_ASSETS_COMMITMENT_0 =
            word_to_masm_push_string(&output_note_0.assets().commitment()),
        assets_number_0 = output_note_0.assets().num_assets(),
        // second data request
        asset_1 = word_to_masm_push_string(&fungible_asset_1.into()),
        COMPUTED_ASSETS_COMMITMENT_1 =
            word_to_masm_push_string(&output_note_1.assets().commitment()),
        assets_number_1 = output_note_1.assets().num_assets(),
    );

    let tx_script = ScriptBuilder::with_kernel_library()?.compile_tx_script(tx_script_src)?;

    let tx_context = mock_chain
        .build_tx_context(account.id(), &[], &[])?
        .extend_expected_output_notes(vec![OutputNote::Full(output_note_1)])
        .tx_script(tx_script)
        .build()?;

    tx_context.execute()?;

    Ok(())
}

/// Check that recipient and metadata of a note with one asset obtained from the
/// `output_note::get_recipient` procedure is correct.
#[test]
fn test_get_recipient_and_metadata() -> anyhow::Result<()> {
    let mut builder = MockChain::builder();

    let account =
        builder.add_existing_wallet_with_assets(Auth::BasicAuth, [FungibleAsset::mock(2000)])?;

    let mock_chain = builder.build()?;

    let output_note = create_p2id_note(
        account.id(),
        ACCOUNT_ID_REGULAR_PUBLIC_ACCOUNT_IMMUTABLE_CODE.try_into()?,
        vec![FungibleAsset::mock(5)],
        NoteType::Public,
        Felt::new(0),
        &mut RpoRandomCoin::new(Word::from([1, 2, 3, 4u32])),
    )?;

    let tx_script_src = &format!(
        r#"
        use.miden::tx
        use.miden::output_note
        use.std::sys

        begin
            # create an output note with one asset
            {output_note} drop
            # => []

            # get the recipient (the only existing note has 0'th index)
            push.0
            exec.output_note::get_recipient
            # => [RECIPIENT]

            # assert the correctness of the recipient
            push.{RECIPIENT} 
            assert_eqw.err="requested note has incorrect recipient"
            # => []

            # get the metadata (the only existing note has 0'th index)
            push.0
            exec.output_note::get_metadata
            # => [METADATA]

            # assert the correctness of the metadata
            push.{METADATA} 
            assert_eqw.err="requested note has incorrect metadata"
            # => []

            # truncate the stack
            exec.sys::truncate_stack
        end
        "#,
        output_note = create_output_note(&output_note),
        RECIPIENT = word_to_masm_push_string(&output_note.recipient().digest()),
        METADATA = word_to_masm_push_string(&output_note.metadata().into()),
    );

    let tx_script = ScriptBuilder::with_kernel_library()?.compile_tx_script(tx_script_src)?;

    let tx_context = mock_chain
        .build_tx_context(account.id(), &[], &[])?
        .extend_expected_output_notes(vec![OutputNote::Full(output_note)])
        .tx_script(tx_script)
        .build()?;

    tx_context.execute()?;

    Ok(())
}

/// Check that the assets number and assets data obtained from the `output_note::get_assets`
/// procedure is correct for each note with zero, one and two different assets.
#[test]
fn test_get_assets() -> anyhow::Result<()> {
    let TestSetup {
        mock_chain,
        account,
        p2id_note_0_assets,
        p2id_note_1_asset,
        p2id_note_2_assets,
    } = setup_test()?;

    fn check_assets_code(note_index: u8, dest_ptr: u8, note: &Note) -> String {
        let mut check_assets_code = format!(
            r#"
            # push the note index and memory destination pointer
            push.{note_idx}.{dest_ptr}
            # => [dest_ptr, note_index]

            # write the assets to the memory
            exec.output_note::get_assets
            # => [num_assets, dest_ptr, note_index]

            # assert the number of note assets
            push.{assets_number}
            assert_eq.err="note {note_index} has incorrect assets number"
            # => [dest_ptr, note_index]
        "#,
            note_idx = note_index,
            dest_ptr = dest_ptr,
            assets_number = note.assets().num_assets(),
        );

        // check each asset in the note
        for (asset_index, asset) in note.assets().iter().enumerate() {
            check_assets_code.push_str(&format!(
                r#"
                    # load the asset stored in memory
                    padw dup.4 mem_loadw
                    # => [STORED_ASSET, dest_ptr, note_index]

                    # assert the asset
                    push.{NOTE_ASSET}
                    assert_eqw.err="asset {asset_index} of the note {note_index} is incorrect"
                    # => [dest_ptr, note_index]

                    # move the pointer
                    add.4
                    # => [dest_ptr+4, note_index]
                "#,
                NOTE_ASSET = word_to_masm_push_string(&asset.into()),
                asset_index = asset_index,
                note_index = note_index,
            ));
        }

        // drop the final `dest_ptr` and `note_index` from the stack
        check_assets_code.push_str("\ndrop drop");

        check_assets_code
    }

    let tx_script_src = &format!(
        "
        use.miden::tx
        use.miden::output_note
        use.std::sys

        begin
            {create_note_0}
            {check_note_0}
            
            {create_note_1}
            {check_note_1}

            {create_note_2}
            {check_note_2}

            # truncate the stack
            exec.sys::truncate_stack
        end
        ",
        create_note_0 = create_output_note(&p2id_note_0_assets),
        check_note_0 = check_assets_code(0, 0, &p2id_note_0_assets),
        create_note_1 = create_output_note(&p2id_note_1_asset),
        check_note_1 = check_assets_code(1, 4, &p2id_note_1_asset),
        create_note_2 = create_output_note(&p2id_note_2_assets),
        check_note_2 = check_assets_code(2, 8, &p2id_note_2_assets),
    );

    let tx_script = ScriptBuilder::with_kernel_library()?.compile_tx_script(tx_script_src)?;

    let tx_context = mock_chain
        .build_tx_context(account.id(), &[], &[])?
        .extend_expected_output_notes(vec![
            OutputNote::Full(p2id_note_0_assets),
            OutputNote::Full(p2id_note_1_asset),
            OutputNote::Full(p2id_note_2_assets),
        ])
        .tx_script(tx_script)
        .build()?;

    tx_context.execute()?;

    Ok(())
}

// HELPER FUNCTIONS
// ================================================================================================

/// Returns a `masm` code which creates an output note and adds some assets to it.
///
/// Data for the created output note and moved assets is obtained from the provided note.
fn create_output_note(note: &Note) -> String {
    let mut create_note_code = format!(
        "
        # create an output note
        push.{RECIPIENT}
        push.{note_execution_hint}
        push.{note_type}
        push.0              # aux
        push.{tag}
        call.tx::create_note
        # => [note_idx]
    ",
        RECIPIENT = word_to_masm_push_string(&note.recipient().digest()),
        note_execution_hint = Felt::from(note.metadata().execution_hint()),
        note_type = note.metadata().note_type() as u8,
        tag = Felt::from(note.metadata().tag()),
    );

    for asset in note.assets().iter() {
        create_note_code.push_str(&format!(
            "
            # move the asset to the note
            push.{asset}
            call.::miden::contracts::wallets::basic::move_asset_to_note
            dropw
            # => [note_idx]
        ",
            asset = word_to_masm_push_string(&asset.into())
        ));
    }

    create_note_code
}<|MERGE_RESOLUTION|>--- conflicted
+++ resolved
@@ -1,11 +1,7 @@
 use alloc::string::String;
 
 use miden_lib::note::create_p2id_note;
-<<<<<<< HEAD
-use miden_lib::transaction::TransactionKernel;
-=======
 use miden_lib::utils::ScriptBuilder;
->>>>>>> 00bd391c
 use miden_objects::Word;
 use miden_objects::account::AccountId;
 use miden_objects::asset::{Asset, FungibleAsset};
@@ -16,11 +12,7 @@
     ACCOUNT_ID_PUBLIC_FUNGIBLE_FAUCET_1,
     ACCOUNT_ID_REGULAR_PUBLIC_ACCOUNT_IMMUTABLE_CODE,
 };
-<<<<<<< HEAD
-use miden_objects::transaction::{OutputNote, TransactionScript};
-=======
 use miden_objects::transaction::OutputNote;
->>>>>>> 00bd391c
 
 use super::{Felt, TestSetup, setup_test, word_to_masm_push_string};
 use crate::{Auth, MockChain};
@@ -214,7 +206,7 @@
             # => [RECIPIENT]
 
             # assert the correctness of the recipient
-            push.{RECIPIENT} 
+            push.{RECIPIENT}
             assert_eqw.err="requested note has incorrect recipient"
             # => []
 
@@ -224,7 +216,7 @@
             # => [METADATA]
 
             # assert the correctness of the metadata
-            push.{METADATA} 
+            push.{METADATA}
             assert_eqw.err="requested note has incorrect metadata"
             # => []
 
@@ -321,7 +313,7 @@
         begin
             {create_note_0}
             {check_note_0}
-            
+
             {create_note_1}
             {check_note_1}
 

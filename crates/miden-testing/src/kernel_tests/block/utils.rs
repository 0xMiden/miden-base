use std::{collections::BTreeMap, string::ToString, vec, vec::Vec};

use miden_lib::{note::create_p2id_note, transaction::TransactionKernel};
use miden_objects::{
    Felt,
    account::{Account, AccountId, AccountStorage, AccountStorageMode},
    asset::{Asset, FungibleAsset},
    batch::ProvenBatch,
    block::BlockNumber,
    crypto::rand::RpoRandomCoin,
    note::{Note, NoteId, NoteTag, NoteType},
    testing::{
        account_component::AccountMockComponent, account_id::ACCOUNT_ID_SENDER, note::NoteBuilder,
    },
    transaction::{ExecutedTransaction, OutputNote, ProvenTransaction, TransactionScript},
    utils::word_to_masm_push_string,
};
use rand::{Rng, SeedableRng, rngs::SmallRng};

use crate::{AccountState, Auth, MockChain, TxContextInput, mock_chain::ProvenTransactionExt};

pub struct TestSetup {
    pub chain: MockChain,
    pub accounts: BTreeMap<usize, Account>,
    pub txs: BTreeMap<usize, ProvenTransaction>,
}

pub fn generate_account(chain: &mut MockChain) -> Account {
    let account_builder = Account::builder(rand::rng().random())
        .storage_mode(AccountStorageMode::Public)
        .with_component(
            AccountMockComponent::new_with_empty_slots(TransactionKernel::assembler()).unwrap(),
        );
<<<<<<< HEAD
    chain.add_pending_account_from_builder(Auth::IncrNonce, account_builder, AccountState::Exists)
}

pub fn generate_account_with_conditional_auth(chain: &mut MockChain) -> Account {
    let account_builder = Account::builder(rand::rng().random())
        .storage_mode(AccountStorageMode::Public)
        .with_component(
            AccountMockComponent::new_with_slots(
                TransactionKernel::assembler(),
                AccountStorage::mock_storage_slots(),
            )
            .unwrap(),
        );
    chain.add_pending_account_from_builder(Auth::Conditional, account_builder, AccountState::Exists)
=======
    chain
        .add_pending_account_from_builder(Auth::NoAuth, account_builder, AccountState::Exists)
        .expect("failed to add pending account from builder")
>>>>>>> a57860a9
}

pub fn generate_tracked_note(
    chain: &mut MockChain,
    sender: AccountId,
    receiver: AccountId,
) -> Note {
    let note = generate_untracked_note_internal(sender, receiver, vec![]);
    chain.add_pending_note(OutputNote::Full(note.clone()));
    note
}

pub fn generate_tracked_note_with_asset(
    chain: &mut MockChain,
    sender: AccountId,
    receiver: AccountId,
    asset: Asset,
) -> Note {
    let note = generate_untracked_note_internal(sender, receiver, vec![asset]);
    chain.add_pending_note(OutputNote::Full(note.clone()));
    note
}

pub fn generate_untracked_note(sender: AccountId, receiver: AccountId) -> Note {
    generate_untracked_note_internal(sender, receiver, vec![])
}

/// Creates an NOP output note sent by the given sender.
pub fn generate_output_note(sender: AccountId, seed: [u8; 32]) -> Note {
    let mut rng = SmallRng::from_seed(seed);
    NoteBuilder::new(sender, &mut rng)
        .note_type(NoteType::Private)
        .tag(NoteTag::for_local_use_case(0, 0).unwrap().into())
        .build(&TransactionKernel::assembler().with_debug_mode(true))
        .unwrap()
}

pub fn generate_untracked_note_with_output_note(sender: AccountId, output_note: Note) -> Note {
    // A note script that creates the note that was passed in.
    let code = format!(
        "
    use.test::account

    begin
        padw padw
        push.{recipient}
        push.{execution_hint_always}
        push.{PUBLIC_NOTE}
        push.{aux}
        push.{tag}
        # => [tag, aux, note_type, execution_hint, RECIPIENT, pad(8)]

        call.account::create_note drop
        # => [pad(16)]

        dropw dropw dropw dropw dropw
    end
    ",
        recipient = word_to_masm_push_string(&output_note.recipient().digest()),
        PUBLIC_NOTE = output_note.header().metadata().note_type() as u8,
        aux = output_note.metadata().aux(),
        tag = output_note.metadata().tag(),
        execution_hint_always = Felt::from(output_note.metadata().execution_hint())
    );

    // Create a note that will create the above output note when consumed.
    NoteBuilder::new(sender, &mut SmallRng::from_os_rng())
        .code(code.clone())
        .build(&TransactionKernel::testing_assembler_with_mock_account())
        .unwrap()
}

fn generate_untracked_note_internal(
    sender: AccountId,
    receiver: AccountId,
    asset: Vec<Asset>,
) -> Note {
    // Use OS-randomness so that notes with the same sender and target have different note IDs.
    let mut rng = RpoRandomCoin::new([
        Felt::new(rand::rng().random()),
        Felt::new(rand::rng().random()),
        Felt::new(rand::rng().random()),
        Felt::new(rand::rng().random()),
    ]);
    create_p2id_note(sender, receiver, asset, NoteType::Public, Default::default(), &mut rng)
        .unwrap()
}

pub fn generate_fungible_asset(amount: u64, faucet_id: AccountId) -> Asset {
    FungibleAsset::new(faucet_id, amount).unwrap().into()
}

pub fn generate_executed_tx_with_authenticated_notes(
    chain: &MockChain,
    input: impl Into<TxContextInput>,
    notes: &[NoteId],
) -> ExecutedTransaction {
<<<<<<< HEAD
    let tx_context = chain.build_tx_context(input, notes, &[]).build();
=======
    let tx_context = chain
        .build_tx_context(input, notes, &[])
        .expect("failed to build tx context")
        .tx_script(authenticate_mock_account_tx_script(u16::MAX))
        .build();
>>>>>>> a57860a9
    tx_context.execute().unwrap()
}

pub fn generate_tx_with_authenticated_notes(
    chain: &mut MockChain,
    account_id: AccountId,
    notes: &[NoteId],
) -> ProvenTransaction {
    let executed_tx = generate_executed_tx_with_authenticated_notes(chain, account_id, notes);
    ProvenTransaction::from_executed_transaction_mocked(executed_tx)
}

/// Generates a NOOP transaction, i.e. one that doesn't change the state of the account.
///
/// To make this transaction non-empty, it consumes one "noop note", which does nothing.
pub fn generate_noop_tx(
    chain: &mut MockChain,
    input: impl Into<TxContextInput>,
) -> ExecutedTransaction {
    let noop_note = NoteBuilder::new(ACCOUNT_ID_SENDER.try_into().unwrap(), &mut rand::rng())
        .build(&TransactionKernel::assembler())
        .expect("failed to create the noop note");
    chain.add_pending_note(OutputNote::Full(noop_note.clone()));
    chain.prove_next_block().expect("failed to prove block");

    let tx_context = chain
        .build_tx_context(input.into(), &[noop_note.id()], &[])
        .expect("failed to build tx context")
        .extend_input_notes(vec![noop_note])
        .build();
    tx_context.execute().unwrap()
}

/// Generates a transaction that increments the storage item of the account.
pub fn generate_tx_with_storage_increment(
    chain: &mut MockChain,
    input: impl Into<TxContextInput>,
) -> ProvenTransaction {
    let tx_context = chain
        .build_tx_context(input, &[], &[])
        .tx_script(bump_storage_tx_script())
        .build();
    let executed_tx = tx_context.execute().unwrap();
    ProvenTransaction::from_executed_transaction_mocked(executed_tx)
}

/// Generates a transaction that expires at the given block number.
pub fn generate_tx_with_expiration(
    chain: &mut MockChain,
    input: impl Into<TxContextInput>,
    expiration_block: BlockNumber,
) -> ProvenTransaction {
    let expiration_delta = expiration_block
        .checked_sub(chain.latest_block_header().block_num().as_u32())
        .unwrap();

    let tx_context = chain
        .build_tx_context(input, &[], &[])
<<<<<<< HEAD
        .tx_script(update_expiration_tx_script(expiration_delta.as_u32() as u16))
=======
        .expect("failed to build tx context")
        .tx_script(authenticate_mock_account_tx_script(expiration_delta.as_u32() as u16))
>>>>>>> a57860a9
        .build();
    let executed_tx = tx_context.execute().unwrap();
    ProvenTransaction::from_executed_transaction_mocked(executed_tx)
}

pub fn generate_tx_with_unauthenticated_notes(
    chain: &mut MockChain,
    account_id: AccountId,
    notes: &[Note],
) -> ProvenTransaction {
<<<<<<< HEAD
    let tx_context = chain.build_tx_context(account_id, &[], notes).build();
=======
    let tx_context = chain
        .build_tx_context(account_id, &[], notes)
        .expect("failed to build tx context")
        .tx_script(authenticate_mock_account_tx_script(u16::MAX))
        .build();
>>>>>>> a57860a9
    let executed_tx = tx_context.execute().unwrap();
    ProvenTransaction::from_executed_transaction_mocked(executed_tx)
}

fn update_expiration_tx_script(expiration_delta: u16) -> TransactionScript {
    let code = format!(
        "
        use.miden::tx

        begin
            push.{expiration_delta}
            exec.tx::update_expiration_block_delta
        end
        "
    );

    TransactionScript::compile(code, TransactionKernel::testing_assembler_with_mock_account())
        .unwrap()
}

fn bump_storage_tx_script() -> TransactionScript {
    let code = "
        use.test::account

        begin
            push.99.99.99.99
            push.0
            call.account::set_item
            dropw dropw dropw dropw
        end
        "
    .to_string();

    TransactionScript::compile(code, TransactionKernel::testing_assembler_with_mock_account())
        .unwrap()
}

pub fn generate_batch(chain: &mut MockChain, txs: Vec<ProvenTransaction>) -> ProvenBatch {
    chain
        .propose_transaction_batch(txs)
        .map(|batch| chain.prove_transaction_batch(batch).unwrap())
        .unwrap()
}

/// Setup a test mock chain with the number of accounts, notes and transactions.
///
/// This is merely generating some valid data for testing purposes.
pub fn setup_chain(num_accounts: usize) -> TestSetup {
    let mut chain = MockChain::new();
    let sender_account = generate_account(&mut chain);
    let mut accounts = BTreeMap::new();
    let mut notes = BTreeMap::new();
    let mut txs = BTreeMap::new();

    for i in 0..num_accounts {
        let account = generate_account(&mut chain);
        let note = generate_tracked_note(&mut chain, sender_account.id(), account.id());
        accounts.insert(i, account);
        notes.insert(i, note);
    }

    chain.prove_next_block().expect("failed to prove block");

    for i in 0..num_accounts {
        let tx =
            generate_tx_with_authenticated_notes(&mut chain, accounts[&i].id(), &[notes[&i].id()]);
        txs.insert(i, tx);
    }

    TestSetup { chain, accounts, txs }
}<|MERGE_RESOLUTION|>--- conflicted
+++ resolved
@@ -31,8 +31,9 @@
         .with_component(
             AccountMockComponent::new_with_empty_slots(TransactionKernel::assembler()).unwrap(),
         );
-<<<<<<< HEAD
-    chain.add_pending_account_from_builder(Auth::IncrNonce, account_builder, AccountState::Exists)
+    chain
+        .add_pending_account_from_builder(Auth::IncrNonce, account_builder, AccountState::Exists)
+        .expect("failed to add pending account from builder")
 }
 
 pub fn generate_account_with_conditional_auth(chain: &mut MockChain) -> Account {
@@ -45,12 +46,9 @@
             )
             .unwrap(),
         );
-    chain.add_pending_account_from_builder(Auth::Conditional, account_builder, AccountState::Exists)
-=======
     chain
-        .add_pending_account_from_builder(Auth::NoAuth, account_builder, AccountState::Exists)
+        .add_pending_account_from_builder(Auth::Conditional, account_builder, AccountState::Exists)
         .expect("failed to add pending account from builder")
->>>>>>> a57860a9
 }
 
 pub fn generate_tracked_note(
@@ -148,15 +146,10 @@
     input: impl Into<TxContextInput>,
     notes: &[NoteId],
 ) -> ExecutedTransaction {
-<<<<<<< HEAD
-    let tx_context = chain.build_tx_context(input, notes, &[]).build();
-=======
     let tx_context = chain
         .build_tx_context(input, notes, &[])
         .expect("failed to build tx context")
-        .tx_script(authenticate_mock_account_tx_script(u16::MAX))
-        .build();
->>>>>>> a57860a9
+        .build();
     tx_context.execute().unwrap()
 }
 
@@ -197,6 +190,7 @@
 ) -> ProvenTransaction {
     let tx_context = chain
         .build_tx_context(input, &[], &[])
+        .expect("failed to build tx context")
         .tx_script(bump_storage_tx_script())
         .build();
     let executed_tx = tx_context.execute().unwrap();
@@ -215,12 +209,8 @@
 
     let tx_context = chain
         .build_tx_context(input, &[], &[])
-<<<<<<< HEAD
+        .expect("failed to build tx context")
         .tx_script(update_expiration_tx_script(expiration_delta.as_u32() as u16))
-=======
-        .expect("failed to build tx context")
-        .tx_script(authenticate_mock_account_tx_script(expiration_delta.as_u32() as u16))
->>>>>>> a57860a9
         .build();
     let executed_tx = tx_context.execute().unwrap();
     ProvenTransaction::from_executed_transaction_mocked(executed_tx)
@@ -231,15 +221,10 @@
     account_id: AccountId,
     notes: &[Note],
 ) -> ProvenTransaction {
-<<<<<<< HEAD
-    let tx_context = chain.build_tx_context(account_id, &[], notes).build();
-=======
     let tx_context = chain
         .build_tx_context(account_id, &[], notes)
         .expect("failed to build tx context")
-        .tx_script(authenticate_mock_account_tx_script(u16::MAX))
-        .build();
->>>>>>> a57860a9
+        .build();
     let executed_tx = tx_context.execute().unwrap();
     ProvenTransaction::from_executed_transaction_mocked(executed_tx)
 }

--- conflicted
+++ resolved
@@ -2,25 +2,14 @@
 
 use miden_lib::{note::create_p2id_note, transaction::TransactionKernel};
 use miden_objects::{
-<<<<<<< HEAD
-    Felt, Word,
+    Felt, ONE, Word, ZERO,
     account::{Account, AccountId},
-=======
-    Felt, ONE, Word, ZERO,
-    account::{Account, AccountId, AccountStorageMode},
->>>>>>> 7d0e446c
     asset::{Asset, FungibleAsset},
     batch::ProvenBatch,
     block::BlockNumber,
     crypto::rand::RpoRandomCoin,
     note::{Note, NoteId, NoteTag, NoteType},
-<<<<<<< HEAD
-    testing::note::NoteBuilder,
-=======
-    testing::{
-        account_component::AccountMockComponent, account_id::ACCOUNT_ID_SENDER, note::NoteBuilder,
-    },
->>>>>>> 7d0e446c
+    testing::{account_id::ACCOUNT_ID_SENDER, note::NoteBuilder},
     transaction::{ExecutedTransaction, OutputNote, ProvenTransaction, TransactionScript},
 };
 use rand::{Rng, SeedableRng, rngs::SmallRng};
@@ -33,31 +22,6 @@
     pub txs: BTreeMap<usize, ProvenTransaction>,
 }
 
-<<<<<<< HEAD
-=======
-pub fn generate_account(chain: &mut MockChain) -> Account {
-    let account_builder = Account::builder(rand::rng().random())
-        .storage_mode(AccountStorageMode::Public)
-        .with_component(
-            AccountMockComponent::new_with_empty_slots(TransactionKernel::assembler()).unwrap(),
-        );
-    chain
-        .add_pending_account_from_builder(Auth::IncrNonce, account_builder, AccountState::Exists)
-        .expect("failed to add pending account from builder")
-}
-
-pub fn generate_account_with_conditional_auth(chain: &mut MockChain) -> Account {
-    let account_builder = Account::builder(rand::rng().random())
-        .storage_mode(AccountStorageMode::Public)
-        .with_component(
-            AccountMockComponent::new_with_empty_slots(TransactionKernel::assembler()).unwrap(),
-        );
-    chain
-        .add_pending_account_from_builder(Auth::Conditional, account_builder, AccountState::Exists)
-        .expect("failed to add pending account from builder")
-}
-
->>>>>>> 7d0e446c
 pub fn generate_tracked_note(
     chain: &mut MockChain,
     sender: AccountId,

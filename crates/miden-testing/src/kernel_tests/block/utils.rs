use std::{collections::BTreeMap, vec, vec::Vec};

use miden_lib::{note::create_p2id_note, transaction::TransactionKernel};
use miden_objects::{
<<<<<<< HEAD
    Felt,
    account::{Account, AccountId},
=======
    Felt, Word,
    account::{Account, AccountId, AccountStorageMode},
>>>>>>> e3372c23
    asset::{Asset, FungibleAsset},
    batch::ProvenBatch,
    block::BlockNumber,
    crypto::rand::RpoRandomCoin,
    note::{Note, NoteId, NoteTag, NoteType},
    testing::note::NoteBuilder,
    transaction::{ExecutedTransaction, OutputNote, ProvenTransaction, TransactionScript},
};
use rand::{Rng, SeedableRng, rngs::SmallRng};

use crate::{Auth, MockChain, TxContextInput, mock_chain::ProvenTransactionExt};

pub struct TestSetup {
    pub chain: MockChain,
    pub accounts: BTreeMap<usize, Account>,
    pub txs: BTreeMap<usize, ProvenTransaction>,
}

pub fn generate_tracked_note(
    chain: &mut MockChain,
    sender: AccountId,
    receiver: AccountId,
) -> Note {
    let note = generate_untracked_note_internal(sender, receiver, vec![]);
    chain.add_pending_note(OutputNote::Full(note.clone()));
    note
}

pub fn generate_tracked_note_with_asset(
    chain: &mut MockChain,
    sender: AccountId,
    receiver: AccountId,
    asset: Asset,
) -> Note {
    let note = generate_untracked_note_internal(sender, receiver, vec![asset]);
    chain.add_pending_note(OutputNote::Full(note.clone()));
    note
}

pub fn generate_untracked_note(sender: AccountId, receiver: AccountId) -> Note {
    generate_untracked_note_internal(sender, receiver, vec![])
}

/// Creates a NOP output note sent by the given sender.
pub fn generate_output_note(sender: AccountId, seed: [u8; 32]) -> Note {
    let mut rng = SmallRng::from_seed(seed);
    NoteBuilder::new(sender, &mut rng)
        .note_type(NoteType::Private)
        .tag(NoteTag::for_local_use_case(0, 0).unwrap().into())
        .build(&TransactionKernel::assembler().with_debug_mode(true))
        .unwrap()
}

fn generate_untracked_note_internal(
    sender: AccountId,
    receiver: AccountId,
    asset: Vec<Asset>,
) -> Note {
    // Use OS-randomness so that notes with the same sender and target have different note IDs.
    let mut rng = RpoRandomCoin::new(Word::new([
        Felt::new(rand::rng().random()),
        Felt::new(rand::rng().random()),
        Felt::new(rand::rng().random()),
        Felt::new(rand::rng().random()),
    ]));
    create_p2id_note(sender, receiver, asset, NoteType::Public, Default::default(), &mut rng)
        .unwrap()
}

pub fn generate_fungible_asset(amount: u64, faucet_id: AccountId) -> Asset {
    FungibleAsset::new(faucet_id, amount).unwrap().into()
}

pub fn generate_executed_tx_with_authenticated_notes(
    chain: &MockChain,
    input: impl Into<TxContextInput>,
    notes: &[NoteId],
) -> ExecutedTransaction {
    let tx_context = chain
        .build_tx_context(input, notes, &[])
        .expect("failed to build tx context")
        .build()
        .unwrap();
    tx_context.execute().unwrap()
}

pub fn generate_tx_with_authenticated_notes(
    chain: &mut MockChain,
    account_id: AccountId,
    notes: &[NoteId],
) -> ProvenTransaction {
    let executed_tx = generate_executed_tx_with_authenticated_notes(chain, account_id, notes);
    ProvenTransaction::from_executed_transaction_mocked(executed_tx)
}

/// Generates a transaction that expires at the given block number.
pub fn generate_tx_with_expiration(
    chain: &mut MockChain,
    input: impl Into<TxContextInput>,
    expiration_block: BlockNumber,
) -> ProvenTransaction {
    let expiration_delta = expiration_block
        .checked_sub(chain.latest_block_header().block_num().as_u32())
        .unwrap();

    let tx_context = chain
        .build_tx_context(input, &[], &[])
        .expect("failed to build tx context")
        .tx_script(update_expiration_tx_script(expiration_delta.as_u32() as u16))
        .build()
        .unwrap();
    let executed_tx = tx_context.execute().unwrap();
    ProvenTransaction::from_executed_transaction_mocked(executed_tx)
}

pub fn generate_tx_with_unauthenticated_notes(
    chain: &mut MockChain,
    account_id: AccountId,
    notes: &[Note],
) -> ProvenTransaction {
    let tx_context = chain
        .build_tx_context(account_id, &[], notes)
        .expect("failed to build tx context")
        .build()
        .unwrap();
    let executed_tx = tx_context.execute().unwrap();
    ProvenTransaction::from_executed_transaction_mocked(executed_tx)
}

fn update_expiration_tx_script(expiration_delta: u16) -> TransactionScript {
    let code = format!(
        "
        use.miden::tx

        begin
            push.{expiration_delta}
            exec.tx::update_expiration_block_delta
        end
        "
    );

    TransactionScript::compile(code, TransactionKernel::testing_assembler_with_mock_account())
        .unwrap()
}

pub fn generate_batch(chain: &mut MockChain, txs: Vec<ProvenTransaction>) -> ProvenBatch {
    chain
        .propose_transaction_batch(txs)
        .map(|batch| chain.prove_transaction_batch(batch).unwrap())
        .unwrap()
}

/// Setup a test mock chain with the number of accounts, notes and transactions.
///
/// This is merely generating some valid data for testing purposes.
pub fn setup_chain(num_accounts: usize) -> TestSetup {
    let mut builder = MockChain::builder();
    let sender_account = builder
        .add_existing_mock_account(Auth::IncrNonce)
        .expect("adding account should be valid");
    let mut accounts = BTreeMap::new();
    let mut notes = BTreeMap::new();
    let mut txs = BTreeMap::new();

    for i in 0..num_accounts {
        let account = builder
            .add_existing_mock_account(Auth::IncrNonce)
            .expect("adding account should be valid");
        let note = builder
            .add_p2id_note(sender_account.id(), account.id(), &[], NoteType::Public)
            .expect("adding p2id note should be valid");
        accounts.insert(i, account);
        notes.insert(i, note);
    }

    let mut chain = builder.build().expect("building chain should be valid");

    chain.prove_next_block().expect("failed to prove block");

    for i in 0..num_accounts {
        let tx =
            generate_tx_with_authenticated_notes(&mut chain, accounts[&i].id(), &[notes[&i].id()]);
        txs.insert(i, tx);
    }

    TestSetup { chain, accounts, txs }
}<|MERGE_RESOLUTION|>--- conflicted
+++ resolved
@@ -2,13 +2,8 @@
 
 use miden_lib::{note::create_p2id_note, transaction::TransactionKernel};
 use miden_objects::{
-<<<<<<< HEAD
-    Felt,
+    Felt, Word,
     account::{Account, AccountId},
-=======
-    Felt, Word,
-    account::{Account, AccountId, AccountStorageMode},
->>>>>>> e3372c23
     asset::{Asset, FungibleAsset},
     batch::ProvenBatch,
     block::BlockNumber,

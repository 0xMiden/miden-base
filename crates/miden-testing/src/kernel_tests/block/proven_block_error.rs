--- conflicted
+++ resolved
@@ -5,16 +5,11 @@
 use miden_block_prover::{LocalBlockProver, ProvenBlockError};
 use miden_lib::transaction::TransactionKernel;
 use miden_objects::{
-<<<<<<< HEAD
-    AccountTreeError, Digest, NullifierTreeError,
+    AccountTreeError, Digest, EMPTY_WORD, Felt, FieldElement, NullifierTreeError,
     account::{
         Account, AccountBuilder, AccountComponent, AccountId, StorageSlot,
         delta::AccountUpdateDetails,
     },
-=======
-    AccountTreeError, Digest, EMPTY_WORD, Felt, FieldElement, NullifierTreeError,
-    account::{Account, AccountBuilder, AccountId, StorageSlot, delta::AccountUpdateDetails},
->>>>>>> c4249183
     batch::ProvenBatch,
     block::{BlockInputs, BlockNumber, ProposedBlock},
     testing::account_component::{AccountMockComponent, MockAuthComponent},
@@ -307,20 +302,6 @@
     // Execute the account-creating transaction.
     // --------------------------------------------------------------------------------------------
 
-<<<<<<< HEAD
-=======
-    // transaction code which only increases the nonce to make the transaction non-empty
-    let default_tx_code = "
-        use.miden::account 
-        
-        begin 
-            push.1 call.account::incr_nonce drop
-        end";
-    let default_tx_script =
-        TransactionScript::compile(default_tx_code, TransactionKernel::testing_assembler())
-            .context("failed to compile the transaction script")?;
-
->>>>>>> c4249183
     let tx_inputs = mock_chain.get_transaction_inputs(account.clone(), Some(seed), &[], &[]);
     let tx_context = TransactionContextBuilder::new(account)
         .account_seed(Some(seed))

<<<<<<< HEAD
use std::{
    collections::{BTreeMap, BTreeSet},
    env,
    fmt::Write,
    fs::{self},
    io::{self},
    path::{Path, PathBuf},
    sync::Arc,
};

use assembly::{
    Assembler, DefaultSourceManager, KernelLibrary, Library, LibraryNamespace, Report,
    diagnostics::{IntoDiagnostic, Result, WrapErr},
    utils::Serializable,
};
=======
use std::collections::{BTreeMap, BTreeSet};
use std::env;
use std::fmt::Write;
use std::fs::{self};
use std::io::{self};
use std::path::{Path, PathBuf};
use std::sync::Arc;

use assembly::diagnostics::{IntoDiagnostic, NamedSource, Result, WrapErr};
use assembly::utils::Serializable;
use assembly::{Assembler, DefaultSourceManager, KernelLibrary, Library, LibraryNamespace, Report};
>>>>>>> 72c43201
use regex::Regex;
use walkdir::WalkDir;

/// A map where the key is the error name and the value is the error code with the message.
type ErrorCategoryMap = BTreeMap<ErrorCategory, Vec<NamedError>>;

// CONSTANTS
// ================================================================================================

/// Defines whether the build script should generate files in `/src`.
/// The docs.rs build pipeline has a read-only filesystem, so we have to avoid writing to `src`,
/// otherwise the docs will fail to build there. Note that writing to `OUT_DIR` is fine.
const BUILD_GENERATED_FILES_IN_SRC: bool = option_env!("BUILD_GENERATED_FILES_IN_SRC").is_some();

const ASSETS_DIR: &str = "assets";
const ASM_DIR: &str = "asm";
const ASM_MIDEN_DIR: &str = "miden";
const ASM_NOTE_SCRIPTS_DIR: &str = "note_scripts";
const ASM_ACCOUNT_COMPONENTS_DIR: &str = "account_components";
const SHARED_UTILS_DIR: &str = "shared_utils";
const SHARED_MODULES_DIR: &str = "shared_modules";
const ASM_TX_KERNEL_DIR: &str = "kernels/transaction";
const KERNEL_V0_RS_FILE: &str = "src/transaction/procedures/kernel_v0.rs";

const TX_KERNEL_ERRORS_FILE: &str = "src/errors/tx_kernel_errors.rs";
const NOTE_SCRIPT_ERRORS_FILE: &str = "src/errors/note_script_errors.rs";

const TX_KERNEL_ERRORS_ARRAY_NAME: &str = "TX_KERNEL_ERRORS";
const NOTE_SCRIPT_ERRORS_ARRAY_NAME: &str = "NOTE_SCRIPT_ERRORS";

const TX_KERNEL_ERROR_CATEGORIES: [TxKernelErrorCategory; 14] = [
    TxKernelErrorCategory::Kernel,
    TxKernelErrorCategory::Prologue,
    TxKernelErrorCategory::Epilogue,
    TxKernelErrorCategory::Tx,
    TxKernelErrorCategory::Note,
    TxKernelErrorCategory::Account,
    TxKernelErrorCategory::ForeignAccount,
    TxKernelErrorCategory::Faucet,
    TxKernelErrorCategory::FungibleAsset,
    TxKernelErrorCategory::NonFungibleAsset,
    TxKernelErrorCategory::Vault,
    TxKernelErrorCategory::LinkMap,
    TxKernelErrorCategory::InputNote,
    TxKernelErrorCategory::OutputNote,
];

// PRE-PROCESSING
// ================================================================================================

/// Read and parse the contents from `./asm`.
/// - Compiles contents of asm/miden directory into a Miden library file (.masl) under miden
///   namespace.
/// - Compiles contents of asm/scripts directory into individual .masb files.
fn main() -> Result<()> {
    // re-build when the MASM code changes
    println!("cargo::rerun-if-changed={ASM_DIR}/");
    println!("cargo::rerun-if-env-changed=BUILD_GENERATED_FILES_IN_SRC");

    // Copies the MASM code to the build directory
    let crate_dir = env::var("CARGO_MANIFEST_DIR").unwrap();
    let build_dir = env::var("OUT_DIR").unwrap();
    let src = Path::new(&crate_dir).join(ASM_DIR);
    let dst = Path::new(&build_dir).to_path_buf();
    copy_directory(src, &dst)?;

    // set source directory to {OUT_DIR}/asm
    let source_dir = dst.join(ASM_DIR);

    // copy the shared modules to the kernel and miden library folders
    copy_shared_modules(&source_dir)?;

    // set target directory to {OUT_DIR}/assets
    let target_dir = Path::new(&build_dir).join(ASSETS_DIR);

    // compile transaction kernel
    let mut assembler =
        compile_tx_kernel(&source_dir.join(ASM_TX_KERNEL_DIR), &target_dir.join("kernels"))?;

    // compile miden library
    let miden_lib = compile_miden_lib(&source_dir, &target_dir, assembler.clone())?;
    assembler.link_dynamic_library(miden_lib)?;

    // compile note scripts
    compile_note_scripts(
        &source_dir.join(ASM_NOTE_SCRIPTS_DIR),
        &target_dir.join(ASM_NOTE_SCRIPTS_DIR),
        assembler.clone(),
    )?;

    // compile account components
    compile_account_components(
        &source_dir.join(ASM_ACCOUNT_COMPONENTS_DIR),
        &target_dir.join(ASM_ACCOUNT_COMPONENTS_DIR),
        assembler,
    )?;

    generate_error_constants(&source_dir)?;

    Ok(())
}

// COMPILE TRANSACTION KERNEL
// ================================================================================================

/// Reads the transaction kernel MASM source from the `source_dir`, compiles it, saves the results
/// to the `target_dir`, and returns an [Assembler] instantiated with the compiled kernel.
///
/// Additionally it compiles the transaction script executor program, see the
/// [compile_tx_script_main] procedure for details.
///
/// `source_dir` is expected to have the following structure:
///
/// - {source_dir}/api.masm       -> defines exported procedures from the transaction kernel.
/// - {source_dir}/main.masm      -> defines the executable program of the transaction kernel.
/// - {source_dir}/tx_script_main -> defines the executable program of the arbitrary transaction
///   script.
/// - {source_dir}/lib            -> contains common modules used by both api.masm and main.masm.
///
/// The compiled files are written as follows:
///
/// - {target_dir}/tx_kernel.masl             -> contains kernel library compiled from api.masm.
/// - {target_dir}/tx_kernel.masb             -> contains the executable compiled from main.masm.
/// - {target_dir}/tx_script_main.masb        -> contains the executable compiled from
///   tx_script_main.masm.
/// - src/transaction/procedures/kernel_v0.rs -> contains the kernel procedures table.
fn compile_tx_kernel(source_dir: &Path, target_dir: &Path) -> Result<Assembler> {
    let shared_utils_path = Path::new(ASM_DIR).join(SHARED_UTILS_DIR);
    let kernel_namespace = LibraryNamespace::Kernel;

    let mut assembler = build_assembler(None)?;
    // add the shared util modules to the kernel lib under the kernel::util namespace
    assembler.compile_and_statically_link_from_dir(kernel_namespace.clone(), &shared_utils_path)?;

    // assemble the kernel library and write it to the "tx_kernel.masl" file
    let kernel_lib = assembler
        .assemble_kernel_from_dir(source_dir.join("api.masm"), Some(source_dir.join("lib")))?;

    // generate `kernel_v0.rs` file
    generate_kernel_proc_hash_file(kernel_lib.clone())?;

    let output_file = target_dir.join("tx_kernel").with_extension(Library::LIBRARY_EXTENSION);
    kernel_lib.write_to_file(output_file).into_diagnostic()?;

    let assembler = build_assembler(Some(kernel_lib))?;

    // assemble the kernel program and write it to the "tx_kernel.masb" file
    let mut main_assembler = assembler.clone();
    // add the shared util modules to the kernel lib under the kernel::util namespace
    main_assembler
        .compile_and_statically_link_from_dir(kernel_namespace.clone(), &shared_utils_path)?;
    main_assembler
        .compile_and_statically_link_from_dir(kernel_namespace.clone(), source_dir.join("lib"))?;

    let main_file_path = source_dir.join("main.masm");
    let kernel_main = main_assembler.clone().assemble_program(main_file_path)?;

    let masb_file_path = target_dir.join("tx_kernel.masb");
    kernel_main.write_to_file(masb_file_path).into_diagnostic()?;

    // compile the transaction script main program
    compile_tx_script_main(source_dir, target_dir, main_assembler)?;

    #[cfg(any(feature = "testing", test))]
    {
        let mut kernel_lib_assembler = assembler.clone();
        // Build kernel as a library and save it to file.
        // This is needed in test assemblers to access individual procedures which would otherwise
        // be hidden when using KernelLibrary (api.masm)

        // add the shared util modules to the kernel lib under the kernel::util namespace
        kernel_lib_assembler
            .compile_and_statically_link_from_dir(kernel_namespace.clone(), &shared_utils_path)?;

        let test_lib = kernel_lib_assembler
            .assemble_library_from_dir(source_dir.join("lib"), kernel_namespace)
            .unwrap();

        let masb_file_path =
            target_dir.join("kernel_library").with_extension(Library::LIBRARY_EXTENSION);
        test_lib.write_to_file(masb_file_path).into_diagnostic()?;
    }

    Ok(assembler)
}

/// Reads the transaction script executor MASM source from the `source_dir/tx_script_main.masm`,
/// compiles it and saves the results to the `target_dir` as a `tx_script_main.masb` binary file.
fn compile_tx_script_main(
    source_dir: &Path,
    target_dir: &Path,
    main_assembler: Assembler,
) -> Result<()> {
    // assemble the transaction script executor program and write it to the "tx_script_main.masb"
    // file.
    let tx_script_main_file_path = source_dir.join("tx_script_main.masm");
    let tx_script_main = main_assembler.assemble_program(tx_script_main_file_path)?;

    let masb_file_path = target_dir.join("tx_script_main.masb");
    tx_script_main.write_to_file(masb_file_path).into_diagnostic()
}

/// Generates `kernel_v0.rs` file based on the kernel library
fn generate_kernel_proc_hash_file(kernel: KernelLibrary) -> Result<()> {
    // Because the kernel Rust file will be stored under ./src, this should be a no-op if we can't
    // write there
    if !BUILD_GENERATED_FILES_IN_SRC {
        return Ok(());
    }

    let (_, module_info, _) = kernel.into_parts();

    let to_exclude = BTreeSet::from_iter(["exec_kernel_proc"]);
    let offsets_filename = Path::new(ASM_DIR).join(ASM_MIDEN_DIR).join("kernel_proc_offsets.masm");
    let offsets = parse_proc_offsets(&offsets_filename)?;
    let generated_procs: BTreeMap<usize, String> = module_info
        .procedures()
        .filter(|(_, proc_info)| !to_exclude.contains::<str>(proc_info.name.as_ref()))
        .map(|(_, proc_info)| {
            let name = proc_info.name.to_string();

            let Some(&offset) = offsets.get(&name) else {
                panic!("Offset constant for function `{name}` not found in `{offsets_filename:?}`");
            };

            (offset, format!("    // {name}\n    word!(\"{}\"),", proc_info.digest))
        })
        .collect();

    let proc_count = generated_procs.len();
    let generated_procs: String = generated_procs.into_iter().enumerate().map(|(index, (offset, txt))| {
        if index != offset {
            panic!("Offset constants in the file `{offsets_filename:?}` are not contiguous (missing offset: {index})");
        }

        txt
    }).collect::<Vec<_>>().join("\n");

    fs::write(
        KERNEL_V0_RS_FILE,
        format!(
            r#"//! This file is generated by build.rs, do not modify

use miden_objects::{{word, Word}};

// KERNEL V0 PROCEDURES
// ================================================================================================

/// Hashes of all dynamically executed procedures from the kernel 0.
pub const KERNEL0_PROCEDURES: [Word; {proc_count}] = [
{generated_procs}
];
"#,
        ),
    )
    .into_diagnostic()
}

fn parse_proc_offsets(filename: impl AsRef<Path>) -> Result<BTreeMap<String, usize>> {
    let regex: Regex = Regex::new(r"^const\.(?P<name>\w+)_OFFSET\s*=\s*(?P<offset>\d+)").unwrap();
    let mut result = BTreeMap::new();
    for line in fs::read_to_string(filename).into_diagnostic()?.lines() {
        if let Some(captures) = regex.captures(line) {
            result.insert(
                captures["name"].to_string().to_lowercase(),
                captures["offset"].parse().into_diagnostic()?,
            );
        }
    }

    Ok(result)
}

// COMPILE MIDEN LIB
// ================================================================================================

/// Reads the MASM files from "{source_dir}/miden" directory, compiles them into a Miden assembly
/// library, saves the library into "{target_dir}/miden.masl", and returns the compiled library.
fn compile_miden_lib(
    source_dir: &Path,
    target_dir: &Path,
    mut assembler: Assembler,
) -> Result<Library> {
    let source_dir = source_dir.join(ASM_MIDEN_DIR);
    let shared_path = Path::new(ASM_DIR).join(SHARED_UTILS_DIR);

    let miden_namespace = "miden".parse::<LibraryNamespace>().expect("invalid base namespace");
    // add the shared modules to the kernel lib under the miden::util namespace
    assembler.compile_and_statically_link_from_dir(miden_namespace.clone(), &shared_path)?;

    let miden_lib = assembler.assemble_library_from_dir(source_dir, miden_namespace)?;

    let output_file = target_dir.join("miden").with_extension(Library::LIBRARY_EXTENSION);
    miden_lib.write_to_file(output_file).into_diagnostic()?;

    Ok(miden_lib)
}

// COMPILE EXECUTABLE MODULES
// ================================================================================================

/// Reads all MASM files from the "{source_dir}", complies each file individually into a MASB
/// file, and stores the compiled files into the "{target_dir}".
///
/// The source files are expected to contain executable programs.
fn compile_note_scripts(source_dir: &Path, target_dir: &Path, assembler: Assembler) -> Result<()> {
    fs::create_dir_all(target_dir)
        .into_diagnostic()
        .wrap_err("failed to create note_scripts directory")?;

    for masm_file_path in get_masm_files(source_dir).unwrap() {
        // read the MASM file, parse it, and serialize the parsed AST to bytes
        let code = assembler.clone().assemble_program(masm_file_path.clone())?;

        let bytes = code.to_bytes();

        let masm_file_name = masm_file_path
            .file_name()
            .expect("file name should exist")
            .to_str()
            .ok_or_else(|| Report::msg("failed to convert file name to &str"))?;
        let mut masb_file_path = target_dir.join(masm_file_name);

        // write the binary MASB to the output dir
        masb_file_path.set_extension("masb");
        fs::write(masb_file_path, bytes).unwrap();
    }
    Ok(())
}

// COMPILE ACCOUNT COMPONENTS
// ================================================================================================

/// Compiles the account components in `source_dir` into MASL libraries and stores the compiled
/// files in `target_dir`.
fn compile_account_components(
    source_dir: &Path,
    target_dir: &Path,
    assembler: Assembler,
) -> Result<()> {
    if !target_dir.exists() {
        fs::create_dir_all(target_dir).unwrap();
    }

    for masm_file_path in get_masm_files(source_dir).unwrap() {
        let component_name = masm_file_path
            .file_stem()
            .expect("masm file should have a file stem")
            .to_str()
            .expect("file stem should be valid UTF-8")
            .to_owned();

        // Read the source code to string instead of passing it to assemble_library directly since
        // that would attempt to interpret the path as a LibraryPath which would fail.
        let component_source_code = fs::read_to_string(masm_file_path)
            .expect("reading the component's MASM source code should succeed");

        let component_library = assembler
            .clone()
            .assemble_library([component_source_code])
            .expect("library assembly should succeed");
        let component_file_path =
            target_dir.join(component_name).with_extension(Library::LIBRARY_EXTENSION);
        component_library.write_to_file(component_file_path).into_diagnostic()?;
    }

    Ok(())
}

// HELPER FUNCTIONS
// ================================================================================================

/// Returns a new [Assembler] loaded with miden-stdlib and the specified kernel, if provided.
///
/// The returned assembler will be in the `debug` mode if the `with-debug-info` feature is enabled.
fn build_assembler(kernel: Option<KernelLibrary>) -> Result<Assembler> {
    kernel
        .map(|kernel| Assembler::with_kernel(Arc::new(DefaultSourceManager::default()), kernel))
        .unwrap_or_default()
        .with_debug_mode(cfg!(feature = "with-debug-info"))
        .with_dynamic_library(miden_stdlib::StdLibrary::default())
}

/// Recursively copies `src` into `dst`.
///
/// This function will overwrite the existing files if re-executed.
fn copy_directory<T: AsRef<Path>, R: AsRef<Path>>(src: T, dst: R) -> Result<()> {
    let mut prefix = src.as_ref().canonicalize().unwrap();
    // keep all the files inside the `asm` folder
    prefix.pop();

    let target_dir = dst.as_ref().join(ASM_DIR);
    if target_dir.exists() {
        // Clear existing asm files that were copied earlier which may no longer exist.
        fs::remove_dir_all(&target_dir)
            .into_diagnostic()
            .wrap_err("failed to remove ASM directory")?;
    }

    // Recreate the directory structure.
    fs::create_dir_all(&target_dir)
        .into_diagnostic()
        .wrap_err("failed to create ASM directory")?;

    let dst = dst.as_ref();
    let mut todo = vec![src.as_ref().to_path_buf()];

    while let Some(goal) = todo.pop() {
        for entry in fs::read_dir(goal).unwrap() {
            let path = entry.unwrap().path();
            if path.is_dir() {
                let src_dir = path.canonicalize().unwrap();
                let dst_dir = dst.join(src_dir.strip_prefix(&prefix).unwrap());
                if !dst_dir.exists() {
                    fs::create_dir_all(&dst_dir).unwrap();
                }
                todo.push(src_dir);
            } else {
                let dst_file = dst.join(path.strip_prefix(&prefix).unwrap());
                fs::copy(&path, dst_file).unwrap();
            }
        }
    }

    Ok(())
}

/// Copies the content of the build `shared_modules` folder to the `lib` and `miden` build folders.
/// This is required to include the shared modules as APIs of the `kernel` and `miden` libraries.
///
/// This is done to make it possible to import the modules in the `shared_modules` folder directly,
/// i.e. "use.$kernel::account_id".
fn copy_shared_modules<T: AsRef<Path>>(source_dir: T) -> Result<()> {
    // source is expected to be an `OUT_DIR/asm` folder
    let shared_modules_dir = source_dir.as_ref().join(SHARED_MODULES_DIR);

    for module_path in get_masm_files(shared_modules_dir).unwrap() {
        let module_name = module_path.file_name().unwrap();

        // copy to kernel lib
        let kernel_lib_folder = source_dir.as_ref().join(ASM_TX_KERNEL_DIR).join("lib");
        fs::copy(&module_path, kernel_lib_folder.join(module_name)).into_diagnostic()?;

        // copy to miden lib
        let miden_lib_folder = source_dir.as_ref().join(ASM_MIDEN_DIR);
        fs::copy(&module_path, miden_lib_folder.join(module_name)).into_diagnostic()?;
    }

    Ok(())
}

/// Returns a vector with paths to all MASM files in the specified directory.
///
/// All non-MASM files are skipped.
fn get_masm_files<P: AsRef<Path>>(dir_path: P) -> Result<Vec<PathBuf>> {
    let mut files = Vec::new();

    let path = dir_path.as_ref();
    if path.is_dir() {
        let entries = fs::read_dir(path)
            .into_diagnostic()
            .wrap_err_with(|| format!("failed to read directory {}", path.display()))?;
        for entry in entries {
            let file = entry.into_diagnostic().wrap_err("failed to read directory entry")?;
            let file_path = file.path();
            if is_masm_file(&file_path).into_diagnostic()? {
                files.push(file_path);
            }
        }
    } else {
        println!("cargo:rerun-The specified path is not a directory.");
    }

    Ok(files)
}

/// Returns true if the provided path resolves to a file with `.masm` extension.
///
/// # Errors
/// Returns an error if the path could not be converted to a UTF-8 string.
fn is_masm_file(path: &Path) -> io::Result<bool> {
    if let Some(extension) = path.extension() {
        let extension = extension
            .to_str()
            .ok_or_else(|| io::Error::other("invalid UTF-8 filename"))?
            .to_lowercase();
        Ok(extension == "masm")
    } else {
        Ok(false)
    }
}

// ERROR CONSTANTS FILE GENERATION
// ================================================================================================

/// Reads all MASM files from the `asm_source_dir` and extracts its error constants and their
/// associated error message and generates a Rust file for each category of errors.
/// For example:
///
/// ```text
/// const.ERR_PROLOGUE_NEW_ACCOUNT_VAULT_MUST_BE_EMPTY="new account must have an empty vault"
/// ```
///
/// would generate a Rust file for transaction kernel errors (since the error belongs to that
/// category, identified by the category extracted from `ERR_<CATEGORY>`) with - roughly - the
/// following content:
///
/// ```rust
/// pub const ERR_PROLOGUE_NEW_ACCOUNT_VAULT_MUST_BE_EMPTY: MasmError =
///     MasmError::from_static_str("new account must have an empty vault");
/// ```
///
/// and add the constant to the error constants array.
///
/// The function ensures that a constant is not defined twice, except if their error message is the
/// same. This can happen across multiple files.
///
/// Because the error files will be written to ./src/errors, this should be a no-op if ./src is
/// read-only. To enable writing to ./src, set the `BUILD_GENERATED_FILES_IN_SRC` environment
/// variable.
fn generate_error_constants(asm_source_dir: &Path) -> Result<()> {
    if !BUILD_GENERATED_FILES_IN_SRC {
        return Ok(());
    }

    let categories =
        extract_all_masm_errors(asm_source_dir).context("failed to extract all masm errors")?;

    for (category, errors) in categories {
        // Generate the errors file.
        let error_file_content = generate_error_file_content(category, errors)?;
        std::fs::write(category.error_file_name(), error_file_content).into_diagnostic()?;
    }

    Ok(())
}

/// Extract all masm errors from the given path and returns a map by error category.
fn extract_all_masm_errors(asm_source_dir: &Path) -> Result<ErrorCategoryMap> {
    // We use a BTree here to order the errors by their categories which is the first part after the
    // ERR_ prefix and to allow for the same error to be defined multiple times in different files
    // (as long as the constant name and error messages match).
    let mut errors = BTreeMap::new();

    // Walk all files of the kernel source directory.
    for entry in WalkDir::new(asm_source_dir) {
        let entry = entry.into_diagnostic()?;
        if !is_masm_file(entry.path()).into_diagnostic()? {
            continue;
        }
        let file_contents = std::fs::read_to_string(entry.path()).into_diagnostic()?;
        extract_masm_errors(&mut errors, &file_contents)?;
    }

    let mut category_map: BTreeMap<ErrorCategory, Vec<NamedError>> = BTreeMap::new();

    for (error_name, error) in errors.into_iter() {
        let category = ErrorCategory::match_category(&error_name)?;

        let named_error = NamedError { name: error_name, message: error.message };

        category_map.entry(category).or_default().push(named_error);
    }

    Ok(category_map)
}

/// Extracts the errors from a single masm file and inserts them into the provided map.
fn extract_masm_errors(
    errors: &mut BTreeMap<ErrorName, ExtractedError>,
    file_contents: &str,
) -> Result<()> {
    let regex = Regex::new(r#"const\.ERR_(?<name>.*)="(?<message>.*)""#).unwrap();

    for capture in regex.captures_iter(file_contents) {
        let error_name = capture
            .name("name")
            .expect("error name should be captured")
            .as_str()
            .trim()
            .to_owned();
        let error_message = capture
            .name("message")
            .expect("error code should be captured")
            .as_str()
            .trim()
            .to_owned();

        if let Some(ExtractedError { message: existing_error_message, .. }) =
            errors.get(&error_name)
        {
            if existing_error_message != &error_message {
                return Err(Report::msg(format!(
                    "Transaction kernel error constant ERR_{error_name} is already defined elsewhere but its error message is different"
                )));
            }
        }

        // Enforce the "no trailing punctuation" rule from the Rust error guidelines on MASM errors.
        if error_message.ends_with(".") {
            return Err(Report::msg(format!(
                "Error messages should not end with a period: `ERR_{error_name}: {error_message}`"
            )));
        }

        errors.insert(error_name, ExtractedError { message: error_message });
    }

    Ok(())
}

fn is_new_error_category<'a>(last_error: &mut Option<&'a str>, current_error: &'a str) -> bool {
    let is_new = match last_error {
        Some(last_err) => {
            let last_category =
                last_err.split("_").next().expect("there should be at least one entry");
            let new_category =
                current_error.split("_").next().expect("there should be at least one entry");
            last_category != new_category
        },
        None => false,
    };

    last_error.replace(current_error);

    is_new
}

/// Generates the content of an error file for the given category and the set of errors.
fn generate_error_file_content(category: ErrorCategory, errors: Vec<NamedError>) -> Result<String> {
    let mut output = String::new();

    writeln!(output, "use crate::errors::MasmError;\n").unwrap();

    writeln!(
        output,
        "// This file is generated by build.rs, do not modify manually.
// It is generated by extracting errors from the masm files in the `miden-lib/asm` directory.
//
// To add a new error, define a constant in masm of the pattern `const.ERR_<CATEGORY>_...`.
// Try to fit the error into a pre-existing category if possible (e.g. Account, Prologue,
// Non-Fungible-Asset, ...).
"
    )
    .unwrap();

    writeln!(
        output,
        "// {}
// ================================================================================================
",
        category.array_name().replace("_", " ")
    )
    .unwrap();

    let mut last_error = None;
    for named_error in errors.iter() {
        let NamedError { name, message } = named_error;

        // Group errors into blocks separate by newlines.
        if is_new_error_category(&mut last_error, name) {
            writeln!(output).into_diagnostic()?;
        }

        writeln!(output, "/// Error Message: \"{message}\"").into_diagnostic()?;
        writeln!(
            output,
            r#"pub const ERR_{name}: MasmError = MasmError::from_static_str("{message}");"#
        )
        .into_diagnostic()?;
    }

    Ok(output)
}

type ErrorName = String;

#[derive(Debug, Clone)]
struct ExtractedError {
    message: String,
}

#[derive(Debug, Clone)]
struct NamedError {
    name: ErrorName,
    message: String,
}

#[derive(Debug, Clone, Copy, PartialEq, Eq, PartialOrd, Ord)]
enum ErrorCategory {
    TxKernel,
    NoteScript,
}

impl ErrorCategory {
    pub const fn error_file_name(&self) -> &'static str {
        match self {
            ErrorCategory::TxKernel => TX_KERNEL_ERRORS_FILE,
            ErrorCategory::NoteScript => NOTE_SCRIPT_ERRORS_FILE,
        }
    }

    pub const fn array_name(&self) -> &'static str {
        match self {
            ErrorCategory::TxKernel => TX_KERNEL_ERRORS_ARRAY_NAME,
            ErrorCategory::NoteScript => NOTE_SCRIPT_ERRORS_ARRAY_NAME,
        }
    }

    pub fn match_category(error_name: &ErrorName) -> Result<Self> {
        for kernel_category in TX_KERNEL_ERROR_CATEGORIES {
            if error_name.starts_with(kernel_category.category_name()) {
                return Ok(ErrorCategory::TxKernel);
            }
        }

        // If the error is not a tx kernel error, consider it a note script error.
        Ok(ErrorCategory::NoteScript)
    }
}

#[derive(Debug, Clone, Copy, PartialEq, Eq, PartialOrd, Ord)]
enum TxKernelErrorCategory {
    Kernel,
    Prologue,
    Epilogue,
    Tx,
    Note,
    Account,
    ForeignAccount,
    Faucet,
    FungibleAsset,
    NonFungibleAsset,
    Vault,
    LinkMap,
    InputNote,
    OutputNote,
}

impl TxKernelErrorCategory {
    pub const fn category_name(&self) -> &'static str {
        match self {
            TxKernelErrorCategory::Kernel => "KERNEL",
            TxKernelErrorCategory::Prologue => "PROLOGUE",
            TxKernelErrorCategory::Epilogue => "EPILOGUE",
            TxKernelErrorCategory::Tx => "TX",
            TxKernelErrorCategory::Note => "NOTE",
            TxKernelErrorCategory::Account => "ACCOUNT",
            TxKernelErrorCategory::ForeignAccount => "FOREIGN_ACCOUNT",
            TxKernelErrorCategory::Faucet => "FAUCET",
            TxKernelErrorCategory::FungibleAsset => "FUNGIBLE_ASSET",
            TxKernelErrorCategory::NonFungibleAsset => "NON_FUNGIBLE_ASSET",
            TxKernelErrorCategory::Vault => "VAULT",
            TxKernelErrorCategory::LinkMap => "LINK_MAP",
            TxKernelErrorCategory::InputNote => "INPUT_NOTE",
            TxKernelErrorCategory::OutputNote => "OUTPUT_NOTE",
        }
    }
}<|MERGE_RESOLUTION|>--- conflicted
+++ resolved
@@ -1,20 +1,3 @@
-<<<<<<< HEAD
-use std::{
-    collections::{BTreeMap, BTreeSet},
-    env,
-    fmt::Write,
-    fs::{self},
-    io::{self},
-    path::{Path, PathBuf},
-    sync::Arc,
-};
-
-use assembly::{
-    Assembler, DefaultSourceManager, KernelLibrary, Library, LibraryNamespace, Report,
-    diagnostics::{IntoDiagnostic, Result, WrapErr},
-    utils::Serializable,
-};
-=======
 use std::collections::{BTreeMap, BTreeSet};
 use std::env;
 use std::fmt::Write;
@@ -23,10 +6,9 @@
 use std::path::{Path, PathBuf};
 use std::sync::Arc;
 
-use assembly::diagnostics::{IntoDiagnostic, NamedSource, Result, WrapErr};
+use assembly::diagnostics::{IntoDiagnostic, Result, WrapErr};
 use assembly::utils::Serializable;
 use assembly::{Assembler, DefaultSourceManager, KernelLibrary, Library, LibraryNamespace, Report};
->>>>>>> 72c43201
 use regex::Regex;
 use walkdir::WalkDir;
 

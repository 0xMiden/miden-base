use std::{
    collections::{BTreeMap, BTreeSet},
    env,
    fmt::Write,
    fs::{self},
    io::{self},
    path::{Path, PathBuf},
    sync::Arc,
};

use assembly::{
    Assembler, DefaultSourceManager, KernelLibrary, Library, LibraryNamespace, Report,
    diagnostics::{IntoDiagnostic, NamedSource, Result, WrapErr},
    utils::Serializable,
};
use regex::Regex;
use walkdir::WalkDir;

/// A map where the key is the error name and the value is the error code with the message.
type ErrorCategoryMap = BTreeMap<ErrorCategory, Vec<NamedError>>;

// CONSTANTS
// ================================================================================================

/// Defines whether the build script should generate files in `/src`.
/// The docs.rs build pipeline has a read-only filesystem, so we have to avoid writing to `src`,
/// otherwise the docs will fail to build there. Note that writing to `OUT_DIR` is fine.
const BUILD_GENERATED_FILES_IN_SRC: bool = option_env!("BUILD_GENERATED_FILES_IN_SRC").is_some();

const ASSETS_DIR: &str = "assets";
const ASM_DIR: &str = "asm";
const ASM_MIDEN_DIR: &str = "miden";
const ASM_NOTE_SCRIPTS_DIR: &str = "note_scripts";
const ASM_ACCOUNT_COMPONENTS_DIR: &str = "account_components";
const SHARED_UTILS_DIR: &str = "shared_utils";
const SHARED_MODULES_DIR: &str = "shared_modules";
const ASM_TX_KERNEL_DIR: &str = "kernels/transaction";
const KERNEL_V0_RS_FILE: &str = "src/transaction/procedures/kernel_v0.rs";

const TX_KERNEL_ERRORS_FILE: &str = "src/errors/tx_kernel_errors.rs";
const NOTE_SCRIPT_ERRORS_FILE: &str = "src/errors/note_script_errors.rs";

const TX_KERNEL_ERRORS_ARRAY_NAME: &str = "TX_KERNEL_ERRORS";
const NOTE_SCRIPT_ERRORS_ARRAY_NAME: &str = "NOTE_SCRIPT_ERRORS";

const TX_KERNEL_ERROR_CATEGORIES: [TxKernelErrorCategory; 11] = [
    TxKernelErrorCategory::Kernel,
    TxKernelErrorCategory::Prologue,
    TxKernelErrorCategory::Epilogue,
    TxKernelErrorCategory::Tx,
    TxKernelErrorCategory::Note,
    TxKernelErrorCategory::Account,
    TxKernelErrorCategory::ForeignAccount,
    TxKernelErrorCategory::Faucet,
    TxKernelErrorCategory::FungibleAsset,
    TxKernelErrorCategory::NonFungibleAsset,
    TxKernelErrorCategory::Vault,
];

// PRE-PROCESSING
// ================================================================================================

/// Read and parse the contents from `./asm`.
/// - Compiles contents of asm/miden directory into a Miden library file (.masl) under miden
///   namespace.
/// - Compiles contents of asm/scripts directory into individual .masb files.
fn main() -> Result<()> {
    // re-build when the MASM code changes
    println!("cargo:rerun-if-changed={ASM_DIR}");
    println!("cargo::rerun-if-env-changed=BUILD_GENERATED_FILES_IN_SRC");

    // Copies the MASM code to the build directory
    let crate_dir = env::var("CARGO_MANIFEST_DIR").unwrap();
    let build_dir = env::var("OUT_DIR").unwrap();
    let src = Path::new(&crate_dir).join(ASM_DIR);
    let dst = Path::new(&build_dir).to_path_buf();
    copy_directory(src, &dst);

    // set source directory to {OUT_DIR}/asm
    let source_dir = dst.join(ASM_DIR);

    // copy the shared modules to the kernel and miden library folders
    copy_shared_modules(&source_dir)?;

    // set target directory to {OUT_DIR}/assets
    let target_dir = Path::new(&build_dir).join(ASSETS_DIR);

    // compile transaction kernel
    let mut assembler =
        compile_tx_kernel(&source_dir.join(ASM_TX_KERNEL_DIR), &target_dir.join("kernels"))?;

    // compile miden library
    let miden_lib = compile_miden_lib(&source_dir, &target_dir, assembler.clone())?;
    assembler.add_library(miden_lib)?;

    // compile note scripts
    compile_note_scripts(
        &source_dir.join(ASM_NOTE_SCRIPTS_DIR),
        &target_dir.join(ASM_NOTE_SCRIPTS_DIR),
        assembler.clone(),
    )?;

    // compile account components
    compile_account_components(
        &source_dir.join(ASM_ACCOUNT_COMPONENTS_DIR),
        &target_dir.join(ASM_ACCOUNT_COMPONENTS_DIR),
        assembler,
    )?;

    generate_error_constants(&source_dir)?;

    Ok(())
}

// COMPILE TRANSACTION KERNEL
// ================================================================================================

/// Reads the transaction kernel MASM source from the `source_dir`, compiles it, saves the results
/// to the `target_dir`, and returns an [Assembler] instantiated with the compiled kernel.
///
/// Additionally it compiles the transaction script executor program, see the
/// [compile_tx_script_main] procedure for details.
///
/// `source_dir` is expected to have the following structure:
///
/// - {source_dir}/api.masm       -> defines exported procedures from the transaction kernel.
/// - {source_dir}/main.masm      -> defines the executable program of the transaction kernel.
/// - {source_dir}/tx_script_main -> defines the executable program of the arbitrary transaction
///   script.
/// - {source_dir}/lib            -> contains common modules used by both api.masm and main.masm.
///
/// The compiled files are written as follows:
///
/// - {target_dir}/tx_kernel.masl             -> contains kernel library compiled from api.masm.
/// - {target_dir}/tx_kernel.masb             -> contains the executable compiled from main.masm.
/// - {target_dir}/tx_script_main.masb        -> contains the executable compiled from
///   tx_script_main.masm.
/// - src/transaction/procedures/kernel_v0.rs -> contains the kernel procedures table.
fn compile_tx_kernel(source_dir: &Path, target_dir: &Path) -> Result<Assembler> {
    let shared_utils_path = Path::new(ASM_DIR).join(SHARED_UTILS_DIR);
    let kernel_namespace = LibraryNamespace::new("kernel").expect("namespace should be valid");

    let mut assembler = build_assembler(None)?;
    // add the shared util modules to the kernel lib under the kernel::util namespace
    assembler.add_modules_from_dir(kernel_namespace.clone(), &shared_utils_path)?;

    // assemble the kernel library and write it to the "tx_kernel.masl" file
    let kernel_lib = KernelLibrary::from_dir(
        source_dir.join("api.masm"),
        Some(source_dir.join("lib")),
        assembler,
    )?;

    // generate `kernel_v0.rs` file
    generate_kernel_proc_hash_file(kernel_lib.clone())?;

    let output_file = target_dir.join("tx_kernel").with_extension(Library::LIBRARY_EXTENSION);
    kernel_lib.write_to_file(output_file).into_diagnostic()?;

    let assembler = build_assembler(Some(kernel_lib))?;

    // assemble the kernel program and write it to the "tx_kernel.masb" file
    let mut main_assembler = assembler.clone();
    // add the shared util modules to the kernel lib under the kernel::util namespace
    main_assembler.add_modules_from_dir(kernel_namespace.clone(), &shared_utils_path)?;
    main_assembler.add_modules_from_dir(kernel_namespace, &source_dir.join("lib"))?;

    let main_file_path = source_dir.join("main.masm");
    let kernel_main = main_assembler.clone().assemble_program(main_file_path)?;

    let masb_file_path = target_dir.join("tx_kernel.masb");
    kernel_main.write_to_file(masb_file_path).into_diagnostic()?;

    // compile the transaction script main program
    compile_tx_script_main(source_dir, target_dir, main_assembler)?;

    #[cfg(any(feature = "testing", test))]
    {
        let mut kernel_lib_assembler = assembler.clone();
        // Build kernel as a library and save it to file.
        // This is needed in test assemblers to access individual procedures which would otherwise
        // be hidden when using KernelLibrary (api.masm)
        let kernel_namespace =
            "kernel".parse::<LibraryNamespace>().expect("invalid base namespace");

        // add the shared util modules to the kernel lib under the kernel::util namespace
        kernel_lib_assembler.add_modules_from_dir(kernel_namespace.clone(), &shared_utils_path)?;

        let test_lib =
            Library::from_dir(source_dir.join("lib"), kernel_namespace, kernel_lib_assembler)
                .unwrap();

        let masb_file_path =
            target_dir.join("kernel_library").with_extension(Library::LIBRARY_EXTENSION);
        test_lib.write_to_file(masb_file_path).into_diagnostic()?;
    }

    Ok(assembler)
}

/// Reads the transaction script executor MASM source from the `source_dir/tx_script_main.masm`,
/// compiles it and saves the results to the `target_dir` as a `tx_script_main.masb` binary file.
fn compile_tx_script_main(
    source_dir: &Path,
    target_dir: &Path,
    main_assembler: Assembler,
) -> Result<()> {
    // assemble the transaction script executor program and write it to the "tx_script_main.masb"
    // file.
    let tx_script_main_file_path = source_dir.join("tx_script_main.masm");
    let tx_script_main = main_assembler.assemble_program(tx_script_main_file_path)?;

    let masb_file_path = target_dir.join("tx_script_main.masb");
    tx_script_main.write_to_file(masb_file_path).into_diagnostic()
}

/// Generates `kernel_v0.rs` file based on the kernel library
fn generate_kernel_proc_hash_file(kernel: KernelLibrary) -> Result<()> {
    // Because the kernel Rust file will be stored under ./src, this should be a no-op if we can't
    // write there
    if !BUILD_GENERATED_FILES_IN_SRC {
        return Ok(());
    }

    let (_, module_info, _) = kernel.into_parts();

    let to_exclude = BTreeSet::from_iter(["exec_kernel_proc"]);
    let offsets_filename = Path::new(ASM_DIR).join(ASM_MIDEN_DIR).join("kernel_proc_offsets.masm");
    let offsets = parse_proc_offsets(&offsets_filename)?;
    let generated_procs: BTreeMap<usize, String> = module_info
        .procedures()
        .filter(|(_, proc_info)| !to_exclude.contains::<str>(proc_info.name.as_ref()))
        .map(|(_, proc_info)| {
            let name = proc_info.name.to_string();

            let Some(&offset) = offsets.get(&name) else {
                panic!("Offset constant for function `{name}` not found in `{offsets_filename:?}`");
            };

            (offset, format!("    // {name}\n    digest!(\"{}\"),", proc_info.digest))
        })
        .collect();

    let proc_count = generated_procs.len();
    let generated_procs: String = generated_procs.into_iter().enumerate().map(|(index, (offset, txt))| {
        if index != offset {
            panic!("Offset constants in the file `{offsets_filename:?}` are not contiguous (missing offset: {index})");
        }

        txt
    }).collect::<Vec<_>>().join("\n");

    fs::write(
        KERNEL_V0_RS_FILE,
        format!(
            r#"//! This file is generated by build.rs, do not modify

use miden_objects::{{digest, Digest}};

// KERNEL V0 PROCEDURES
// ================================================================================================

/// Hashes of all dynamically executed procedures from the kernel 0.
pub const KERNEL0_PROCEDURES: [Digest; {proc_count}] = [
{generated_procs}
];
"#,
        ),
    )
    .into_diagnostic()
}

fn parse_proc_offsets(filename: impl AsRef<Path>) -> Result<BTreeMap<String, usize>> {
    let regex: Regex = Regex::new(r"^const\.(?P<name>\w+)_OFFSET\s*=\s*(?P<offset>\d+)").unwrap();
    let mut result = BTreeMap::new();
    for line in fs::read_to_string(filename).into_diagnostic()?.lines() {
        if let Some(captures) = regex.captures(line) {
            result.insert(
                captures["name"].to_string().to_lowercase(),
                captures["offset"].parse().into_diagnostic()?,
            );
        }
    }

    Ok(result)
}

// COMPILE MIDEN LIB
// ================================================================================================

/// Reads the MASM files from "{source_dir}/miden" directory, compiles them into a Miden assembly
/// library, saves the library into "{target_dir}/miden.masl", and returns the compiled library.
fn compile_miden_lib(
    source_dir: &Path,
    target_dir: &Path,
    mut assembler: Assembler,
) -> Result<Library> {
    let source_dir = source_dir.join(ASM_MIDEN_DIR);
    let shared_path = Path::new(ASM_DIR).join(SHARED_UTILS_DIR);

    let miden_namespace = "miden".parse::<LibraryNamespace>().expect("invalid base namespace");
    // add the shared modules to the kernel lib under the miden::util namespace
    assembler.add_modules_from_dir(miden_namespace.clone(), &shared_path)?;

    let miden_lib = Library::from_dir(source_dir, miden_namespace, assembler)?;

    let output_file = target_dir.join("miden").with_extension(Library::LIBRARY_EXTENSION);
    miden_lib.write_to_file(output_file).into_diagnostic()?;

    Ok(miden_lib)
}

// COMPILE EXECUTABLE MODULES
// ================================================================================================

/// Reads all MASM files from the "{source_dir}", complies each file individually into a MASB
/// file, and stores the compiled files into the "{target_dir}".
///
/// The source files are expected to contain executable programs.
<<<<<<< HEAD
fn compile_note_scripts(source_dir: &Path, target_dir: &Path, assembler: Assembler) -> Result<()> {
    if let Err(e) = fs::create_dir_all(target_dir) {
        println!("Failed to create note_scripts directory: {e}");
    }
=======
fn compile_note_scripts(
    source_dir: &Path,
    target_dir: &Path,
    mut assembler: Assembler,
) -> Result<()> {
    fs::create_dir_all(target_dir)
        .into_diagnostic()
        .wrap_err("failed to create note_scripts directory")?;

    // Add utils.masm as a library to the assembler
    let utils_file_path = source_dir.join("utils.masm");
    let utils_source = fs::read_to_string(&utils_file_path).into_diagnostic()?;
    assembler.add_module(NamedSource::new("note_scripts::utils", utils_source))?;
>>>>>>> e80d3206

    for masm_file_path in get_masm_files(source_dir).unwrap() {
        // Skip utils.masm since it was added as a library
        if masm_file_path == utils_file_path {
            continue;
        }

        // read the MASM file, parse it, and serialize the parsed AST to bytes
        let code = assembler.clone().assemble_program(masm_file_path.clone())?;

        let bytes = code.to_bytes();

        // TODO: get rid of unwraps
        let masb_file_name = masm_file_path.file_name().unwrap().to_str().unwrap();
        let mut masb_file_path = target_dir.join(masb_file_name);

        // write the binary MASB to the output dir
        masb_file_path.set_extension("masb");
        fs::write(masb_file_path, bytes).unwrap();
    }
    Ok(())
}

// COMPILE ACCOUNT COMPONENTS
// ================================================================================================

/// Compiles the account components in `source_dir` into MASL libraries and stores the compiled
/// files in `target_dir`.
fn compile_account_components(
    source_dir: &Path,
    target_dir: &Path,
    assembler: Assembler,
) -> Result<()> {
    if !target_dir.exists() {
        fs::create_dir_all(target_dir).unwrap();
    }

    for masm_file_path in get_masm_files(source_dir).unwrap() {
        let component_name = masm_file_path
            .file_stem()
            .expect("masm file should have a file stem")
            .to_str()
            .expect("file stem should be valid UTF-8")
            .to_owned();

        // Read the source code to string instead of passing it to assemble_library directly since
        // that would attempt to interpret the path as a LibraryPath which would fail.
        let component_source_code = fs::read_to_string(masm_file_path)
            .expect("reading the component's MASM source code should succeed");

        let component_library = assembler
            .clone()
            .assemble_library([component_source_code])
            .expect("library assembly should succeed");
        let component_file_path =
            target_dir.join(component_name).with_extension(Library::LIBRARY_EXTENSION);
        component_library.write_to_file(component_file_path).into_diagnostic()?;
    }

    Ok(())
}

// HELPER FUNCTIONS
// ================================================================================================

/// Returns a new [Assembler] loaded with miden-stdlib and the specified kernel, if provided.
///
/// The returned assembler will be in the `debug` mode if the `with-debug-info` feature is enabled.
fn build_assembler(kernel: Option<KernelLibrary>) -> Result<Assembler> {
    kernel
        .map(|kernel| Assembler::with_kernel(Arc::new(DefaultSourceManager::default()), kernel))
        .unwrap_or_default()
        .with_debug_mode(cfg!(feature = "with-debug-info"))
        .with_library(miden_stdlib::StdLibrary::default())
}

/// Recursively copies `src` into `dst`.
///
/// This function will overwrite the existing files if re-executed.
fn copy_directory<T: AsRef<Path>, R: AsRef<Path>>(src: T, dst: R) {
    let mut prefix = src.as_ref().canonicalize().unwrap();
    // keep all the files inside the `asm` folder
    prefix.pop();

    let target_dir = dst.as_ref().join(ASM_DIR);
    if !target_dir.exists() {
        fs::create_dir_all(target_dir).unwrap();
    }

    let dst = dst.as_ref();
    let mut todo = vec![src.as_ref().to_path_buf()];

    while let Some(goal) = todo.pop() {
        for entry in fs::read_dir(goal).unwrap() {
            let path = entry.unwrap().path();
            if path.is_dir() {
                let src_dir = path.canonicalize().unwrap();
                let dst_dir = dst.join(src_dir.strip_prefix(&prefix).unwrap());
                if !dst_dir.exists() {
                    fs::create_dir_all(&dst_dir).unwrap();
                }
                todo.push(src_dir);
            } else {
                let dst_file = dst.join(path.strip_prefix(&prefix).unwrap());
                fs::copy(&path, dst_file).unwrap();
            }
        }
    }
}

/// Copies the content of the build `shared_modules` folder to the `lib` and `miden` build folders.
/// This is required to include the shared modules as APIs of the `kernel` and `miden` libraries.
///
/// This is done to make it possible to import the modules in the `shared_modules` folder directly,
/// i.e. "use.kernel::account_id".
fn copy_shared_modules<T: AsRef<Path>>(source_dir: T) -> Result<()> {
    // source is expected to be an `OUT_DIR/asm` folder
    let shared_modules_folder = source_dir.as_ref().join(SHARED_MODULES_DIR);

    for shared_module in fs::read_dir(shared_modules_folder).unwrap() {
        let shared_module_path = shared_module.unwrap().path();

        // copy to kernel lib
        let kernel_lib_folder = source_dir.as_ref().join(ASM_TX_KERNEL_DIR).join("lib");
        fs::copy(
            &shared_module_path,
            kernel_lib_folder.join(shared_module_path.file_name().unwrap()),
        )
        .unwrap();

        // copy to miden lib
        let miden_lib_folder = source_dir.as_ref().join(ASM_MIDEN_DIR);
        fs::copy(
            &shared_module_path,
            miden_lib_folder.join(shared_module_path.file_name().unwrap()),
        )
        .unwrap();
    }

    Ok(())
}

/// Returns a vector with paths to all MASM files in the specified directory.
///
/// All non-MASM files are skipped.
fn get_masm_files<P: AsRef<Path>>(dir_path: P) -> Result<Vec<PathBuf>> {
    let mut files = Vec::new();

    let path = dir_path.as_ref();
    if path.is_dir() {
<<<<<<< HEAD
        match fs::read_dir(path) {
            Ok(entries) => {
                for entry in entries {
                    match entry {
                        Ok(file) => {
                            let file_path = file.path();
                            if is_masm_file(&file_path)? {
                                files.push(file_path);
                            }
                        },
                        Err(e) => println!("Error reading directory entry: {e}"),
                    }
                }
            },
            Err(e) => println!("Error reading directory: {e}"),
=======
        let entries = fs::read_dir(path)
            .into_diagnostic()
            .wrap_err_with(|| format!("failed to read directory {}", path.display()))?;
        for entry in entries {
            let file = entry.into_diagnostic().wrap_err("failed to read directory entry")?;
            let file_path = file.path();
            if is_masm_file(&file_path).into_diagnostic()? {
                files.push(file_path);
            }
>>>>>>> e80d3206
        }
    } else {
        println!("cargo:rerun-The specified path is not a directory.");
    }

    Ok(files)
}

/// Returns true if the provided path resolves to a file with `.masm` extension.
///
/// # Errors
/// Returns an error if the path could not be converted to a UTF-8 string.
fn is_masm_file(path: &Path) -> io::Result<bool> {
    if let Some(extension) = path.extension() {
        let extension = extension
            .to_str()
            .ok_or_else(|| io::Error::other("invalid UTF-8 filename"))?
            .to_lowercase();
        Ok(extension == "masm")
    } else {
        Ok(false)
    }
}

// ERROR CONSTANTS FILE GENERATION
// ================================================================================================

/// Reads all MASM files from the `asm_source_dir` and extracts its error constants and their
/// associated error message and generates a Rust file for each category of errors.
/// For example:
///
/// ```text
/// const.ERR_PROLOGUE_NEW_ACCOUNT_VAULT_MUST_BE_EMPTY="new account must have an empty vault"
/// ```
///
/// would generate a Rust file for transaction kernel errors (since the error belongs to that
/// category, identified by the category extracted from `ERR_<CATEGORY>`) with - roughly - the
/// following content:
///
/// ```rust
/// pub const ERR_PROLOGUE_NEW_ACCOUNT_VAULT_MUST_BE_EMPTY: MasmError =
///     MasmError::from_static_str("new account must have an empty vault");
/// ```
///
/// and add the constant to the error constants array.
///
/// The function ensures that a constant is not defined twice, except if their error message is the
/// same. This can happen across multiple files.
///
/// Because the error files will be written to ./src/errors, this should be a no-op if ./src is
/// read-only. To enable writing to ./src, set the `BUILD_GENERATED_FILES_IN_SRC` environment
/// variable.
fn generate_error_constants(asm_source_dir: &Path) -> Result<()> {
    if !BUILD_GENERATED_FILES_IN_SRC {
        return Ok(());
    }

    let categories =
        extract_all_masm_errors(asm_source_dir).context("failed to extract all masm errors")?;

    for (category, errors) in categories {
        // Generate the errors file.
        let error_file_content = generate_error_file_content(category, errors)?;
        std::fs::write(category.error_file_name(), error_file_content).into_diagnostic()?;
    }

    Ok(())
}

/// Extract all masm errors from the given path and returns a map by error category.
fn extract_all_masm_errors(asm_source_dir: &Path) -> Result<ErrorCategoryMap> {
    // We use a BTree here to order the errors by their categories which is the first part after the
    // ERR_ prefix and to allow for the same error to be defined multiple times in different files
    // (as long as the constant name and error messages match).
    let mut errors = BTreeMap::new();

    // Walk all files of the kernel source directory.
    for entry in WalkDir::new(asm_source_dir) {
        let entry = entry.into_diagnostic()?;
        if !is_masm_file(entry.path()).into_diagnostic()? {
            continue;
        }
        let file_contents = std::fs::read_to_string(entry.path()).into_diagnostic()?;
        extract_masm_errors(&mut errors, &file_contents)?;
    }

    let mut category_map: BTreeMap<ErrorCategory, Vec<NamedError>> = BTreeMap::new();

    for (error_name, error) in errors.into_iter() {
        let category = ErrorCategory::match_category(&error_name)?;

        let named_error = NamedError { name: error_name, message: error.message };

        category_map.entry(category).or_default().push(named_error);
    }

    Ok(category_map)
}

/// Extracts the errors from a single masm file and inserts them into the provided map.
fn extract_masm_errors(
    errors: &mut BTreeMap<ErrorName, ExtractedError>,
    file_contents: &str,
) -> Result<()> {
    let regex = Regex::new(r#"const\.ERR_(?<name>.*)="(?<message>.*)""#).unwrap();

    for capture in regex.captures_iter(file_contents) {
        let error_name = capture
            .name("name")
            .expect("error name should be captured")
            .as_str()
            .trim()
            .to_owned();
        let error_message = capture
            .name("message")
            .expect("error code should be captured")
            .as_str()
            .trim()
            .to_owned();

        if let Some(ExtractedError { message: existing_error_message, .. }) =
            errors.get(&error_name)
        {
            if existing_error_message != &error_message {
                return Err(Report::msg(format!(
                    "Transaction kernel error constant ERR_{error_name} is already defined elsewhere but its error message is different"
                )));
            }
        }

        // Enforce the "no trailing punctuation" rule from the Rust error guidelines on MASM errors.
        if error_message.ends_with(".") {
            return Err(Report::msg(format!(
                "Error messages should not end with a period: `ERR_{error_name}: {error_message}`"
            )));
        }

        errors.insert(error_name, ExtractedError { message: error_message });
    }

    Ok(())
}

fn is_new_error_category<'a>(last_error: &mut Option<&'a str>, current_error: &'a str) -> bool {
    let is_new = match last_error {
        Some(last_err) => {
            let last_category =
                last_err.split("_").next().expect("there should be at least one entry");
            let new_category =
                current_error.split("_").next().expect("there should be at least one entry");
            last_category != new_category
        },
        None => false,
    };

    last_error.replace(current_error);

    is_new
}

/// Generates the content of an error file for the given category and the set of errors.
fn generate_error_file_content(category: ErrorCategory, errors: Vec<NamedError>) -> Result<String> {
    let mut output = String::new();

    writeln!(output, "use crate::errors::MasmError;\n").unwrap();

    writeln!(
        output,
        "// This file is generated by build.rs, do not modify manually.
// It is generated by extracting errors from the masm files in the `miden-lib/asm` directory.
//
// To add a new error, define a constant in masm of the pattern `const.ERR_<CATEGORY>_...`.
// Try to fit the error into a pre-existing category if possible (e.g. Account, Prologue,
// Non-Fungible-Asset, ...).
"
    )
    .unwrap();

    writeln!(
        output,
        "// {}
// ================================================================================================
",
        category.array_name().replace("_", " ")
    )
    .unwrap();

    let mut last_error = None;
    for named_error in errors.iter() {
        let NamedError { name, message } = named_error;

        // Group errors into blocks separate by newlines.
        if is_new_error_category(&mut last_error, name) {
            writeln!(output).into_diagnostic()?;
        }

        writeln!(output, "/// Error Message: \"{message}\"").into_diagnostic()?;
        writeln!(
            output,
            r#"pub const ERR_{name}: MasmError = MasmError::from_static_str("{message}");"#
        )
        .into_diagnostic()?;
    }

    Ok(output)
}

type ErrorName = String;

#[derive(Debug, Clone)]
struct ExtractedError {
    message: String,
}

#[derive(Debug, Clone)]
struct NamedError {
    name: ErrorName,
    message: String,
}

#[derive(Debug, Clone, Copy, PartialEq, Eq, PartialOrd, Ord)]
enum ErrorCategory {
    TxKernel,
    NoteScript,
}

impl ErrorCategory {
    pub const fn error_file_name(&self) -> &'static str {
        match self {
            ErrorCategory::TxKernel => TX_KERNEL_ERRORS_FILE,
            ErrorCategory::NoteScript => NOTE_SCRIPT_ERRORS_FILE,
        }
    }

    pub const fn array_name(&self) -> &'static str {
        match self {
            ErrorCategory::TxKernel => TX_KERNEL_ERRORS_ARRAY_NAME,
            ErrorCategory::NoteScript => NOTE_SCRIPT_ERRORS_ARRAY_NAME,
        }
    }

    pub fn match_category(error_name: &ErrorName) -> Result<Self> {
        for kernel_category in TX_KERNEL_ERROR_CATEGORIES {
            if error_name.starts_with(kernel_category.category_name()) {
                return Ok(ErrorCategory::TxKernel);
            }
        }

        // If the error is not a tx kernel error, consider it a note script error.
        Ok(ErrorCategory::NoteScript)
    }
}

#[derive(Debug, Clone, Copy, PartialEq, Eq, PartialOrd, Ord)]
enum TxKernelErrorCategory {
    Kernel,
    Prologue,
    Epilogue,
    Tx,
    Note,
    Account,
    ForeignAccount,
    Faucet,
    FungibleAsset,
    NonFungibleAsset,
    Vault,
}

impl TxKernelErrorCategory {
    pub const fn category_name(&self) -> &'static str {
        match self {
            TxKernelErrorCategory::Kernel => "KERNEL",
            TxKernelErrorCategory::Prologue => "PROLOGUE",
            TxKernelErrorCategory::Epilogue => "EPILOGUE",
            TxKernelErrorCategory::Tx => "TX",
            TxKernelErrorCategory::Note => "NOTE",
            TxKernelErrorCategory::Account => "ACCOUNT",
            TxKernelErrorCategory::ForeignAccount => "FOREIGN_ACCOUNT",
            TxKernelErrorCategory::Faucet => "FAUCET",
            TxKernelErrorCategory::FungibleAsset => "FUNGIBLE_ASSET",
            TxKernelErrorCategory::NonFungibleAsset => "NON_FUNGIBLE_ASSET",
            TxKernelErrorCategory::Vault => "VAULT",
        }
    }
}<|MERGE_RESOLUTION|>--- conflicted
+++ resolved
@@ -317,12 +317,6 @@
 /// file, and stores the compiled files into the "{target_dir}".
 ///
 /// The source files are expected to contain executable programs.
-<<<<<<< HEAD
-fn compile_note_scripts(source_dir: &Path, target_dir: &Path, assembler: Assembler) -> Result<()> {
-    if let Err(e) = fs::create_dir_all(target_dir) {
-        println!("Failed to create note_scripts directory: {e}");
-    }
-=======
 fn compile_note_scripts(
     source_dir: &Path,
     target_dir: &Path,
@@ -336,7 +330,6 @@
     let utils_file_path = source_dir.join("utils.masm");
     let utils_source = fs::read_to_string(&utils_file_path).into_diagnostic()?;
     assembler.add_module(NamedSource::new("note_scripts::utils", utils_source))?;
->>>>>>> e80d3206
 
     for masm_file_path in get_masm_files(source_dir).unwrap() {
         // Skip utils.masm since it was added as a library
@@ -487,23 +480,6 @@
 
     let path = dir_path.as_ref();
     if path.is_dir() {
-<<<<<<< HEAD
-        match fs::read_dir(path) {
-            Ok(entries) => {
-                for entry in entries {
-                    match entry {
-                        Ok(file) => {
-                            let file_path = file.path();
-                            if is_masm_file(&file_path)? {
-                                files.push(file_path);
-                            }
-                        },
-                        Err(e) => println!("Error reading directory entry: {e}"),
-                    }
-                }
-            },
-            Err(e) => println!("Error reading directory: {e}"),
-=======
         let entries = fs::read_dir(path)
             .into_diagnostic()
             .wrap_err_with(|| format!("failed to read directory {}", path.display()))?;
@@ -513,7 +489,6 @@
             if is_masm_file(&file_path).into_diagnostic()? {
                 files.push(file_path);
             }
->>>>>>> e80d3206
         }
     } else {
         println!("cargo:rerun-The specified path is not a directory.");

--- conflicted
+++ resolved
@@ -108,13 +108,8 @@
     eq.4 assert.err=ERR_P2IDE_UNEXPECTED_STORAGE_LENGTH
     # => [inputs_ptr]
 
-<<<<<<< HEAD
     # read the reclaim block height, timelock_block_height, and target account ID from the note storage
-    mem_loadw
-=======
-    # read the reclaim block height, timelock_block_height, and target account ID from the note inputs
     mem_loadw_be
->>>>>>> 543194e0
     # => [timelock_block_height, reclaim_block_height, target_account_id_prefix, target_account_id_suffix]
 
     # read the current block number

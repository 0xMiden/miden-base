--- conflicted
+++ resolved
@@ -34,12 +34,8 @@
 
     # Fetch public key from storage.
     # ---------------------------------------------------------------------------------------------
-<<<<<<< HEAD
 
-    push.PUBLIC_KEY_SLOT[0..2] exec.account::get_item
-=======
-    push.PUBLIC_KEY_SLOT exec.active_account::get_item
->>>>>>> 945d8bc4
+    push.PUBLIC_KEY_SLOT[0..2] exec.active_account::get_item
     # => [PUB_KEY, pad(16)]
 
     exec.rpo_falcon512::authenticate_transaction

# The MASM code of the Multi-Signature RPO Falcon 512 Authentication Component.

use miden::account
use miden::auth

type Word = [felt; 4]

# CONSTANTS
# =================================================================================================

# Auth Request Constants

# The event emitted when a signature is not found for a required signer.
<<<<<<< HEAD
const UNAUTHORIZED_EVENT = event("miden::auth::unauthorized")
=======
const.AUTH_UNAUTHORIZED_EVENT=event("miden::auth::unauthorized")
>>>>>>> a2db1a96

# Storage Layout Constants
#
# ┌─────────────────────────────┬──────────┬──────────────┐
# │    THRESHOLD & APPROVERS    │ PUB KEYS │ EXECUTED TXS │
# │           (slot)            │   (map)  │    (map)     │
# ├─────────────────────────────┼──────────┼──────────────┤
# │              0              │    1     │      2       │
# └─────────────────────────────┴──────────┴──────────────┘

# The slot in this component's storage layout where both the signature threshold
# and number of approvers are stored as [threshold, num_approvers, 0, 0].
# The threshold is guaranteed to be less than or equal to num_approvers.
const THRESHOLD_CONFIG_SLOT = 0

# The slot in this component's storage layout where the public keys map is stored.
# Map entries: [key_index, 0, 0, 0] => owner_public_key
const PUBLIC_KEYS_MAP_SLOT = 1

# The slot in this component's storage layout where executed transactions are stored.
# Map entries: transaction_message => [is_executed, 0, 0, 0]
const EXECUTED_TXS_SLOT = 2

# Executed Transaction Flag Constant
const IS_EXECUTED_FLAG = [1, 0, 0, 0]

# ERRORS
# =================================================================================================

const ERR_TX_ALREADY_EXECUTED = "failed to approve multisig transaction as it was already executed"

const ERR_MALFORMED_MULTISIG_CONFIG = "number of approvers must be equal to or greater than threshold"

const ERR_ZERO_IN_MULTISIG_CONFIG = "number of approvers or threshold must not be zero"

#! Check if transaction has already been executed and add it to executed transactions for replay protection.
#!
#! Inputs:  [MSG]
#! Outputs: []
#!
#! Panics if:
#! - the same transaction has already been executed
proc assert_new_tx(Msg: Word)
    push.IS_EXECUTED_FLAG
    # => [[0, 0, 0, is_executed], MSG]

    swapw
    # => [MSG, IS_EXECUTED_FLAG]

    push.EXECUTED_TXS_SLOT
    # => [index, MSG, IS_EXECUTED_FLAG]

    # Set the key value pair in the map to mark transaction as executed
    exec.account::set_map_item
    # => [OLD_MAP_ROOT, [0, 0, 0, is_executed]]

    dropw drop drop drop
    # => [is_executed]

    assertz.err=ERR_TX_ALREADY_EXECUTED
    # => []
end

#! Remove old owner public keys from the owner public key mapping.
#!
#! This procedure cleans up the storage by removing public keys of owners that are no longer
#! part of the multisig configuration. This procedure assumes that init_num_of_approvers and
#! new_num_of_approvers are u32 values.
#!
#! Inputs: [init_num_of_approvers, new_num_of_approvers]
#! Outputs: []
#!
#! Where:
#! - init_num_of_approvers is the original number of approvers before the update
#! - new_num_of_approvers is the new number of approvers after the update
proc cleanup_pubkey_mapping(init_num_of_approvers: felt, new_num_of_approvers: felt)
    dup.1 dup.1
    u32assert2 u32lt
    # => [should_loop, i = init_num_of_approvers, new_num_of_approvers]

    while.true
        # => [i, new_num_of_approvers]

        sub.1
        # => [i-1, new_num_of_approvers]

        dup
        # => [i-1, i-1, new_num_of_approvers]

        push.0.0.0
        # => [[0, 0, 0, i-1], i-1, new_num_of_approvers]

        padw swapw
        # => [[0, 0, 0, i-1], EMPTY_WORD, i-1, new_num_of_approvers]

        push.PUBLIC_KEYS_MAP_SLOT
        # => [pub_key_slot_idx, [0, 0, 0, i-1], EMPTY_WORD, i-1, new_num_of_approvers]

        exec.account::set_map_item
        # => [OLD_MAP_ROOT, OLD_MAP_VALUE, i-1, new_num_of_approvers]

        dropw dropw
        # => [i-1, new_num_of_approvers]

        dup.1 dup.1
        u32lt
        # => [should_loop, i-1, new_num_of_approvers]
    end

    drop drop
    # => []
end

#! Update threshold config and add / remove owners
#!
#! Inputs:
#!   Operand stack: [MULTISIG_CONFIG_HASH, pad(12)]
#!   Advice map: {
#!     MULTISIG_CONFIG_HASH => [CONFIG, PUB_KEY_N, PUB_KEY_N-1, ..., PUB_KEY_0]
#!   }
#! Outputs:
#!   Operand stack: []
#!
#! Where:
#! - MULTISIG_CONFIG_HASH is the hash of the threshold and new public key vector
#! - MULTISIG_CONFIG is [threshold, num_approvers, 0, 0]
#! - PUB_KEY_i is the public key of the i-th signer
#!
#! Locals:
#! 0: new_num_of_approvers
#! 1: init_num_of_approvers
pub proc update_signers_and_threshold.2(Multisig_config_hash: Word)
    adv.push_mapval
    # => [MULTISIG_CONFIG_HASH, pad(12)]

    adv_loadw
    # => [MULTISIG_CONFIG, pad(12)]

    # store new_num_of_approvers for later
    dup.2 loc_store.0
    # => [MULTISIG_CONFIG, pad(12)]

    dup.3 dup.3
    # => [num_approvers, threshold, MULTISIG_CONFIG, pad(12)]

    # make sure that the threshold is smaller than the number of approvers
    u32assert2.err=ERR_MALFORMED_MULTISIG_CONFIG
    u32gt assertz.err=ERR_MALFORMED_MULTISIG_CONFIG
    # => [MULTISIG_CONFIG, pad(12)]

    dup.3 dup.3
    # => [num_approvers, threshold, MULTISIG_CONFIG, pad(12)]

    # make sure that threshold or num_approvers are not zero
    eq.0 assertz.err=ERR_ZERO_IN_MULTISIG_CONFIG
    eq.0 assertz.err=ERR_ZERO_IN_MULTISIG_CONFIG
    # => [MULTISIG_CONFIG, pad(12)]

    push.THRESHOLD_CONFIG_SLOT
    # => [slot, MULTISIG_CONFIG, pad(12)]

    exec.account::set_item
    # => [OLD_THRESHOLD_CONFIG, pad(12)]

    # store init_num_of_approvers for later
    drop drop loc_store.1 drop
    # => [pad(12)]

    loc_load.0
    # => [num_approvers]

    dup neq.0
    while.true
        sub.1
        # => [i-1, pad(12)]

        dup push.0.0.0
        # => [[0, 0, 0, i-1], i-1, pad(12)]

        padw adv_loadw
        # => [PUB_KEY, [0, 0, 0, i-1], i-1, pad(12)]

        swapw
        # => [[0, 0, 0, i-1], PUB_KEY, i-1, pad(12)]

        push.PUBLIC_KEYS_MAP_SLOT
        # => [pub_key_slot_idx, [0, 0, 0, i-1], PUB_KEY, i-1, pad(12)]

        exec.account::set_map_item
        # => [OLD_MAP_ROOT, OLD_MAP_VALUE, i-1, pad(12)]

        dropw dropw
        # => [i-1, pad(12)]

        dup neq.0
        # => [is_non_zero, i-1, pad(12)]
    end
    # => [pad(13)]

    drop
    # => [pad(12)]

    # compare initial vs current multisig config

    # load init_num_of_approvers & new_num_of_approvers
    loc_load.0 loc_load.1
    # => [init_num_of_approvers, new_num_of_approvers, pad(12)]

    exec.cleanup_pubkey_mapping
    # => [pad(12)]
end

#! Authenticate a transaction using the Falcon signature scheme with multi-signature support.
#!
#! This procedure implements multi-signature authentication by:
#! 1. Computing the transaction summary message that needs to be signed
#! 2. Verifying signatures from multiple required signers against their public keys
#! 3. Ensuring the minimum threshold of valid signatures is met
#! 4. Implementing replay protection by tracking executed transactions
#!
#! Inputs:
#!   Operand stack: [SALT]
#!   Advice map: {
#!     h(SIG_0, MSG): SIG_0,
#!     h(SIG_1, MSG): SIG_1,
#!     h(SIG_n, MSG): SIG_n
#!   }
#! Outputs:
#!   Operand stack: []
#!
#! Where:
#! - SALT is a cryptographically random nonce that enables multiple concurrent
#!   multisig transactions while maintaining replay protection. Each transaction
#!   must use a unique SALT value to ensure transaction uniqueness.
#! - SIG_i is the signature from the i-th signer.
#! - MSG is the transaction message being signed.
#! - h(SIG_i, MSG) is the hash of the signature and message used as the advice map key.
#!
#! Panics if:
#! - insufficient number of valid signatures (below threshold).
#! - the same transaction has already been executed (replay protection).
#!
#! Invocation: call
pub proc auth_tx_rpo_falcon512_multisig(Salt: Word)
    exec.account::incr_nonce drop
    # => [SALT]

    # ------ Computing transaction summary ------

    exec.auth::create_tx_summary
    # => [SALT, OUTPUT_NOTES_COMMITMENT, INPUT_NOTES_COMMITMENT, ACCOUNT_DELTA_COMMITMENT]

    # to build a tx_summary in the host, we need these four words in the advice provider
    exec.auth::adv_insert_hqword
    # => [SALT, OUTPUT_NOTES_COMMITMENT, INPUT_NOTES_COMMITMENT, ACCOUNT_DELTA_COMMITMENT]

    # the commitment to the tx summary is the message that is signed
    exec.auth::hash_tx_summary
    # => [TX_SUMMARY_COMMITMENT]

    # ------ Verifying owner signatures ------

    push.THRESHOLD_CONFIG_SLOT
    # => [index, TX_SUMMARY_COMMITMENT]

    exec.account::get_item_init
    # => [0, 0, num_of_approvers, threshold, TX_SUMMARY_COMMITMENT]

    drop drop
    # => [num_of_approvers, threshold, TX_SUMMARY_COMMITMENT]

    swap movdn.5
    # => [num_of_approvers, TX_SUMMARY_COMMITMENT, threshold]

    push.PUBLIC_KEYS_MAP_SLOT
    # => [pub_key_slot_idx, num_of_approvers, TX_SUMMARY_COMMITMENT, threshold]

    exec.::miden::auth::rpo_falcon512::verify_signatures
    # => [num_verified_signatures, TX_SUMMARY_COMMITMENT, threshold]

    # ------ Checking threshold is >= num_verified_signatures ------

    movup.5
    # => [threshold, num_verified_signatures, TX_SUMMARY_COMMITMENT]

    u32assert2 u32lt
    # => [is_unauthorized, TX_SUMMARY_COMMITMENT]

    # If signatures are non-existent the tx will fail here.
    if.true
        emit.AUTH_UNAUTHORIZED_EVENT
        push.0 assert.err="insufficient number of signatures"
    end

    # ------ Writing executed transaction MSG to map ------

    exec.assert_new_tx
    # => [TX_SUMMARY_COMMITMENT]
end<|MERGE_RESOLUTION|>--- conflicted
+++ resolved
@@ -11,11 +11,7 @@
 # Auth Request Constants
 
 # The event emitted when a signature is not found for a required signer.
-<<<<<<< HEAD
-const UNAUTHORIZED_EVENT = event("miden::auth::unauthorized")
-=======
-const.AUTH_UNAUTHORIZED_EVENT=event("miden::auth::unauthorized")
->>>>>>> a2db1a96
+const AUTH_UNAUTHORIZED_EVENT = event("miden::auth::unauthorized")
 
 # Storage Layout Constants
 #

# The MASM code of the Multi-Signature RPO Falcon 512 Authentication Component.
#
# See the `AuthRpoFalcon512Multisig` Rust type's documentation for more details.

use miden::account
use miden::auth

# use `BeWord` once the `@bigendian` annotation is available
# type BeWord = @bigendian struct { a: felt, b: felt, c: felt, d: felt }

type Word = [felt; 4]

# CONSTANTS
# =================================================================================================

# Auth Request Constants

# The event emitted when a signature is not found for a required signer.
const AUTH_UNAUTHORIZED_EVENT = event("miden::auth::unauthorized")

# Storage Layout Constants
#
# ┌───────────────────────────────┬──────────┬──────────────┬───────────────────┐
# │ THRESHOLD & APPROVERS CONFIG  │ PUB KEYS │ EXECUTED TXS │  PROC THRESHOLDS  │
# │           (slot)              │   (map)  │    (map)     │       (map)       │
# ├───────────────────────────────┼──────────┼──────────────┼───────────────────┤
# │              0                │    1     │      2       │         3         │
# └───────────────────────────────┴──────────┴──────────────┴───────────────────┘

# The slot in this component's storage layout where the default signature threshold and
# number of approvers are stored as:
# [default_threshold, num_approvers, 0, 0].
# The threshold is guaranteed to be less than or equal to num_approvers.
const THRESHOLD_CONFIG_SLOT = 0

# The slot in this component's storage layout where the public keys map is stored.
<<<<<<< HEAD
# Map entries: [key_index, 0, 0, 0] => owner_public_key
const PUBLIC_KEYS_MAP_SLOT = 1
=======
# Map entries: [key_index, 0, 0, 0] => APPROVER_PUBLIC_KEY
const.PUBLIC_KEYS_MAP_SLOT=1
>>>>>>> 1f7a8a9c

# The slot in this component's storage layout where executed transactions are stored.
# Map entries: transaction_message => [is_executed, 0, 0, 0]
const EXECUTED_TXS_SLOT = 2

# The slot in this component's storage layout where procedure thresholds are stored.
# Map entries: PROC_ROOT => [proc_threshold, 0, 0, 0]
const.PROC_THRESHOLD_ROOTS_SLOT=3

# Executed Transaction Flag Constant
const IS_EXECUTED_FLAG = [1, 0, 0, 0]

# ERRORS
# =================================================================================================

const ERR_TX_ALREADY_EXECUTED = "failed to approve multisig transaction as it was already executed"

const ERR_MALFORMED_MULTISIG_CONFIG = "number of approvers must be equal to or greater than threshold"

const ERR_ZERO_IN_MULTISIG_CONFIG = "number of approvers or threshold must not be zero"

#! Check if transaction has already been executed and add it to executed transactions for replay protection.
#!
#! Inputs:  [MSG]
#! Outputs: []
#!
#! Panics if:
#! - the same transaction has already been executed
proc assert_new_tx(msg: Word)
    push.IS_EXECUTED_FLAG
    # => [[0, 0, 0, is_executed], MSG]

    swapw
    # => [MSG, IS_EXECUTED_FLAG]

    push.EXECUTED_TXS_SLOT
    # => [index, MSG, IS_EXECUTED_FLAG]

    # Set the key value pair in the map to mark transaction as executed
    exec.account::set_map_item
    # => [OLD_MAP_ROOT, [0, 0, 0, is_executed]]

    dropw drop drop drop
    # => [is_executed]

    assertz.err=ERR_TX_ALREADY_EXECUTED
    # => []
end

#! Remove old approver public keys from the approver public key mapping.
#!
#! This procedure cleans up the storage by removing public keys of approvers that are no longer
#! part of the multisig configuration. This procedure assumes that init_num_of_approvers and
#! new_num_of_approvers are u32 values.
#!
#! Inputs: [init_num_of_approvers, new_num_of_approvers]
#! Outputs: []
#!
#! Where:
#! - init_num_of_approvers is the original number of approvers before the update
#! - new_num_of_approvers is the new number of approvers after the update
proc cleanup_pubkey_mapping(init_num_of_approvers: u32, new_num_of_approvers: u32)
    dup.1 dup.1
    u32assert2 u32lt
    # => [should_loop, i = init_num_of_approvers, new_num_of_approvers]

    while.true
        # => [i, new_num_of_approvers]

        sub.1
        # => [i-1, new_num_of_approvers]

        dup
        # => [i-1, i-1, new_num_of_approvers]

        push.0.0.0
        # => [[0, 0, 0, i-1], i-1, new_num_of_approvers]

        padw swapw
        # => [[0, 0, 0, i-1], EMPTY_WORD, i-1, new_num_of_approvers]

        push.PUBLIC_KEYS_MAP_SLOT
        # => [pub_key_slot_idx, [0, 0, 0, i-1], EMPTY_WORD, i-1, new_num_of_approvers]

        exec.account::set_map_item
        # => [OLD_MAP_ROOT, OLD_MAP_VALUE, i-1, new_num_of_approvers]

        dropw dropw
        # => [i-1, new_num_of_approvers]

        dup.1 dup.1
        u32lt
        # => [should_loop, i-1, new_num_of_approvers]
    end

    drop drop
    # => []
end

#! Update threshold config and add / remove approvers
#!
#! Inputs:
#!   Operand stack: [MULTISIG_CONFIG_HASH, pad(12)]
#!   Advice map: {
#!     MULTISIG_CONFIG_HASH => [CONFIG, PUB_KEY_N, PUB_KEY_N-1, ..., PUB_KEY_0]
#!   }
#! Outputs:
#!   Operand stack: []
#!
#! Where:
#! - MULTISIG_CONFIG_HASH is the hash of the threshold and new public key vector
#! - MULTISIG_CONFIG is [threshold, num_approvers, 0, 0]
#! - PUB_KEY_i is the public key of the i-th signer
#!
#! Locals:
#! 0: new_num_of_approvers
#! 1: init_num_of_approvers
export update_signers_and_threshold.2(multisig_config_hash: Word)
    adv.push_mapval
    # => [MULTISIG_CONFIG_HASH, pad(12)]

    adv_loadw
    # => [MULTISIG_CONFIG, pad(12)]

    # store new_num_of_approvers for later
    dup.2 loc_store.0
    # => [MULTISIG_CONFIG, pad(12)]

    dup.3 dup.3
    # => [num_approvers, threshold, MULTISIG_CONFIG, pad(12)]

    # make sure that the threshold is smaller than the number of approvers
    u32assert2.err=ERR_MALFORMED_MULTISIG_CONFIG
    u32gt assertz.err=ERR_MALFORMED_MULTISIG_CONFIG
    # => [MULTISIG_CONFIG, pad(12)]

    dup.3 dup.3
    # => [num_approvers, threshold, MULTISIG_CONFIG, pad(12)]

    # make sure that threshold or num_approvers are not zero
    eq.0 assertz.err=ERR_ZERO_IN_MULTISIG_CONFIG
    eq.0 assertz.err=ERR_ZERO_IN_MULTISIG_CONFIG
    # => [MULTISIG_CONFIG, pad(12)]

    push.THRESHOLD_CONFIG_SLOT
    # => [slot, MULTISIG_CONFIG, pad(12)]

    exec.account::set_item
    # => [OLD_THRESHOLD_CONFIG, pad(12)]

    # store init_num_of_approvers for later
    drop drop loc_store.1 drop
    # => [pad(12)]

    loc_load.0
    # => [num_approvers]

    dup neq.0
    while.true
        sub.1
        # => [i-1, pad(12)]

        dup push.0.0.0
        # => [[0, 0, 0, i-1], i-1, pad(12)]

        padw adv_loadw
        # => [PUB_KEY, [0, 0, 0, i-1], i-1, pad(12)]

        swapw
        # => [[0, 0, 0, i-1], PUB_KEY, i-1, pad(12)]

        push.PUBLIC_KEYS_MAP_SLOT
        # => [pub_key_slot_idx, [0, 0, 0, i-1], PUB_KEY, i-1, pad(12)]

        exec.account::set_map_item
        # => [OLD_MAP_ROOT, OLD_MAP_VALUE, i-1, pad(12)]

        dropw dropw
        # => [i-1, pad(12)]

        dup neq.0
        # => [is_non_zero, i-1, pad(12)]
    end
    # => [pad(13)]

    drop
    # => [pad(12)]

    # compare initial vs current multisig config

    # load init_num_of_approvers & new_num_of_approvers
    loc_load.0 loc_load.1
    # => [init_num_of_approvers, new_num_of_approvers, pad(12)]

    exec.cleanup_pubkey_mapping
    # => [pad(12)]
end

# Computes the effective transaction threshold based on called procedures and per-procedure
# overrides stored in PROC_THRESHOLD_ROOTS_SLOT. Falls back to default_threshold if no
# overrides apply.
#
#! Inputs:  [default_threshold]
#! Outputs: [transaction_threshold]
proc.compute_transaction_threshold.1
    # 1. initialize transaction_threshold = 0
    # 2. iterate through all account procedures
    #   a. check if the procedure was called during the transaction
    #   b. if called, get the override threshold of that procedure from the config map
    #   c. if proc_threshold > transaction_threshold, set transaction_threshold = proc_threshold
    # 3. if transaction_threshold == 0 at the end, revert to using default_threshold

    # store default_threshold for later
    loc_store.0
    # => []

    # 1. initialize transaction_threshold = 0
    push.0
    # => [transaction_threshold]

    # get the number of account procedures
    exec.account::get_num_procedures
    # => [num_procedures, transaction_threshold]

    # 2. iterate through all account procedures
    dup neq.0
    # => [should_continue, num_procedures, transaction_threshold]
    while.true
        sub.1 dup
        # => [num_procedures-1, num_procedures-1, transaction_threshold]

        # get procedure root of the procedure with index i
        exec.account::get_procedure_root dupw
        # => [PROC_ROOT, PROC_ROOT, num_procedures-1, transaction_threshold]

        # 2a. check if this procedure has been called in the transaction
        exec.account::was_procedure_called
        # => [was_called, PROC_ROOT, num_procedures-1, transaction_threshold]

        # if it has been called, get the override threshold of that procedure
        if.true
            # => [PROC_ROOT, num_procedures-1, transaction_threshold]

            push.PROC_THRESHOLD_ROOTS_SLOT
            # => [PROC_THRESHOLD_ROOTS_SLOT, PROC_ROOT, num_procedures-1, transaction_threshold]

            # 2b. get the override proc_threshold of that procedure
            # if the procedure has no override threshold, the returned map item will be [0, 0, 0, 0]
            exec.account::get_initial_map_item
            # => [[0, 0, 0, proc_threshold], num_procedures-1, transaction_threshold]

            drop drop drop dup dup.3
            # => [transaction_threshold, proc_threshold, proc_threshold, num_procedures-1, transaction_threshold]

            u32assert2.err="transaction threshold or procedure threshold are not u32"
            u32gt
            # => [is_gt, proc_threshold, num_procedures-1, transaction_threshold]
            # 2c. if proc_threshold > transaction_threshold, update transaction_threshold
            movup.2 movdn.3
            # => [is_gt, proc_threshold, transaction_threshold, num_procedures-1]
            cdrop
            # => [updated_transaction_threshold, num_procedures-1]
            swap
            # => [num_procedures-1, updated_transaction_threshold]
        # if it has not been called during this transaction, nothing to do, move to the next procedure
        else
            dropw
            # => [num_procedures-1, transaction_threshold]
        end

        dup neq.0
        # => [should_continue, num_procedures-1, transaction_threshold]
    end

    drop
    # => [transaction_threshold]

    loc_load.0
    # => [default_threshold, transaction_threshold]

    # 3. if transaction_threshold == 0 at the end, revert to using default_threshold
    dup.1 eq.0
    # => [is_zero, default_threshold, transaction_threshold]

    cdrop
    # => [effective_transaction_threshold]
end

#! Authenticate a transaction using the Falcon signature scheme with multi-signature support.
#!
#! This procedure implements multi-signature authentication by:
#! 1. Computing the transaction summary message that needs to be signed
#! 2. Verifying signatures from multiple required signers against their public keys
#! 3. Ensuring the minimum threshold of valid signatures is met
#! 4. Implementing replay protection by tracking executed transactions
#!
#! Inputs:
#!   Operand stack: [SALT]
#!   Advice map: {
#!     h(SIG_0, MSG): SIG_0,
#!     h(SIG_1, MSG): SIG_1,
#!     h(SIG_n, MSG): SIG_n
#!   }
#! Outputs:
#!   Operand stack: []
#!
#! Where:
#! - SALT is a cryptographically random nonce that enables multiple concurrent
#!   multisig transactions while maintaining replay protection. Each transaction
#!   must use a unique SALT value to ensure transaction uniqueness.
#! - SIG_i is the signature from the i-th signer.
#! - MSG is the transaction message being signed.
#! - h(SIG_i, MSG) is the hash of the signature and message used as the advice map key.
#!
#! Panics if:
#! - insufficient number of valid signatures (below threshold).
#! - the same transaction has already been executed (replay protection).
#!
#! Invocation: call
<<<<<<< HEAD
export auth_tx_rpo_falcon512_multisig(salt: Word)
=======
export.auth_tx_rpo_falcon512_multisig.1
>>>>>>> 1f7a8a9c
    exec.account::incr_nonce drop
    # => [SALT]

    # ------ Computing transaction summary ------

    exec.auth::create_tx_summary
    # => [SALT, OUTPUT_NOTES_COMMITMENT, INPUT_NOTES_COMMITMENT, ACCOUNT_DELTA_COMMITMENT]

    # to build a tx_summary in the host, we need these four words in the advice provider
    exec.auth::adv_insert_hqword
    # => [SALT, OUTPUT_NOTES_COMMITMENT, INPUT_NOTES_COMMITMENT, ACCOUNT_DELTA_COMMITMENT]

    # the commitment to the tx summary is the message that is signed
    exec.auth::hash_tx_summary
    # => [TX_SUMMARY_COMMITMENT]

    # ------ Verifying approver signatures ------

    push.THRESHOLD_CONFIG_SLOT
    # => [index, TX_SUMMARY_COMMITMENT]

    exec.account::get_initial_item
    # => [0, 0, num_of_approvers, default_threshold, TX_SUMMARY_COMMITMENT]

    drop drop
    # => [num_of_approvers, default_threshold, TX_SUMMARY_COMMITMENT]

    swap movdn.5
    # => [num_of_approvers, TX_SUMMARY_COMMITMENT, default_threshold]

    push.PUBLIC_KEYS_MAP_SLOT
    # => [pub_key_slot_idx, num_of_approvers, TX_SUMMARY_COMMITMENT, default_threshold]

    exec.::miden::auth::rpo_falcon512::verify_signatures
    # => [num_verified_signatures, TX_SUMMARY_COMMITMENT, default_threshold]

    # ------ Checking threshold is >= num_verified_signatures ------

    movup.5
    # => [default_threshold, num_verified_signatures, TX_SUMMARY_COMMITMENT]

    exec.compute_transaction_threshold
    # => [transaction_threshold, num_verified_signatures, TX_SUMMARY_COMMITMENT]

    u32assert2 u32lt
    # => [is_unauthorized, TX_SUMMARY_COMMITMENT]

    # If signatures are non-existent the tx will fail here.
    if.true
        emit.AUTH_UNAUTHORIZED_EVENT
        push.0 assert.err="insufficient number of signatures"
    end

    # ------ Writing executed transaction MSG to map ------

    exec.assert_new_tx
    # => [TX_SUMMARY_COMMITMENT]
end<|MERGE_RESOLUTION|>--- conflicted
+++ resolved
@@ -34,13 +34,8 @@
 const THRESHOLD_CONFIG_SLOT = 0
 
 # The slot in this component's storage layout where the public keys map is stored.
-<<<<<<< HEAD
-# Map entries: [key_index, 0, 0, 0] => owner_public_key
+# Map entries: [key_index, 0, 0, 0] => APPROVER_PUBLIC_KEY
 const PUBLIC_KEYS_MAP_SLOT = 1
-=======
-# Map entries: [key_index, 0, 0, 0] => APPROVER_PUBLIC_KEY
-const.PUBLIC_KEYS_MAP_SLOT=1
->>>>>>> 1f7a8a9c
 
 # The slot in this component's storage layout where executed transactions are stored.
 # Map entries: transaction_message => [is_executed, 0, 0, 0]
@@ -360,11 +355,7 @@
 #! - the same transaction has already been executed (replay protection).
 #!
 #! Invocation: call
-<<<<<<< HEAD
-export auth_tx_rpo_falcon512_multisig(salt: Word)
-=======
-export.auth_tx_rpo_falcon512_multisig.1
->>>>>>> 1f7a8a9c
+export auth_tx_rpo_falcon512_multisig.1(salt: Word)
     exec.account::incr_nonce drop
     # => [SALT]
 

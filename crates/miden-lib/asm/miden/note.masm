--- conflicted
+++ resolved
@@ -16,17 +16,17 @@
 # PROCEDURES
 # =================================================================================================
 
-#! Writes the assets of the currently executing note into memory starting at the specified address.
+#! Writes the assets of the active note into memory starting at the specified address.
 #!
 #! Inputs:  [dest_ptr]
 #! Outputs: [num_assets, dest_ptr]
 #!
 #! Where:
 #! - dest_ptr is the memory address to write the assets.
-#! - num_assets is the number of assets in the currently executing note.
-#!
-#! Panics if:
-#! - no note is being processed.
+#! - num_assets is the number of assets in the active note.
+#!
+#! Panics if:
+#! - no note is currently active.
 #!
 #! Invocation: exec
 export.get_assets
@@ -34,8 +34,7 @@
     padw padw padw push.0.0
     # => [pad(14), dest_ptr]
 
-    # push the flag indicating that we want to request assets info from the currently processing
-    # note
+    # push the flag indicating that we want to request assets info from the active note
     push.1
     # => [is_active_note = 1, pad(14), dest_ptr]
 
@@ -54,16 +53,16 @@
     # => [num_assets, dest_ptr]
 end
 
-#! Returns the recipient of the note currently being processed.
+#! Returns the recipient of the active note.
 #!
 #! Inputs:  []
 #! Outputs: [RECIPIENT]
 #!
 #! Where:
-#! - RECIPIENT is the commitment to the input note's script, inputs, the serial number.
-#!
-#! Panics if:
-#! - no note is being processed.
+#! - RECIPIENT is the commitment to the active note's script, inputs, the serial number.
+#!
+#! Panics if:
+#! - no note is currently active.
 #!
 #! Invocation: exec
 export.get_recipient
@@ -71,8 +70,7 @@
     padw padw padw push.0.0
     # => [pad(14)]
 
-    # push the flag indicating that we want to request recipient from the currently processing
-    # note
+    # push the flag indicating that we want to request recipient from the active note
     push.1
     # => [is_active_note = 1, pad(14)]
 
@@ -101,7 +99,7 @@
 #! - INPUTS is the data corresponding to the note's inputs.
 #!
 #! Panics if:
-#! - no note is being processed.
+#! - no note is currently active.
 #!
 #! Invocation: exec
 export.get_inputs
@@ -109,8 +107,7 @@
     padw padw padw push.0.0
     # => [pad(14), dest_ptr]
 
-    # push the flag indicating that we want to request inputs info from the currently processing 
-    # note
+    # push the flag indicating that we want to request inputs info from the active note
     push.1
     # => [is_active_note = 1, pad(14), dest_ptr]
 
@@ -130,17 +127,16 @@
     # => [num_inputs, dest_ptr]
 end
 
-#! Returns the sender of the note currently being processed.
+#! Returns the sender of the active note.
 #!
 #! Inputs:  []
 #! Outputs: [sender_id_prefix, sender_id_suffix]
 #!
 #! Where:
-#! - sender_{prefix,suffix} are the prefix and suffix felts of the sender of the note currently
-#!   being processed.
-#!
-#! Panics if:
-#! - no note is being processed.
+#! - sender_{prefix,suffix} are the prefix and suffix felts of the sender of the active note.
+#!
+#! Panics if:
+#! - no note is currently active.
 #!
 #! Invocation: exec
 export.get_sender
@@ -167,16 +163,16 @@
     # => [sender_id_prefix, sender_id_suffix]
 end
 
-#! Returns the serial number of the note currently being processed.
+#! Returns the serial number of the active note.
 #!
 #! Inputs:  []
 #! Outputs: [SERIAL_NUMBER]
 #!
 #! Where:
-#! - SERIAL_NUMBER is the serial number of the note currently being processed.
-#!
-#! Panics if:
-#! - no note is being processed.
+#! - SERIAL_NUMBER is the serial number of the active note.
+#!
+#! Panics if:
+#! - no note is currently active.
 #!
 #! Invocation: exec
 export.get_serial_number
@@ -184,8 +180,7 @@
     padw padw padw push.0.0
     # => [pad(14)]
 
-    # push the flag indicating that we want to request serial number from the currently processing
-    # note
+    # push the flag indicating that we want to request serial number from the active note
     push.1
     # => [is_active_note = 1, pad(14)]
 
@@ -200,16 +195,16 @@
     # => [SERIAL_NUMBER]
 end
 
-#! Returns the script root of the note currently being processed.
+#! Returns the script root of the active note.
 #!
 #! Inputs:  []
 #! Outputs: [SCRIPT_ROOT]
 #!
 #! Where:
-#! - SCRIPT_ROOT is the script root of the note currently being processed.
-#!
-#! Panics if:
-#! - no note is being processed.
+#! - SCRIPT_ROOT is the script root of the active note.
+#!
+#! Panics if:
+#! - no note is currently active.
 #!
 #! Invocation: exec
 export.get_script_root
@@ -217,8 +212,7 @@
     padw padw padw push.0.0
     # => [pad(14)]
 
-    # push the flag indicating that we want to request script root from the currently processing
-    # note
+    # push the flag indicating that we want to request script root from the active note
     push.1
     # => [is_current_note = 1, pad(14)]
 
@@ -233,7 +227,7 @@
     # => [SCRIPT_ROOT]
 end
 
-#! Computes the commitment to the output note inputs starting at the specified memory address.
+#! Computes the commitment to the note inputs starting at the specified memory address.
 #!
 #! This procedure checks that the provided number of note inputs is within limits and then computes
 #! the commitment.
@@ -270,42 +264,6 @@
     # => [INPUTS_COMMITMENT]
 end
 
-<<<<<<< HEAD
-#! Returns the script root of the note currently being processed.
-#!
-#! Inputs:  []
-#! Outputs: [SCRIPT_ROOT]
-#!
-#! Where:
-#! - SCRIPT_ROOT is the script root of the note currently being processed.
-#!
-#! Panics if:
-#! - no note is being processed.
-#!
-#! Invocation: exec
-export.get_script_root
-    # pad the stack
-    padw padw padw push.0.0
-    # => [pad(14)]
-
-    # push the flag indicating that we want to request script root from the currently processing
-    # note
-    push.1
-    # => [is_active_note = 1, pad(14)]
-
-    exec.kernel_proc_offsets::input_note_get_script_root_offset
-    # => [offset, is_active_note = 1, pad(14)]
-
-    syscall.exec_kernel_proc
-    # => [SCRIPT_ROOT, pad(12)]
-
-    # clean the stack
-    swapdw dropw dropw swapw dropw
-    # => [SCRIPT_ROOT]
-end
-
-=======
->>>>>>> ab09e025
 #! Returns the max allowed number of input values per note.
 #!
 #! Stack: []
@@ -314,7 +272,7 @@
 #! - max_inputs_per_note is the max inputs per note.
 export.::miden::util::note::get_max_inputs_per_note
 
-#! Adds all assets from the currently executing note to the account vault.
+#! Adds all assets from the active note to the native account's vault.
 #!
 #! Inputs:  []
 #! Outputs: []

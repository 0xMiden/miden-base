--- conflicted
+++ resolved
@@ -2,11 +2,8 @@
 use.std::crypto::hashes::rpo
 use.std::mem
 use.miden::contracts::wallets::basic->wallet
-<<<<<<< HEAD
 use.miden::tx
-=======
 use.miden::account_id
->>>>>>> 074d9139
 
 # ERRORS
 # =================================================================================================
@@ -238,38 +235,7 @@
 
     exec.rpo::prepare_hasher_state
     exec.rpo::hash_memory_with_state
-    # => [INPUTS_COMMITMENT]
-end
-
-#! Builds the recipient hash from note inputs, script root, and serial number.
-#!
-#! This procedure computes the commitment of the note inputs and then uses it to calculate the note
-#! recipient by hashing this commit, the provided script root, and the serial number.
-#!
-#! Inputs:  [inputs_ptr, num_inputs, SERIAL_NUM, SCRIPT_ROOT]
-#! Outputs: [RECIPIENT]
-#!
-#! Where:
-#! - inputs_ptr is the memory address where the note inputs are stored.
-#! - num_inputs is the number of input values.
-#! - SCRIPT_ROOT is the script root of the note.
-#! - SERIAL_NUM is the serial number of the note.
-#! - RECIPIENT is the commitment to the input note's script, inputs, the serial number.
-#!
-#! Panics if:
-#! - inputs_ptr is not word-aligned (i.e., is not a multiple of 4).
-#! - num_inputs is greater than 128.
-#!
-#! Invocation: exec
-export.build_recipient
-    exec.compute_inputs_commitment
-    # => [INPUTS_HASH, SERIAL_NUM, SCRIPT_ROOT]
-
-    movdnw.2
-    # => [SERIAL_NUM, SCRIPT_ROOT, INPUTS_HASH]
-
-    exec.tx::build_recipient_hash
-    # => [RECIPIENT]
+    # => [COMMITMENT]
 end
 
 #! Returns the script root of the note currently being processed.
@@ -402,6 +368,61 @@
     # AS => []
 end
 
+
+#! Builds the recipient hash from note inputs, script root, and serial number.
+#!
+#! This procedure computes the commitment of the note inputs and then uses it to calculate the note
+#! recipient by hashing this commit, the provided script root, and the serial number.
+#!
+#! Inputs:  [inputs_ptr, num_inputs, SERIAL_NUM, SCRIPT_ROOT]
+#! Outputs: [RECIPIENT]
+#!
+#! Where:
+#! - inputs_ptr is the memory address where the note inputs are stored.
+#! - num_inputs is the number of input values.
+#! - SCRIPT_ROOT is the script root of the note.
+#! - SERIAL_NUM is the serial number of the note.
+#! - RECIPIENT is the commitment to the input note's script, inputs, the serial number.
+#!
+#! Panics if:
+#! - inputs_ptr is not word-aligned (i.e., is not a multiple of 4).
+#! - num_inputs is greater than 128.
+#!
+#! Invocation: exec
+export.build_recipient
+    exec.compute_inputs_commitment
+    # => [INPUTS_HASH, SERIAL_NUM, SCRIPT_ROOT]
+
+    movdnw.2
+    # => [SERIAL_NUM, SCRIPT_ROOT, INPUTS_HASH]
+
+    exec.build_recipient_hash
+    # => [RECIPIENT]
+end
+
+#! Returns the RECIPIENT for a specified SERIAL_NUM, SCRIPT_ROOT, and inputs commitment.
+#!
+#! Inputs:  [SERIAL_NUM, SCRIPT_ROOT, INPUT_COMMITMENT]
+#! Outputs: [RECIPIENT]
+#!
+#! Where:
+#! - SERIAL_NUM is the serial number of the recipient.
+#! - SCRIPT_ROOT is the commitment of the note script.
+#! - INPUT_COMMITMENT is the commitment of the note inputs.
+#! - RECIPIENT is the recipient of the note.
+#!
+#! Invocation: exec
+export.build_recipient_hash
+    padw hmerge
+    # => [SERIAL_NUM_HASH, SCRIPT_ROOT, INPUT_COMMITMENT]
+
+    swapw hmerge
+    # => [MERGE_SCRIPT, INPUT_COMMITMENT]
+
+    swapw hmerge
+    # [RECIPIENT]
+end
+
 # HELPER PROCEDURES
 # =================================================================================================
 

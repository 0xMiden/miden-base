--- conflicted
+++ resolved
@@ -3,11 +3,7 @@
 # NATIVE ACCOUNT PROCEDURES
 # =================================================================================================
 
-<<<<<<< HEAD
 #! Returns the ID of the current account.
-=======
-#! Returns the account ID of the current account.
->>>>>>> 5290210d
 #!
 #! Inputs:  []
 #! Outputs: [account_id_prefix, account_id_suffix]
@@ -36,7 +32,6 @@
     # => [account_id_prefix, account_id_suffix]
 end
 
-<<<<<<< HEAD
 #! Returns the ID of the native account of the transaction.
 #!
 #! Inputs:  []
@@ -66,8 +61,6 @@
     # => [acct_id_prefix, acct_id_suffix]
 end
 
-=======
->>>>>>> 5290210d
 #! Returns the nonce of the current account.
 #!
 #! This procedure always returns the initial account nonce, as the nonce can only be incremented

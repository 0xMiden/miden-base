# BASIC FUNGIBLE FAUCET CONTRACT
# =================================================================================================
# This is a basic fungible faucet smart contract.
#
# It allows the owner of the faucet to mint, distribute, and burn tokens. Token metadata is stored
# in account storage at position 1 as [max_supply, decimals, token_symbol, 0], where:
# - max_supply is the maximum supply of the token.
# - decimals are the decimals of the token.
# - token_symbol as three chars encoded in a Felt.

use.miden::contracts::faucets

# CONSTANTS
# =================================================================================================

const.PRIVATE_NOTE=2

# ERRORS
# =================================================================================================
const.ERR_FUNGIBLE_ASSET_DISTRIBUTE_WOULD_CAUSE_MAX_SUPPLY_TO_BE_EXCEEDED="distribute would cause the maximum supply to be exceeded"

const.ERR_BASIC_FUNGIBLE_BURN_WRONG_NUMBER_OF_ASSETS="burn requires exactly 1 note asset"

# CONSTANTS
# =================================================================================================

# The slot in this component's storage where the metadata is stored.
const.METADATA_SLOT=word("miden::basic_fungible_faucet::metadata")

#! Distributes freshly minted fungible assets to the provided recipient by creating a note.
#!
#! Inputs:  [amount, tag, aux, note_type, execution_hint, RECIPIENT, pad(7)]
#! Outputs: [pad(16)]
#!
#! Where:
#! - amount is the amount to be minted and sent.
#! - tag is the tag to be included in the note.
#! - aux is the auxiliary data to be included in the note.
#! - note_type is the type of the note that holds the asset.
#! - execution_hint is the execution hint of the note that holds the asset.
#! - RECIPIENT is the recipient of the asset, i.e.,
#!   hash(hash(hash(serial_num, [0; 4]), script_root), input_commitment).
#!
#! Panics if:
#! - the transaction is being executed against an account that is not a fungible asset faucet.
#! - the total issuance after minting is greater than the maximum allowed supply.
#!
#! Invocation: call
<<<<<<< HEAD
export.distribute.4
    # get max supply of this faucet. We assume it is stored at pos 3 of slot 1
    push.METADATA_SLOT[0..2] exec.account::get_item drop drop drop
    # => [max_supply, amount, tag, aux, note_type, execution_hint, RECIPIENT, pad(7)]

    # get total issuance of this faucet so far and add amount to be minted
    exec.faucet::get_total_issuance
    # => [total_issuance, max_supply, amount, tag, aux, note_type, execution_hint, RECIPIENT,
    #     pad(7)]

    # compute maximum amount that can be minted, max_mint_amount = max_supply - total_issuance
    sub
    # => [max_supply - total_issuance, amount, tag, aux, note_type, execution_hint, RECIPIENT,
    #     pad(7)]

    # check that amount =< max_supply - total_issuance, fails if otherwise
    dup.1 gte assert.err=ERR_FUNGIBLE_ASSET_DISTRIBUTE_WOULD_CAUSE_MAX_SUPPLY_TO_BE_EXCEEDED
    # => [amount, tag, aux, note_type, execution_hint, RECIPIENT, pad(7)]

    # creating the asset
    exec.faucet::create_fungible_asset
    # => [ASSET, tag, aux, note_type, execution_hint, RECIPIENT, pad(7)]

    # mint the asset; this is needed to satisfy asset preservation logic.
    exec.faucet::mint
    # => [ASSET, tag, aux, note_type, execution_hint, RECIPIENT, pad(7)]

    # store and drop the ASSET
    loc_storew.0 dropw
    # => [tag, aux, note_type, execution_hint, RECIPIENT, pad(7)]

    # create a note
    exec.output_note::create
    # => [note_idx, pad(15)]

    # load the ASSET and add it to the note
    movdn.4 loc_loadw.0 exec.output_note::add_asset movup.4
    # => [note_idx, ASSET, pad(11)]
=======
export.distribute
    exec.faucets::distribute
    # => [pad(16)]
>>>>>>> 945d8bc4
end

#! Burns the fungible asset from the active note.
#!
#! This procedure retrieves the asset from the active note and burns it. The note must contain
#! exactly one asset, which must be a fungible asset issued by this faucet.
#!
#! This is a re-export of basic_fungible::burn.
#!
#! Inputs:  [pad(16)]
#! Outputs: [pad(16)]
#!
#! Panics if:
#! - the procedure is not called from a note context (active_note::get_assets will fail).
#! - the note does not contain exactly one asset.
#! - the transaction is executed against an account which is not a fungible asset faucet.
#! - the transaction is executed against a faucet which is not the origin of the specified asset.
#! - the amount about to be burned is greater than the outstanding supply of the asset.
export.faucets::burn<|MERGE_RESOLUTION|>--- conflicted
+++ resolved
@@ -24,9 +24,6 @@
 # CONSTANTS
 # =================================================================================================
 
-# The slot in this component's storage where the metadata is stored.
-const.METADATA_SLOT=word("miden::basic_fungible_faucet::metadata")
-
 #! Distributes freshly minted fungible assets to the provided recipient by creating a note.
 #!
 #! Inputs:  [amount, tag, aux, note_type, execution_hint, RECIPIENT, pad(7)]
@@ -46,50 +43,9 @@
 #! - the total issuance after minting is greater than the maximum allowed supply.
 #!
 #! Invocation: call
-<<<<<<< HEAD
-export.distribute.4
-    # get max supply of this faucet. We assume it is stored at pos 3 of slot 1
-    push.METADATA_SLOT[0..2] exec.account::get_item drop drop drop
-    # => [max_supply, amount, tag, aux, note_type, execution_hint, RECIPIENT, pad(7)]
-
-    # get total issuance of this faucet so far and add amount to be minted
-    exec.faucet::get_total_issuance
-    # => [total_issuance, max_supply, amount, tag, aux, note_type, execution_hint, RECIPIENT,
-    #     pad(7)]
-
-    # compute maximum amount that can be minted, max_mint_amount = max_supply - total_issuance
-    sub
-    # => [max_supply - total_issuance, amount, tag, aux, note_type, execution_hint, RECIPIENT,
-    #     pad(7)]
-
-    # check that amount =< max_supply - total_issuance, fails if otherwise
-    dup.1 gte assert.err=ERR_FUNGIBLE_ASSET_DISTRIBUTE_WOULD_CAUSE_MAX_SUPPLY_TO_BE_EXCEEDED
-    # => [amount, tag, aux, note_type, execution_hint, RECIPIENT, pad(7)]
-
-    # creating the asset
-    exec.faucet::create_fungible_asset
-    # => [ASSET, tag, aux, note_type, execution_hint, RECIPIENT, pad(7)]
-
-    # mint the asset; this is needed to satisfy asset preservation logic.
-    exec.faucet::mint
-    # => [ASSET, tag, aux, note_type, execution_hint, RECIPIENT, pad(7)]
-
-    # store and drop the ASSET
-    loc_storew.0 dropw
-    # => [tag, aux, note_type, execution_hint, RECIPIENT, pad(7)]
-
-    # create a note
-    exec.output_note::create
-    # => [note_idx, pad(15)]
-
-    # load the ASSET and add it to the note
-    movdn.4 loc_loadw.0 exec.output_note::add_asset movup.4
-    # => [note_idx, ASSET, pad(11)]
-=======
 export.distribute
     exec.faucets::distribute
     # => [pad(16)]
->>>>>>> 945d8bc4
 end
 
 #! Burns the fungible asset from the active note.

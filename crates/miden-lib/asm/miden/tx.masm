--- conflicted
+++ resolved
@@ -146,141 +146,6 @@
     # => [OUTPUT_NOTES_COMMITMENT]
 end
 
-<<<<<<< HEAD
-#! Returns the RECIPIENT for a specified SERIAL_NUM, SCRIPT_ROOT, and inputs commitment.
-#!
-#! Inputs:  [SERIAL_NUM, SCRIPT_ROOT, INPUT_COMMITMENT]
-#! Outputs: [RECIPIENT]
-#!
-#! Where:
-#! - SERIAL_NUM is the serial number of the recipient.
-#! - SCRIPT_ROOT is the commitment of the note script.
-#! - INPUT_COMMITMENT is the commitment of the note inputs.
-#! - RECIPIENT is the recipient of the note.
-#!
-#! Invocation: exec
-export.build_recipient_hash
-    padw hmerge
-    # => [SERIAL_NUM_HASH, SCRIPT_ROOT, INPUT_COMMITMENT]
-
-    swapw hmerge
-    # => [MERGE_SCRIPT, INPUT_COMMITMENT]
-
-    swapw hmerge
-    # [RECIPIENT]
-=======
-#! Returns the total number of input notes consumed by this transaction.
-#!
-#! Inputs:  []
-#! Outputs: [num_input_notes]
-#!
-#! Where:
-#! - num_input_notes is the total number of input notes consumed by this transaction.
-#!
-#! Invocation: exec
-export.get_num_input_notes
-    # pad the stack
-    padw padw padw push.0.0.0
-    # => [pad(15)]
-
-    exec.kernel_proc_offsets::tx_get_num_input_notes_offset
-    # => [offset, pad(15)]
-
-    syscall.exec_kernel_proc
-    # => [num_input_notes, pad(15)]
-
-    # clean the stack
-    swapdw dropw dropw swapw dropw movdn.3 drop drop drop
-    # => [num_input_notes]
-end
-
-#! Returns the current number of output notes created in this transaction.
-#!
-#! The number of output notes can changes during transaction execution. This will happen any time
-#! as new output notes is created.
-#!
-#! Inputs:  []
-#! Outputs: [num_output_notes]
-#!
-#! Where:
-#! - num_output_notes is the number of output notes created in this transaction so far.
-#!
-#! Invocation: exec
-export.get_num_output_notes
-    # pad the stack
-    padw padw padw push.0.0.0
-    # => [pad(15)]
-
-    exec.kernel_proc_offsets::tx_get_num_output_notes_offset
-    # => [offset, pad(15)]
-
-    syscall.exec_kernel_proc
-    # => [num_output_notes, pad(15)]
-
-    # clean the stack
-    swapdw dropw dropw swapw dropw movdn.3 drop drop drop
-    # => [num_output_notes]
-end
-
-#! Creates a new note and returns the index of the note.
-#!
-#! Inputs:  [tag, aux, note_type, execution_hint, RECIPIENT]
-#! Outputs: [note_idx]
-#!
-#! Where:
-#! - tag is the tag to be included in the note.
-#! - aux is the auxiliary metadata to be included in the note.
-#! - note_type is the storage type of the note.
-#! - execution_hint is the note's execution hint.
-#! - RECIPIENT is the recipient of the note.
-#! - note_idx is the index of the created note.
-#!
-#! Invocation: exec
-export.create_note
-    # pad the stack before the syscall to prevent accidental modification of the deeper stack
-    # elements
-    padw padw swapdw movup.8 drop
-    # => [tag, aux, note_type, execution_hint, RECIPIENT, pad(7)]
-
-    exec.kernel_proc_offsets::tx_create_note_offset
-    # => [offset, tag, aux, note_type, execution_hint, RECIPIENT, pad(7)]
-
-    syscall.exec_kernel_proc
-    # => [note_idx, pad(15)]
-
-    # remove excess PADs from the stack
-    swapdw dropw dropw movdn.7 dropw drop drop drop
-    # => [note_idx]
-end
-
-#! Adds the ASSET to the note specified by the index.
-#!
-#! Inputs:  [ASSET, note_idx]
-#! Outputs: [ASSET, note_idx]
-#!
-#! Where:
-#! - note_idx is the index of the note to which the asset is added.
-#! - ASSET can be a fungible or non-fungible asset.
-#!
-#! Invocation: exec
-export.add_asset_to_note
-    movup.4 exec.kernel_proc_offsets::output_note_add_asset_offset
-    # => [offset, note_idx, ASSET]
-
-    # pad the stack before the syscall to prevent accidental modification of the deeper stack
-    # elements
-    push.0.0 movdn.7 movdn.7 padw padw swapdw
-    # => [offset, note_idx, ASSET, pad(10)]
-
-    syscall.exec_kernel_proc
-    # => [note_idx, ASSET, pad(11)]
-
-    # remove excess PADs from the stack
-    swapdw dropw dropw swapw movdn.7 drop drop drop movdn.4
-    # => [ASSET, note_idx]
->>>>>>> 2f18f6e5
-end
-
 #! Executes the provided procedure against the foreign account.
 #!
 #! WARNING: the procedure to be invoked can not have more than 15 inputs and it can not return more

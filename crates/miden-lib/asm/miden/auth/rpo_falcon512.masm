--- conflicted
+++ resolved
@@ -107,10 +107,7 @@
         sub.1 dup push.0.0.0 loc_load.PUB_KEY_MAP_IDX_LOC
         # => [owner_key_slot, [0, 0, 0, i-1], i-1, MSG]
 
-<<<<<<< HEAD
-=======
         # Get public key from initial storage map state
->>>>>>> a177e1fa
         exec.account::get_map_item_init
         # => [OWNER_PUB_KEY, i-1, MSG]
 

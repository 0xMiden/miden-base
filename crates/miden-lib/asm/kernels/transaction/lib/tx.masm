use.kernel::account
use.kernel::asset
use.kernel::constants
use.kernel::memory
use.kernel::note

# CONSTANTS
# =================================================================================================

# Constants for different note types
const.PUBLIC_NOTE=1     # 0b01
const.PRIVATE_NOTE=2    # 0b10
const.ENCRYPTED_NOTE=3  # 0b11

# Two raised to the power of 38 (2^38), used for shifting the note type value
const.TWO_POW_38=274877906944

# Max value for U16, used as the upper limit for expiration block delta
const.EXPIRY_UPPER_LIMIT=0xFFFF+1

# The note type must be PUBLIC, unless the high bits are `0b11`. (See the table below.)
const.LOCAL_ANY_PREFIX=3 # 0b11

# Max U32 value, used for initializing the expiration block number
const.MAX_BLOCK_NUM=0xFFFFFFFF

# ERRORS
# =================================================================================================

const.ERR_TX_NUMBER_OF_OUTPUT_NOTES_EXCEEDS_LIMIT="number of output notes in the transaction exceeds the maximum limit of 1024"

const.ERR_NOTE_INVALID_TYPE="invalid note type"

# The 2 highest bits in the u32 tag have the following meaning:
#
# | Prefix | Name                   | [`NoteExecutionMode`] | Target                   | Allowed [`NoteType`] |
# | :----: | :--------------------: | :-------------------: | :----------------------: | :------------------: |
# | `0b00` | `NetworkAccount`       | Network               | Network Account          | [`NoteType::Public`] |
# | `0b01` | `NetworkPublicUseCase` | Network               | Use case                 | [`NoteType::Public`] |
# | `0b10` | `LocalPublicUseCase`   | Local                 | Use case                 | [`NoteType::Public`] |
# | `0b11` | `LocalAny`             | Local                 | Any                      | Any                  |
#
# Execution: Is a hint for the network, to check if the note can be consumed by a network controlled
#   account
# Target: Is a hint for the type of target. Use case means the note may be consumed by anyone,
#   specific means there is a specific target for the note (the target may be a public key, a user
#   that knows some secret, or a specific account ID)
#
# Only the note type from the above list is enforced. The other values are only hints intended as a
# best effort optimization strategy. A badly formatted note may 1. not be consumed because honest
# users won't see the note 2. generate slightly more load as extra validation is performed for the
# invalid tags. None of these scenarios have any significant impact.

const.ERR_NOTE_INVALID_NOTE_TYPE_FOR_NOTE_TAG_PREFIX="invalid note type for the given note tag prefix"

const.ERR_NOTE_TAG_MUST_BE_U32="the note's tag must fit into a u32 so the 32 most significant bits must be zero"

const.ERR_NOTE_FUNGIBLE_MAX_AMOUNT_EXCEEDED="adding a fungible asset to a note cannot exceed the max_amount of 9223372036854775807"

const.ERR_NON_FUNGIBLE_ASSET_ALREADY_EXISTS="non-fungible asset that already exists in the note cannot be added again"

const.ERR_NOTE_INVALID_INDEX="failed to find note at the given index; index must be within [0, num_of_notes]"

const.ERR_NOTE_NETWORK_EXECUTION_DOES_NOT_TARGET_NETWORK_ACCOUNT="network execution mode with a specific target can only target network accounts"

const.ERR_TX_INVALID_EXPIRATION_DELTA="transaction expiration block delta must be within 0x1 and 0xFFFF"

# EVENTS
# =================================================================================================

# Event emitted before a new note is created.
const.NOTE_BEFORE_CREATED_EVENT=131083
# Event emitted after a new note is created.
const.NOTE_AFTER_CREATED_EVENT=131084

# Event emitted before an ASSET is added to a note
const.NOTE_BEFORE_ADD_ASSET_EVENT=131085
# Event emitted after an ASSET is added to a note
const.NOTE_AFTER_ADD_ASSET_EVENT=131086

# PROCEDURES
# =================================================================================================

#! Returns the block commitment of the transaction reference block.
#!
#! Inputs:  []
#! Outputs: [BLOCK_COMMITMENT]
#!
#! Where:
#! - BLOCK_COMMITMENT is the commitment of the transaction reference block.
export.memory::get_block_commitment

#! Returns the block number of the transaction reference block.
#!
#! Inputs:  []
#! Outputs: [num]
#!
#! Where:
#! - num is the transaction reference block number.
export.memory::get_blk_num->get_block_number

#! Returns the block timestamp of the reference block for this transaction.
#!
#! Inputs:  []
#! Outputs: [timestamp]
#!
#! Where:
#! - timestamp is the timestamp of the reference block for this transaction.
export.memory::get_blk_timestamp->get_block_timestamp

#! Returns the input notes commitment hash.
#!
#! See `transaction::api::get_input_notes_commitment` for details.
#!
#! Inputs:  []
#! Outputs: [INPUT_NOTES_COMMITMENT]
#!
#! Where:
#! - INPUT_NOTES_COMMITMENT is the input notes commitment hash.
export.memory::get_input_notes_commitment

#! Returns the output notes commitment hash. This is computed as a sequential hash of
#! (note_id, note_metadata) tuples over all output notes.
#!
#! Inputs:  []
#! Outputs: [OUTPUT_NOTES_COMMITMENT]
#!
#! Where:
#! - OUTPUT_NOTES_COMMITMENT is the output notes commitment.
export.note::compute_output_notes_commitment->get_output_notes_commitment

#! Increments the number of output notes by one. Returns the index of the next note to be created.
#!
#! Inputs:  []
#! Outputs: [note_idx]
#!
#! Where:
#! - note_idx is the index of the next note to be created.
proc.increment_num_output_notes
    # get the current number of output notes
    exec.memory::get_num_output_notes
    # => [note_idx]

    # assert that there is space for a new note
    dup exec.constants::get_max_num_output_notes lt
    assert.err=ERR_TX_NUMBER_OF_OUTPUT_NOTES_EXCEEDS_LIMIT
    # => [note_idx]

    # increment the number of output notes
    dup add.1 exec.memory::set_num_output_notes
    # => [note_idx]
end

#! Adds a non-fungible asset to a note at the next available position.
#! Returns the pointer to the note the asset was stored at.
#!
#! Inputs:  [ASSET, note_ptr, num_of_assets, note_idx]
#! Outputs: [note_ptr, note_idx]
#!
#! Where:
#! - ASSET is the non-fungible asset to be added to the note.
#! - note_ptr is the pointer to the note the asset will be added to.
#! - num_of_assets is the current number of assets.
#! - note_idx is the index of the note the asset will be added to.
#!
#! Panics if:
#! - the non-fungible asset already exists in the note.
proc.add_non_fungible_asset_to_note
    dup.4 exec.memory::get_output_note_asset_data_ptr
    # => [asset_ptr, ASSET, note_ptr, num_of_assets, note_idx]

    # compute the pointer at which we should stop iterating
    dup dup.7 mul.4 add
    # => [end_asset_ptr, asset_ptr, ASSET, note_ptr, num_of_assets, note_idx]

    # reorganize and pad the stack, prepare for the loop
    movdn.5 movdn.5 padw dup.9
    # => [asset_ptr, 0, 0, 0, 0, ASSET, end_asset_ptr, asset_ptr, note_ptr, num_of_assets, note_idx]

    # compute the loop latch
    dup dup.10 neq
    # => [latch, asset_ptr, 0, 0, 0, 0, ASSET, end_asset_ptr, asset_ptr, note_ptr, num_of_assets,
    #     note_idx]

    while.true
        # load the asset and compare
        mem_loadw eqw assertz.err=ERR_NON_FUNGIBLE_ASSET_ALREADY_EXISTS
        # => [ASSET', ASSET, end_asset_ptr, asset_ptr, note_ptr, num_of_assets, note_idx]

        # drop ASSET' and increment the asset pointer
        dropw movup.5 add.4 dup movdn.6 padw movup.4
        # => [asset_ptr + 4, 0, 0, 0, 0, ASSET, end_asset_ptr, asset_ptr + 4, note_ptr,
        #     num_of_assets, note_idx]

        # check if we reached the end of the loop
        dup dup.10 neq
    end
    # => [asset_ptr, 0, 0, 0, 0, ASSET, end_asset_ptr, asset_ptr, note_ptr, num_of_assets, note_idx]

    # prepare stack for storing the ASSET
    movdn.4 dropw
    # => [asset_ptr, ASSET, end_asset_ptr, asset_ptr, note_ptr, num_of_assets, note_idx]

    # end of the loop reached, no error so we can store the non-fungible asset
    mem_storew dropw drop drop
    # => [note_ptr, num_of_assets, note_idx]

    # increase the number of assets in the note
    swap add.1 dup.1 exec.memory::set_output_note_num_assets
    # => [note_ptr, note_idx]
end

#! Updates the transaction expiration block number.
#!
#! The input block_height_delta is added to the block reference number in order to output an upper
#! limit at which the transaction will be considered valid (not expired).
#! This value can be later decreased, but not increased.
#!
#! Inputs:  [block_height_delta]
#! Outputs: []
#!
#! Where:
#! - block_height_delta is the desired expiration time delta (1 to 0xFFFF).
export.update_expiration_block_num
    # Ensure block_height_delta is between 1 and 0xFFFF (inclusive)
    dup neq.0 assert.err=ERR_TX_INVALID_EXPIRATION_DELTA
    dup push.EXPIRY_UPPER_LIMIT lt assert.err=ERR_TX_INVALID_EXPIRATION_DELTA
    # => [block_height_delta]

    exec.get_block_number add
    # => [absolute_expiration_num]

    # Load the current stored delta from memory
    dup exec.memory::get_expiration_block_num
    # => [stored_expiration_block_num, absolute_expiration_num, absolute_expiration_num]

    # Check if block_height_delta is greater
    u32lt
    if.true
        # Set new expiration delta
        exec.memory::set_expiration_block_num
    else
        drop
    end
end

#! Gets the transaction expiration delta.
#!
#! Inputs:  []
#! Outputs: [block_height_delta]
#!
#! Where:
#! - block_height_delta is the stored expiration time delta (1 to 0xFFFF).
export.get_expiration_delta
    exec.memory::get_expiration_block_num
    # => [stored_expiration_block_num]

    dup eq.MAX_BLOCK_NUM
    if.true
        # The delta was not set
        drop push.0
    else
        # Calculate the delta
        exec.get_block_number sub
    end
end

#! Adds a fungible asset to a note. If the note already holds an asset issued by the same faucet id
#! the two quantities are summed up and the new quantity is stored at the old position in the note.
#! In the other case, the asset is stored at the next available position.
#! Returns the pointer to the note the asset was stored at.
#!
#! Inputs:  [ASSET, note_ptr, num_of_assets, note_idx]
#! Outputs: [note_ptr]
#!
#! Where:
#! - ASSET is the fungible asset to be added to the note.
#! - note_ptr is the pointer to the note the asset will be added to.
#! - num_of_assets is the current number of assets.
#! - note_idx is the index of the note the asset will be added to.
#!
#! Panics if
#! - the summed amounts exceed the maximum amount of fungible assets.
proc.add_fungible_asset_to_note
    dup.4 exec.memory::get_output_note_asset_data_ptr
    # => [asset_ptr, ASSET, note_ptr, num_of_assets, note_idx]

    # compute the pointer at which we should stop iterating
    dup dup.7 mul.4 add
    # => [end_asset_ptr, asset_ptr, ASSET, note_ptr, num_of_assets, note_idx]

    # reorganize and pad the stack, prepare for the loop
    movdn.5 movdn.5 padw dup.9
    # => [asset_ptr, 0, 0, 0, 0, ASSET, end_asset_ptr, asset_ptr, note_ptr, num_of_assets, note_idx]

    # compute the loop latch
    dup dup.10 neq
    # => [latch, asset_ptr, 0, 0, 0, 0, ASSET, end_asset_ptr, asset_ptr, note_ptr, num_of_assets,
    #     note_idx]

    while.true
        mem_loadw
        # => [STORED_ASSET, ASSET, end_asset_ptr, asset_ptr, note_ptr, num_of_assets, note_idx]

        dup.4 eq
        # => [are_equal, 0, 0, stored_amount, ASSET, end_asset_ptr, asset_ptr, note_ptr,
        #     num_of_assets, note_idx]

        if.true
            # add the asset quantity, we don't overflow here, bc both ASSETs are valid.
            movup.2 movup.6 add
            # => [updated_amount, 0, 0, faucet_id, 0, 0, end_asset_ptr, asset_ptr, note_ptr,
            #     num_of_assets, note_idx]

            # check that we don't overflow bc we use lte
            dup exec.asset::get_fungible_asset_max_amount lte
            assert.err=ERR_NOTE_FUNGIBLE_MAX_AMOUNT_EXCEEDED
            # => [updated_amount, 0, 0, faucet_id, 0, 0, end_asset_ptr, asset_ptr, note_ptr,
            #     num_of_assets, note_idx]

            # prepare stack to store the "updated" ASSET'' with the new quantity
            movdn.5
            # => [0, 0, ASSET'', end_asset_ptr, asset_ptr, note_ptr, num_of_assets, note_idx]

            # decrease num_of_assets by 1 to offset incrementing it later
            movup.9 sub.1 movdn.9
            # => [0, 0, ASSET'', end_asset_ptr, asset_ptr, note_ptr, num_of_assets - 1, note_idx]

            # end the loop we add 0's to the stack to have the correct number of elements
            push.0.0 dup.9 push.0
            # => [0, asset_ptr, 0, 0, 0, 0, ASSET'', end_asset_ptr, asset_ptr, note_ptr,
            #     num_of_assets - 1, note_idx]
        else
            # => [0, 0, stored_amount, ASSET, end_asset_ptr, asset_ptr, note_ptr, num_of_assets,
            #     note_idx]

            # drop ASSETs and increment the asset pointer
            movup.2 drop push.0.0 movup.9 add.4 dup movdn.10
            # => [asset_ptr + 4, 0, 0, 0, 0, ASSET, end_asset_ptr, asset_ptr + 4, note_ptr,
            #     num_of_assets, note_idx]

            # check if we reached the end of the loop
            dup dup.10 neq
        end
    end
    # => [asset_ptr, 0, 0, 0, 0, ASSET, end_asset_ptr, asset_ptr, note_ptr, num_of_assets, note_idx]
    # prepare stack for storing the ASSET
    movdn.4 dropw
    # => [asset_ptr, ASSET, end_asset_ptr, asset_ptr, note_ptr, num_of_assets, note_idx]

    # Store the fungible asset, either the combined ASSET or the new ASSET
    mem_storew dropw drop drop
    # => [note_ptr, num_of_assets, note_idx]

    # increase the number of assets in the note
    swap add.1 dup.1 exec.memory::set_output_note_num_assets
    # => [note_ptr, note_idx]
end

#! Builds the stack into the NOTE_METADATA word, encoding the note type and execution hint into a
#! single element.
#! Note that this procedure is only exported so it can be tested. It should not be called from
#! non-test code.
#!
#! Inputs:  [tag, aux, note_type, execution_hint]
#! Outputs: [NOTE_METADATA]
#!
#! Where:
#! - tag is the note tag which can be used by the recipient(s) to identify notes intended for them.
#! - aux is the arbitrary user-defined value.
#! - note_type is the type of the note, which defines how the note is to be stored (e.g., on-chain
#!   or off-chain).
#! - execution_hint is the hint which specifies when a note is ready to be consumed.
#! - NOTE_METADATA is the metadata associated with a note.
export.build_note_metadata

    # Validate the note type.
    # --------------------------------------------------------------------------------------------

    # NOTE: encrypted notes are currently unsupported
    dup.2 push.PRIVATE_NOTE eq dup.3 push.PUBLIC_NOTE eq or assert.err=ERR_NOTE_INVALID_TYPE
    # => [tag, aux, note_type, execution_hint]

    # copy data to validate the tag
    dup.2 push.PUBLIC_NOTE dup.1 dup.3
    # => [tag, note_type, public_note, note_type, tag, aux, note_type, execution_hint]

    u32assert.err=ERR_NOTE_TAG_MUST_BE_U32
    # => [tag, note_type, public_note, note_type, tag, aux, note_type, execution_hint]

    # enforce the note type depending on the tag' bits
<<<<<<< HEAD
    u32shr.30 dup movdn.4
    # => [tag_prefix, note_type, public_note, note_type, tag_prefix, tag, aux, note_type, execution_hint]

    push.LOCAL_ANY_PREFIX eq cdrop
=======
    u32shr.30 push.ALL_NOTE_TYPES_ALLOWED eq cdrop
>>>>>>> 99e3dcbd
    assert_eq.err=ERR_NOTE_INVALID_NOTE_TYPE_FOR_NOTE_TAG_PREFIX
    # => [tag, aux, note_type, execution_hint]

    # Split execution hint into its tag and payload parts as they are encoded in separate elements
    # of the metadata.
    # --------------------------------------------------------------------------------------------

    # the execution_hint is layed out like this: [26 zero bits | payload (32 bits) | tag (6 bits)]
    movup.3
    # => [execution_hint, tag, aux, note_type]
    dup u32split drop
    # => [execution_hint_lo, execution_hint, tag, aux, note_type]

    # mask out the lower 6 execution hint tag bits.
    push.0x3f u32and
    # => [execution_hint_tag, execution_hint, tag, aux, note_type]

    # compute the payload by subtracting the tag value so the lower 6 bits are zero
    # note that this results in the following layout: [26 zero bits | payload (32 bits) | 6 zero bits]
    swap
    # => [execution_hint, execution_hint_tag, tag, aux, note_type]
    dup.1
    # => [execution_hint_tag, execution_hint, execution_hint_tag, tag, aux, note_type]
    sub
    # => [execution_hint_payload, execution_hint_tag, tag, aux, note_type]

    # Merge execution hint payload and note tag.
    # --------------------------------------------------------------------------------------------

    # we need to move the payload to the upper 32 bits of the felt
    # we only need to shift by 26 bits because the payload is already shifted left by 6 bits
    # we shift the payload by multiplying with 2^26
    # this results in the lower 32 bits being zero which is where the note tag will be added
    push.0x04000000 mul
    # => [execution_hint_payload, execution_hint_tag, tag, aux, note_type]

    # add the tag to the payload to produce the merged value
    movup.2 add
    # => [note_tag_hint_payload, execution_hint_tag, aux, note_type]

    # Merge sender_id_suffix, note_type and execution_hint_tag.
    # --------------------------------------------------------------------------------------------

    exec.account::get_id
    # => [sender_id_prefix, sender_id_suffix, note_tag_hint_payload, execution_hint_tag, aux, note_type]

    movup.5
    # => [note_type, sender_id_prefix, sender_id_suffix, note_tag_hint_payload, execution_hint_tag, aux]
    # multiply by 2^6 to shift the two note_type bits left by 6 bits.
    push.0x40 mul
    # => [shifted_note_type, sender_id_prefix, sender_id_suffix, note_tag_hint_payload, execution_hint_tag, aux]

    # merge execution_hint_tag into the note_type
    # this produces an 8-bit value with the layout: [note_type (2 bits) | execution_hint_tag (6 bits)]
    movup.4 add
    # => [merged_note_type_execution_hint_tag, sender_id_prefix, sender_id_suffix, note_tag_hint_payload, aux]

    # merge sender_id_suffix into this value
    movup.2 add
    # => [sender_id_suffix_type_and_hint_tag, sender_id_prefix, note_tag_hint_payload, aux]

    # Rearrange elements to produce the final note metadata layout.
    # --------------------------------------------------------------------------------------------

    swap movdn.3
    # => [sender_id_suffix_type_and_hint_tag, note_tag_hint_payload, aux, sender_id_prefix]
    swap
    # => [note_tag_hint_payload, sender_id_suffix_type_and_hint_tag, aux, sender_id_prefix]
    movup.2
    # => [NOTE_METADATA = [aux, note_tag_hint_payload, sender_id_suffix_type_and_hint_tag, sender_id_prefix]]
end

#! Creates a new note and returns the index of the note.
#!
#! Inputs:  [tag, aux, note_type, execution_hint, RECIPIENT]
#! Outputs: [note_idx]
#!
#! Where:
#! - tag is the note tag which can be used by the recipient(s) to identify notes intended for them.
#! - aux is the arbitrary user-defined value.
#! - note_type is the type of the note, which defines how the note is to be stored (e.g., on-chain
#!   or off-chain).
#! - execution_hint is the hint which specifies when a note is ready to be consumed.
#! - RECIPIENT defines spend conditions for the note.
#! - note_idx is the index of the created note.
#!
#! Panics if:
#! - the note_type is not valid.
#! - the note_tag is not an u32.
#! - the note_tag starts with anything but 0b11 and note_type is not public.
#! - the number of output notes exceeds the maximum limit of 1024.
export.create_note
    emit.NOTE_BEFORE_CREATED_EVENT

    exec.build_note_metadata
    # => [NOTE_METADATA, RECIPIENT]

    # get the index for the next note to be created and increment counter
    exec.increment_num_output_notes dup movdn.9
    # => [note_idx, NOTE_METADATA, RECIPIENT, note_idx]

    # get a pointer to the memory address at which the note will be stored
    exec.memory::get_output_note_ptr
    # => [note_ptr, NOTE_METADATA, RECIPIENT, note_idx]

    movdn.4
    # => [NOTE_METADATA, note_ptr, RECIPIENT, note_idx]

    # emit event to signal that a new note is created
    emit.NOTE_AFTER_CREATED_EVENT

    # set the metadata for the output note
    dup.4 exec.memory::set_output_note_metadata dropw
    # => [note_ptr, RECIPIENT, note_idx]

    # set the RECIPIENT for the output note
    exec.memory::set_output_note_recipient dropw
    # => [note_idx]
end

#! Adds the ASSET to the note specified by the index.
#!
#! Inputs:  [note_idx, ASSET]
#! Outputs: [note_idx]
#!
#! Where:
#! - note_idx is the index of the note to which the asset is added.
#! - ASSET can be a fungible or non-fungible asset.
#!
#! Panics if:
#! - the ASSET is malformed (e.g., invalid faucet ID).
#! - the max amount of fungible assets is exceeded.
#! - the non-fungible asset already exists in the note.
#! - the total number of ASSETs exceeds the maximum of 256.
export.add_asset_to_note
    # check if the note exists, it must be within [0, num_of_notes]
    dup exec.memory::get_num_output_notes lte assert.err=ERR_NOTE_INVALID_INDEX
    # => [note_idx, ASSET]

    # get a pointer to the memory address of the note at which the asset will be stored
    dup movdn.5 exec.memory::get_output_note_ptr
    # => [note_ptr, ASSET, note_idx]

    # get current num of assets
    dup exec.memory::get_output_note_num_assets movdn.5
    # => [note_ptr, ASSET, num_of_assets, note_idx]

    # validate the ASSET
    movdn.4 exec.asset::validate_asset
    # => [ASSET, note_ptr, num_of_assets, note_idx]

    # emit event to signal that a new asset is going to be added to the note.
    emit.NOTE_BEFORE_ADD_ASSET_EVENT
    # => [ASSET, note_ptr, num_of_assets, note_idx]

    # Check if ASSET to add is fungible
    exec.asset::is_fungible_asset
    # => [is_fungible_asset?, ASSET, note_ptr, num_of_assets, note_idx]

    if.true
        # ASSET to add is fungible
        exec.add_fungible_asset_to_note
        # => [note_ptr, note_idx]
    else
        # ASSET to add is non-fungible
        exec.add_non_fungible_asset_to_note
        # => [note_ptr, note_idx]
    end
    # => [note_ptr, note_idx]

    # emit event to signal that a new asset was added to the note.
    emit.NOTE_AFTER_ADD_ASSET_EVENT

    drop
    # => [note_idx]
end<|MERGE_RESOLUTION|>--- conflicted
+++ resolved
@@ -389,14 +389,7 @@
     # => [tag, note_type, public_note, note_type, tag, aux, note_type, execution_hint]
 
     # enforce the note type depending on the tag' bits
-<<<<<<< HEAD
-    u32shr.30 dup movdn.4
-    # => [tag_prefix, note_type, public_note, note_type, tag_prefix, tag, aux, note_type, execution_hint]
-
-    push.LOCAL_ANY_PREFIX eq cdrop
-=======
-    u32shr.30 push.ALL_NOTE_TYPES_ALLOWED eq cdrop
->>>>>>> 99e3dcbd
+    u32shr.30 push.LOCAL_ANY_PREFIX eq cdrop
     assert_eq.err=ERR_NOTE_INVALID_NOTE_TYPE_FOR_NOTE_TAG_PREFIX
     # => [tag, aux, note_type, execution_hint]
 

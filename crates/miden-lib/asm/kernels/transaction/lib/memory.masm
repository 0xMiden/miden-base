--- conflicted
+++ resolved
@@ -605,11 +605,7 @@
 #! - version is the protocol version of the transaction reference block.
 const.BLOCK_METADATA_VERSION_PTR=BLOCK_METADATA_PTR+1
 export.get_blk_version
-<<<<<<< HEAD
-    push.BLOCK_METADATA_PTR add.1 mem_load
-=======
     mem_load.BLOCK_METADATA_VERSION_PTR
->>>>>>> 09af0636
 end
 
 #! Returns the block timestamp of the reference block for this transaction.
@@ -621,11 +617,7 @@
 #! - timestamp is the timestamp of the reference block for this transaction.
 const.BLOCK_METADATA_TIMESTAMP_PTR=BLOCK_METADATA_PTR+2
 export.get_blk_timestamp
-<<<<<<< HEAD
-    push.BLOCK_METADATA_PTR add.2 mem_load
-=======
     mem_load.BLOCK_METADATA_TIMESTAMP_PTR
->>>>>>> 09af0636
 end
 
 #! Returns the chain commitment of the transaction reference block.
@@ -969,12 +961,7 @@
 #! - acct_nonce is the account nonce.
 const.ACCT_NONCE_PTR=ACCT_ID_AND_NONCE_OFFSET+3
 export.get_acct_nonce
-<<<<<<< HEAD
-    exec.get_current_account_data_ptr add.ACCT_ID_AND_NONCE_OFFSET
-    add.3
-=======
     exec.get_current_account_data_ptr add.ACCT_NONCE_PTR
->>>>>>> 09af0636
     mem_load
 end
 

--- conflicted
+++ resolved
@@ -1088,7 +1088,6 @@
     exec.get_current_account_data_ptr push.ACCT_PROCEDURES_SECTION_OFFSET add
 end
 
-<<<<<<< HEAD
 #! Returns the memory pointer to the account procedures call tracking section.
 #!
 #! Inputs:  []
@@ -1098,7 +1097,8 @@
 #! - procedures_call_tracking_ptr is the memory pointer to the procedure call tracking section.
 export.get_acct_procedures_call_tracking_ptr
     exec.get_current_account_data_ptr push.ACCT_PROCEDURES_CALL_TRACKING_OFFSET add
-=======
+end
+
 #! Returns the memory pointer to a specific account procedure.
 #!
 #! Inputs:  [proc_idx]
@@ -1109,7 +1109,6 @@
 #! - proc_ptr is the memory pointer to the account procedure at the specified index.
 export.get_acct_procedure_ptr
     mul.8 exec.get_acct_procedures_section_ptr add
->>>>>>> 043acfe1
 end
 
 ### ACCOUNT STORAGE #################################################

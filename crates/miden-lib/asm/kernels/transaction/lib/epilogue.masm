--- conflicted
+++ resolved
@@ -348,18 +348,13 @@
     exec.execute_auth_procedure
     # => []
 
-<<<<<<< HEAD
-    # ------ Build output vault ------
-=======
+    # ------ Update account code ------
+
     # update the account code commitment in case its code has been changed
     exec.update_code_commitment
     # => []
 
-    # compute the fee the tx needs to pay
-    # ignored for now
-    exec.compute_fee
-    # => [fee_amount]
->>>>>>> 00bd391c
+    # ------ Build output vault ------
 
     exec.build_output_vault
     # => []

--- conflicted
+++ resolved
@@ -52,11 +52,7 @@
 # Computed account storage commitment does not match recorded account storage commitment.
 const.ERR_ACCOUNT_STORAGE_COMMITMENT_MISMATCH=0x00020151
 
-<<<<<<< HEAD
 # Storage size can only be zero if storage offset is also zero.
-=======
-# Storage offset is invalid for 0 storage size (should be 0).
->>>>>>> 3ffa3ac9
 const.ERR_ACCOUNT_INVALID_STORAGE_OFFSET_FOR_SIZE=0x00020147
 
 # ID of the provided foreign account equals zero.

--- conflicted
+++ resolved
@@ -559,62 +559,6 @@
 
     exec.get_map_item_raw
 end
-<<<<<<< HEAD
-
-#! Returns the VALUE located under the specified KEY within the map contained in the given
-#! account storage slot at its initial state (beginning of transaction).
-#!
-#! Inputs:  [index, KEY]
-#! Outputs: [INIT_VALUE]
-#!
-#! Note:
-#! - We assume that index has been validated and is within bounds.
-#!
-#! Where:
-#! - index is the index of the storage slot that contains the map root.
-#! - INIT_VALUE is the initial value of the map item at KEY at the beginning of the transaction.
-#!
-#! Panics if:
-#! - the requested storage slot type is not map.
-export.get_map_item_init
-    # duplicate index for later use
-    dup movdn.5
-    # => [index, KEY, index]
-
-    # fetch the initial account storage item, which is ROOT of the map
-    exec.get_item_init swapw
-    # => [KEY, INIT_ROOT, index]
-
-    exec.get_map_item_raw
-end
-
-#! Shared procedure for getting a map item from a storage slot.
-#!
-#! Inputs:  [KEY, ROOT, index]
-#! Outputs: [VALUE]
-#!
-#! Where:
-#! - KEY is the key to look up in the map.
-#! - ROOT is the root of the map.
-#! - index is the index of the storage slot that contains the map root.
-#! - VALUE is the value of the map item at KEY.
-#!
-#! Panics if:
-#! - the requested storage slot type is not map.
-proc.get_map_item_raw
-    # check storage slot type
-    dup.8 exec.get_storage_slot_type
-    # => [slot_type, KEY, ROOT, index]
-
-    # check if storage slot type is map
-    exec.constants::get_storage_slot_type_map eq
-    assert.err=ERR_ACCOUNT_READING_MAP_VALUE_FROM_NON_MAP_SLOT
-    # => [KEY, ROOT, index]
-
-    emit.ACCOUNT_STORAGE_BEFORE_GET_MAP_ITEM_EVENT
-    # => [KEY, ROOT, index]
-=======
->>>>>>> a177e1fa
 
 #! Returns the VALUE located under the specified KEY within the map contained in the given
 #! account storage slot at its initial state (beginning of transaction).
@@ -1249,8 +1193,6 @@
     # => [VALUE]
 end
 
-<<<<<<< HEAD
-=======
 #! Shared procedure for getting a map item from a storage slot.
 #!
 #! Inputs:  [KEY, ROOT, index]
@@ -1293,7 +1235,6 @@
     # => [VALUE]
 end
 
->>>>>>> a177e1fa
 #! Sets an item in the account storage. Doesn't emit any events.
 #!
 #! Inputs:  [index, NEW_VALUE]

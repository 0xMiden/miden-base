--- conflicted
+++ resolved
@@ -168,27 +168,8 @@
     exec.account::get_item_delta
     # => [INIT_VALUE, CURRENT_VALUE, name_id_prefix, name_id_suffix, RATE, RATE, PERM]
 
-<<<<<<< HEAD
     exec.word::test_eq not
     # => [was_changed, INIT_VALUE, CURRENT_VALUE, name_id_prefix, name_id_suffix, RATE, RATE, PERM]
-=======
-    # if account is new, replace INIT_VALUE with EMPTY_WORD
-    # we need to do this specifically for new accounts because for those, get_initial_item returns
-    # the same as get_item but we want the delta for value slots to be from an empty value to the
-    # final value
-    # use get_init_nonce so the delta is still correctly computed when the nonce has already been
-    # incremented
-    padw exec.memory::get_init_nonce eq.0
-    # => [is_account_new, EMPTY_WORD, INIT_VALUE, CURRENT_VALUE, slot_idx, RATE, RATE, PERM]
-
-    # If is_account_new EMPTY_WORD remains.
-    # If !is_account_new INIT_VALUE remains.
-    cdropw
-    # => [INIT_VALUE', CURRENT_VALUE, slot_idx, RATE, RATE, PERM]
->>>>>>> 945d8bc4
-
-    exec.word::test_eq not
-    # => [was_changed, INIT_VALUE', CURRENT_VALUE, slot_idx, RATE, RATE, PERM]
 
     # set was_changed to true if the account is new
     # this means a storage slot initialized with an empty word is included in the commitment for
@@ -197,7 +178,7 @@
     # regardless of the exact value, because the initial delta for an account must represent its
     # full state
     exec.memory::get_init_nonce eq.0 or
-    # => [was_changed, INIT_VALUE', CURRENT_VALUE, slot_idx, RATE, RATE, PERM]
+    # => [was_changed, INIT_VALUE, CURRENT_VALUE, name_id_prefix, name_id_suffix, RATE, RATE, PERM]
 
     # only include in delta if the slot's value has changed or the account is new
     if.true

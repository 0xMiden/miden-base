--- conflicted
+++ resolved
@@ -140,22 +140,14 @@
     # => [ACCOUNT_COMMITMENT, pad(12)]
 end
 
-<<<<<<< HEAD
-#! Returns the current account ID.
-=======
-#! Returns the account ID of the current account.
->>>>>>> 5290210d
+#! Returns the ID of the current account.
 #!
 #! Inputs:  [pad(16)]
 #! Outputs: [account_id_prefix, account_id_suffix, pad(14)]
 #!
 #! Where:
-<<<<<<< HEAD
-#! - acct_id is the ID if the current account.
-=======
 #! - account_id_{prefix,suffix} are the prefix and suffix felts of the account ID of the currently
 #!   accessing account.
->>>>>>> 5290210d
 #!
 #! Invocation: dynexec
 export.account_get_id
@@ -168,7 +160,6 @@
     # => [account_id_prefix, account_id_suffix, pad(14)]
 end
 
-<<<<<<< HEAD
 #! Returns the native account ID.
 #!
 #! Inputs:  [pad(16)]
@@ -189,9 +180,6 @@
 end
 
 #! Returns the current account nonce.
-=======
-#! Returns the nonce of the current account.
->>>>>>> 5290210d
 #!
 #! Inputs:  [pad(16)]
 #! Outputs: [nonce, pad(15)]

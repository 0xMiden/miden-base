use.$kernel::account
use.$kernel::account_delta
use.$kernel::account_id
use.$kernel::asset_vault
use.$kernel::faucet
use.$kernel::input_note
use.$kernel::memory
use.$kernel::note
use.$kernel::output_note
use.$kernel::tx

# NOTE
# =================================================================================================
# `exec_kernel_proc` procedure is expected to be invoked using a `syscall` instruction. It makes  #
# no guarantees about the contents of the `pad` elements shown in the inputs and outputs. It is   #
# the caller's responsibility to make sure these elements do not contain any meaningful data.     #
# All other procedures must be invoked using a `dynexec` instruction by their hashes stored in    #
# the memory.                                                                                     #
# =================================================================================================

# ERRORS
# =================================================================================================

const.ERR_FAUCET_STORAGE_DATA_SLOT_IS_RESERVED="for faucets the FAUCET_STORAGE_DATA_SLOT storage slot is reserved and can not be used with set_account_item"

const.ERR_FAUCET_TOTAL_ISSUANCE_PROC_CAN_ONLY_BE_CALLED_ON_FUNGIBLE_FAUCET="the faucet_get_total_fungible_asset_issuance procedure can only be called on a fungible faucet"

const.ERR_FAUCET_IS_NF_ASSET_ISSUED_PROC_CAN_ONLY_BE_CALLED_ON_NON_FUNGIBLE_FAUCET="the faucet_is_non_fungible_asset_issued procedure can only be called on a non-fungible faucet"

const.ERR_KERNEL_PROCEDURE_OFFSET_OUT_OF_BOUNDS="provided kernel procedure offset is out of bounds"

const.ERR_NOTE_ATTEMPT_TO_ACCESS_NOTE_ASSETS_WHILE_NO_NOTE_BEING_PROCESSED="failed to access note assets of current note because no note is currently being processed"

const.ERR_NOTE_ATTEMPT_TO_ACCESS_NOTE_METADATA_WHILE_NO_NOTE_BEING_PROCESSED="failed to access note metadata of current note because no note is currently being processed"

const.ERR_NOTE_ATTEMPT_TO_ACCESS_NOTE_PAYLOAD_WHILE_NO_NOTE_BEING_PROCESSED="failed to access note payload of current note because no note is currently being processed"

const.ERR_NOTE_ATTEMPT_TO_ACCESS_NOTE_SCRIPT_ROOT_WHILE_NO_NOTE_BEING_PROCESSED="failed to access note script root of current note because no note is currently being processed"

const.ERR_NOTE_ATTEMPT_TO_ACCESS_NOTE_SERIAL_NUMBER_WHILE_NO_NOTE_BEING_PROCESSED="failed to access note serial number of current note because no note is currently being processed"

# AUTHENTICATION
# =================================================================================================

#! Authenticates that the invocation of a kernel procedure originates from the account context.
#!
#! Inputs:  []
#! Outputs: [storage_offset, storage_size]
#!
#! Panics if:
#! - the invocation of the kernel procedure does not originate from the account context.
#!
#! Invocation: exec
proc.authenticate_account_origin
    # get the hash of the caller
    padw caller
    # => [CALLER]

    # assert that the caller is from the user context
    exec.account::authenticate_and_track_procedure
    # => [storage_offset, storage_size]
end

#! Asserts that the invocation of a kernel procedure originates from the authentication procedure of
#! the account.
#!
#! Inputs:  []
#! Outputs: []
#!
#! Panics if:
#! - the invocation of the kernel procedure does not originate from the authentication procedure
#!   of the account.
#!
#! Invocation: exec
proc.assert_auth_procedure_origin
    # get the hash of the caller
    padw caller
    # => [CALLER]

    # assert that the caller is from the user context
    exec.account::assert_auth_procedure
    # => []
end

# KERNEL PROCEDURES
# =================================================================================================

### ACCOUNT #####################################

#! Returns the native account commitment at the beginning of the transaction.
#!
#! Inputs:  [pad(16)]
#! Outputs: [INIT_COMMITMENT, pad(12)]
#!
#! Where:
#! - INIT_COMMITMENT is the initial account commitment.
#!
#! Invocation: dynexec
export.account_get_initial_commitment
    # get the initial account commitment
    exec.account::get_initial_commitment
    # => [INIT_COMMITMENT, pad(16)]

    # truncate the stack
    swapw dropw
    # => [INIT_COMMITMENT, pad(12)]
end

#! Computes the account commitment of the current account.
#!
#! Inputs:  [pad(16)]
#! Outputs: [ACCOUNT_COMMITMENT, pad(12)]
#!
#! Where:
#! - ACCOUNT_COMMITMENT is the commitment of the account data.
#!
#! Invocation: dynexec
export.account_compute_current_commitment
    # compute the current account commitment
    exec.account::compute_current_commitment
    # => [ACCOUNT_COMMITMENT, pad(16)]

    # truncate the stack
    swapw dropw
    # => [ACCOUNT_COMMITMENT, pad(12)]
end

#! Computes the commitment to the native account's delta.
#!
#! Inputs:  [pad(16)]
#! Outputs: [DELTA_COMMITMENT, pad(12)]
#!
#! Where:
#! - DELTA_COMMITMENT is the commitment to the account delta.
#!
#! Panics if:
#! - the vault or storage delta is not empty but the nonce increment is zero.
#!
#! Invocation: dynexec
export.account_compute_delta_commitment
    # compute the account delta commitment
    exec.account_delta::compute_commitment
    # => [DELTA_COMMITMENT, pad(16)]

    # truncate the stack
    swapw dropw
    # => [ACCOUNT_COMMITMENT, pad(12)]
end

#! Returns the account ID of the current account.
#!
#! Inputs:  [pad(16)]
#! Outputs: [account_id_prefix, account_id_suffix, pad(14)]
#!
#! Where:
#! - account_id_{prefix,suffix} are the prefix and suffix felts of the account ID of the currently
#!   accessing account.
#!
#! Invocation: dynexec
export.account_get_id
    # get the account ID
    exec.account::get_id
    # => [account_id_prefix, account_id_suffix, pad(16)]

    # truncate the stack
    movup.2 drop movup.2 drop
    # => [account_id_prefix, account_id_suffix, pad(14)]
end

#! Returns the nonce of the current account.
#!
#! Inputs:  [pad(16)]
#! Outputs: [nonce, pad(15)]
#!
#! Where:
#! - nonce is the current account's nonce.
#!
#! Invocation: dynexec
export.account_get_nonce
    # get the account nonce
    exec.account::get_nonce
    # => [nonce, pad(16)]

    # truncate the stack
    swap drop
    # => [nonce, pad(15)]
end

#! Increments the account nonce by one and returns the new nonce.
#!
#! Inputs:  [pad(16)]
#! Outputs: [final_nonce, pad(15)]
#!
#! Where:
#! - final_nonce is the new nonce of the account. Since it cannot be incremented again, this will
#!   also be the final nonce of the account after transaction execution.
#!
#! Panics if:
#! - the invocation of this procedure does not originate from the native account.
#! - the invocation of this procedure does not originate from the authentication procedure
#!   of the account.
#! - the nonce has already been incremented.
#!
#! Invocation: dynexec
export.account_incr_nonce
    # check that this procedure was executed against the native account
    exec.memory::assert_native_account
    # => [pad(16)]

    # assert that nonce increment originates from the authentication procedure of the account
    exec.assert_auth_procedure_origin
    # => [pad(16)]

    # increment the account nonce
    exec.account::incr_nonce
    # => [final_nonce, pad(16)]

    # truncate the stack
    swap drop
    # => [final_nonce, pad(15)]
end

#! Gets the account code commitment of the current account.
#!
#! Inputs:  [pad(16)]
#! Outputs: [CODE_COMMITMENT, pad(12)]
#!
#! Where:
#! - CODE_COMMITMENT is the commitment of the account code.
#!
#! Invocation: dynexec
export.account_get_code_commitment
    # authenticate that the procedure invocation originates from the account context
    exec.authenticate_account_origin drop drop
    # => [pad(16)]

    # get the account code commitment
    exec.account::get_code_commitment
    # => [CODE_COMMITMENT, pad(16)]

    # truncate the stack
    swapw dropw
    # => [CODE_COMMITMENT, pad(12)]
end

#! Returns the storage commitment of the native account at the beginning of the transaction.
#!
#! Inputs:  [pad(16)]
#! Outputs: [INIT_STORAGE_COMMITMENT, pad(12)]
#!
#! Where:
#! - INIT_STORAGE_COMMITMENT is the initial account storage commitment.
#!
#! Invocation: dynexec
export.account_get_initial_storage_commitment
    # get the initial account storage commitment
    exec.account::get_initial_storage_commitment
    # => [INIT_STORAGE_COMMITMENT, pad(16)]

    # truncate the stack
    swapw dropw
    # => [INIT_STORAGE_COMMITMENT, pad(12)]
end

#! Computes the latest account storage commitment of the current account.
#!
#! Inputs:  [pad(16)]
#! Outputs: [STORAGE_COMMITMENT, pad(12)]
#!
#! Where:
#! - STORAGE_COMMITMENT is the commitment of the account storage.
#!
#! Invocation: dynexec
export.account_compute_storage_commitment
    # authenticate that the procedure invocation originates from the account context
    exec.authenticate_account_origin drop drop
    # => [pad(16)]

    # compute the account storage commitment
    exec.account::compute_storage_commitment
    # => [STORAGE_COMMITMENT, pad(16)]

    # truncate the stack
    swapw dropw
    # => [STORAGE_COMMITMENT, pad(12)]
end

#! Gets an item from the account storage.
#!
#! Inputs:  [index, pad(15)]
#! Outputs: [VALUE, pad(12)]
#!
#! Where:
#! - index is the index of the item to get.
#! - VALUE is the value of the item.
#!
#! Panics if:
#! - the index is out of bounds.
#!
#! Invocation: dynexec
export.account_get_item
    # authenticate that the procedure invocation originates from the account context
    exec.authenticate_account_origin
    # => [storage_offset, storage_size, index, pad(15)]

    # apply offset to storage slot index
    exec.account::apply_storage_offset
    # => [index_with_offset, pad(15)]

    # fetch the account storage item
    exec.account::get_item
    # => [VALUE, pad(15)]

    # truncate the stack
    movup.4 drop movup.4 drop movup.4 drop
    # => [VALUE, pad(12)]
end

#! Sets an item in the account storage.
#!
#! Inputs:  [index, VALUE, pad(11)]
#! Outputs: [OLD_VALUE, pad(12)]
#!
#! Where:
#! - index is the index of the item to set.
#! - VALUE is the value to set.
#! - OLD_VALUE is the previous value of the item.
#!
#! Panics if:
#! - the index is out of bounds.
#! - the invocation of this procedure does not originate from the native account.
#!
#! Invocation: dynexec
export.account_set_item
    # check that this procedure was executed against the native account
    exec.memory::assert_native_account
    # => [index, VALUE, pad(11)]

    # if the transaction is being executed against a faucet account then assert
    # index != FAUCET_STORAGE_DATA_SLOT (reserved slot)
    dup exec.account::get_faucet_storage_data_slot eq
    exec.account::get_id swap drop exec.account_id::is_faucet
    and assertz.err=ERR_FAUCET_STORAGE_DATA_SLOT_IS_RESERVED
    # => [index, VALUE, pad(11)]

    # authenticate that the procedure invocation originates from the account context
    exec.authenticate_account_origin
    # => [storage_offset, storage_size, index, VALUE, pad(11)]

    # apply offset to storage slot index
    exec.account::apply_storage_offset
    # => [index_with_offset, VALUE, pad(11)]

    # set the account storage item
    exec.account::set_item
    # => [OLD_VALUE, pad(12)]
end

#! Returns the VALUE located under the specified KEY within the map contained in the given
#! account storage slot.
#!
#! Inputs:  [index, KEY, pad(11)]
#! Outputs: [VALUE, pad(12)]
#!
#! Where:
#! - index is the index of the storage slot that contains the map root.
#! - VALUE is the value of the map item at KEY.
#!
#! Panics if:
#! - the index is out of bounds (>255).
#! - the requested storage slot type is not map.
#!
#! Invocation: dynexec
export.account_get_map_item
    # authenticate that the procedure invocation originates from the account context
    exec.authenticate_account_origin
    # => [storage_offset, storage_size, index, KEY, pad(11)]

    # apply offset to storage slot index
    exec.account::apply_storage_offset
    # => [index_with_offset, KEY, pad(11)]

    # fetch the map item from account storage
    exec.account::get_map_item
    # => [VALUE, pad(12)]
end

#! Stores NEW_VALUE under the specified KEY within the map contained in the given account storage slot.
#!
#! Inputs:  [index, KEY, NEW_VALUE, pad(7)]
#! Outputs: [OLD_MAP_ROOT, OLD_MAP_VALUE, pad(8)]
#!
#! Where:
#! - index is the index of the storage slot which contains the map root.
#! - NEW_VALUE is the value of the new map item for the respective KEY.
#! - OLD_VALUE is the value of the old map item for the respective KEY.
#! - KEY is the key of the new item.
#! - OLD_MAP_ROOT is the root of the old map before insertion
#!
#! Panics if:
#! - the index is out of bounds (>255).
#! - the requested storage slot type is not map.
#! - the procedure is called from a non-account context.
#! - the invocation of this procedure does not originate from the native account.
#!
#! Invocation: dynexec
export.account_set_map_item
    # check that this procedure was executed against the native account
    exec.memory::assert_native_account
    # => [index, KEY, NEW_VALUE, pad(7)]

    # authenticate that the procedure invocation originates from the account context
    exec.authenticate_account_origin
    # => [storage_offset, storage_size, index, KEY, NEW_VALUE, pad(7)]

    # apply offset to storage slot index
    exec.account::apply_storage_offset
    # => [index_with_offset, KEY, NEW_VALUE, pad(7)]

    # set the new map item
    exec.account::set_map_item
    # => [OLD_MAP_ROOT, OLD_VALUE, pad(8)]
end

#! Returns the vault root of the native account at the beginning of the transaction.
#!
#! Inputs:  [pad(16)]
#! Outputs: [INIT_VAULT_ROOT, pad(12)]
#!
#! Where:
#! - INIT_VAULT_ROOT is the initial account vault root.
#!
#! Invocation: dynexec
export.account_get_initial_vault_root
    # get the initial account vault root
    exec.account::get_initial_vault_root
    # => [INIT_VAULT_ROOT, pad(16)]

    # truncate the stack
    swapw dropw
    # => [INIT_VAULT_ROOT, pad(12)]
end

#! Returns the vault root of the current account.
#!
#! Inputs:  [pad(16)]
#! Outputs: [VAULT_ROOT, pad(12)]
#!
#! Where:
#! - VAULT_ROOT is the root of the account vault.
#!
#! Invocation: dynexec
export.account_get_vault_root
    # fetch the account vault root
    exec.memory::get_acct_vault_root
    # => [VAULT_ROOT, pad(16)]

    # truncate the stack
    swapw dropw
    # => [VAULT_ROOT, pad(12)]
end

#! Adds the specified asset to the vault.
#!
#! Inputs:  [ASSET, pad(12)]
#! Outputs: [ASSET', pad(12)]
#!
#! Where:
#! - ASSET is the asset to add to the vault.
#! - ASSET' final asset in the account vault defined as follows:
#!   - If ASSET is a non-fungible asset, then ASSET' is the same as ASSET.
#!   - If ASSET is a fungible asset, then ASSET' is the total fungible asset in the account vault
#!     after ASSET was added to it.
#!
#! Panics if:
#! - the asset is not valid.
#! - the total value of the fungible asset is greater than or equal to 2^63 after the new asset was 
#!   added.
#! - the vault already contains the same non-fungible asset.
#! - the invocation of this procedure does not originate from the native account.
#!
#! Invocation: dynexec
export.account_add_asset
    # check that this procedure was executed against the native account
    exec.memory::assert_native_account
    # => [ASSET, pad(12)]

    # authenticate that the procedure invocation originates from the account context
    exec.authenticate_account_origin drop drop
    # => [ASSET, pad(12)]

    # add the specified asset to the account vault, emitting the corresponding events
    exec.account::add_asset_to_vault
    # => [ASSET', pad(12)]
end

#! Removes the specified asset from the vault.
#!
#! Inputs:  [ASSET, pad(12)]
#! Outputs: [ASSET, pad(12)]
#!
#! Where:
#! - ASSET is the asset to remove from the vault.
#!
#! Panics if:
#! - the fungible asset is not found in the vault.
#! - the amount of the fungible asset in the vault is less than the amount to be removed.
#! - the non-fungible asset is not found in the vault.
#! - the invocation of this procedure does not originate from the native account.
#!
#! Invocation: dynexec
export.account_remove_asset
    # check that this procedure was executed against the native account
    exec.memory::assert_native_account
    # => [ASSET, pad(12)]

    # authenticate that the procedure invocation originates from the account context
    exec.authenticate_account_origin drop drop
    # => [ASSET, pad(12)]

    # remove the specified asset from the account vault, emitting the corresponding events
    exec.account::remove_asset_from_vault
    # => [ASSET, pad(12)]
end

#! Returns the balance of the fungible asset associated with the provided faucet_id in the current account's vault.
#!
#! Inputs:  [faucet_id_prefix, faucet_id_suffix, pad(14)]
#! Outputs: [balance, pad(15)]
#!
#! Where:
#! - faucet_id_{prefix,suffix} are the prefix and suffix felts of the faucet id of the fungible
#!   asset of interest.
#! - balance is the vault balance of the fungible asset.
#!
#! Panics if:
#! - the asset is not a fungible asset.
#!
#! Invocation: dynexec
export.account_get_balance
    # get the vault root
    exec.memory::get_acct_vault_root_ptr movdn.2
    # => [faucet_id_prefix, faucet_id_suffix, acct_vault_root_ptr, pad(14)]

    # get the asset balance
    exec.asset_vault::get_balance
    # => [balance, pad(15)]
end

#! Returns a boolean indicating whether the non-fungible asset is present in the current account's vault.
#!
#! Inputs:  [ASSET, pad(12)]
#! Outputs: [has_asset, pad(15)]
#!
#! Where:
#! - ASSET is the non-fungible asset of interest.
#! - has_asset is a boolean indicating whether the account vault has the asset of interest.
#!
#! Panics if:
#! - the ASSET is a fungible asset.
#!
#! Invocation: dynexec
export.account_has_non_fungible_asset
    # get the vault root
    exec.memory::get_acct_vault_root_ptr movdn.4
    # => [ASSET, vault_root_ptr, pad(12)]

    # check if the account vault has the non-fungible asset
    exec.asset_vault::has_non_fungible_asset
    # => [has_asset, pad(15)]
end

### FAUCET ######################################

#! Mint an asset from the faucet the transaction is being executed against.
#!
#! Inputs:  [ASSET, pad(12)]
#! Outputs: [ASSET, pad(12)]
#!
#! Where:
#! - ASSET is the asset that was minted.
#!
#! Panics if:
#! - the transaction is not being executed against a faucet.
#! - the invocation of this procedure does not originate from the native account.
#! - the asset being minted is not associated with the faucet the transaction is being executed
#!   against.
#! - the asset is not well formed.
#! - For fungible faucets:
#!   - if the total issuance after minting is greater than the maximum amount allowed.
#! - For non-fungible faucets:
#!   - if the non-fungible asset being minted already exists.
#!
#! Invocation: dynexec
export.faucet_mint_asset
    # check that this procedure was executed against the native account
    exec.memory::assert_native_account
    # => [ASSET, pad(12)]

    # authenticate that the procedure invocation originates from the account context
    exec.authenticate_account_origin drop drop
    # => [ASSET, pad(12)]

    # mint the asset
    exec.faucet::mint
    # => [ASSET, pad(12)]
end

#! Burn an asset from the faucet the transaction is being executed against.
#!
#! Inputs:  [ASSET, pad(12)]
#! Outputs: [ASSET, pad(12)]
#!
#! Where:
#! - ASSET is the asset that was burned.
#!
#! Panics if:
#! - the transaction is not being executed against a faucet.
#! - the invocation of this procedure does not originate from the native account.
#! - the asset being burned is not associated with the faucet the transaction is being executed
#!   against.
#! - the asset is not well formed.
#! - For fungible faucets:
#!   - the amount being burned is greater than the total input to the transaction.
#! - For non-fungible faucets:
#!   - the non-fungible asset being burned does not exist or was not provided as input to the
#!     transaction via a note or the accounts vault.
#!
#! Invocation: dynexec
export.faucet_burn_asset
    # check that this procedure was executed against the native account
    exec.memory::assert_native_account
    # => [ASSET, pad(12)]

    # authenticate that the procedure invocation originates from the account context
    exec.authenticate_account_origin drop drop
    # => [ASSET, pad(12)]

    # burn the asset
    exec.faucet::burn
    # => [ASSET, pad(12)]
end

#! Returns the total issuance of the fungible faucet the transaction is being executed against.
#!
#! Inputs:  [pad(16)]
#! Outputs: [total_issuance, pad(15)]
#!
#! Where:
#! - total_issuance is the total issuance of the fungible faucet the transaction is being executed
#!   against.
#!
#! Panics if:
#! - the transaction is not being executed against a fungible faucet.
#!
#! Invocation: dynexec
export.faucet_get_total_fungible_asset_issuance
    # assert that we are executing a transaction against a fungible faucet (access checks)
    exec.account::get_id swap drop exec.account_id::is_fungible_faucet
    assert.err=ERR_FAUCET_TOTAL_ISSUANCE_PROC_CAN_ONLY_BE_CALLED_ON_FUNGIBLE_FAUCET
    # => [pad(16)]

    # get the total issuance
    exec.faucet::get_total_issuance
    # => [total_issuance, pad(16)]

    # truncate the stack
    swap drop
    # => [total_issuance, pad(15)]
end

#! Returns a boolean indicating whether the provided non-fungible asset has been already issued by
#! this faucet.
#!
#! Inputs:  [ASSET, pad(12)]
#! Outputs: [is_issued, pad(15)]
#!
#! Where:
#! - ASSET is the non-fungible asset that is being checked.
#! - is_issued is a boolean indicating whether the non-fungible asset has been issued.
#!
#! Panics if:
#! - the ASSET is a fungible asset.
#! - the ASSET is not associated with the faucet the transaction is being executed against.
#!
#! Invocation: dynexec
export.faucet_is_non_fungible_asset_issued
    # assert that we are executing a transaction against a non-fungible faucet (access checks)
    exec.account::get_id swap drop exec.account_id::is_non_fungible_faucet
    assert.err=ERR_FAUCET_IS_NF_ASSET_ISSUED_PROC_CAN_ONLY_BE_CALLED_ON_NON_FUNGIBLE_FAUCET
    # => [ASSET, pad(12)]

    # get the issuance flag
    exec.faucet::is_non_fungible_asset_issued
    # => [is_issued, pad(16)]

    # truncate the stack
    swap drop
    # => [is_issued, pad(15)]
end

### NOTE ########################################

<<<<<<< HEAD
=======
#! Returns the number of assets and the assets commitment of the note currently being processed.
#!
#! Inputs:  [pad(16)]
#! Outputs: [ASSETS_COMMITMENT, num_assets, pad(11)]
#!
#! Where:
#! - num_assets is the number of assets in the note currently being processed.
#! - ASSETS_COMMITMENT is a sequential hash of the assets in the note currently being processed.
#!
#! Panics if:
#! - a note is not being processed.
#!
#! Invocation: dynexec
export.note_get_assets_info
    # get the assets info
    exec.note::get_assets_info
    # => [ASSETS_COMMITMENT, num_assets, pad(16)]

    # truncate the stack
    repeat.5
        movup.5 drop
    end
    # => [ASSETS_COMMITMENT, num_assets, pad(11)]
end

>>>>>>> 5290210d
#! Adds the ASSET to the note specified by the index.
#!
#! Inputs:  [note_idx, ASSET, pad(11)]
#! Outputs: [note_idx, ASSET, pad(11)]
#!
#! Where:
#! - note_idx is the index of the note to which the asset is added.
#! - ASSET can be a fungible or non-fungible asset.
#!
#! Panics if:
#! - the procedure is called when the current account is not the native one.
#!
#! Invocation: dynexec
export.note_add_asset
    # check that this procedure was executed against the native account
    exec.memory::assert_native_account
    # => [note_idx, ASSET, pad(11)]

    # duplicate the asset word to be able to return it
    movdn.4 dupw movup.8
    # => [note_idx, ASSET, ASSET, pad(11)]

    exec.tx::add_asset_to_note
    # => [note_idx, ASSET, pad(11)]
end

### INPUT NOTE ##################################

#! Returns the assets information of the specified input note.
#!
#! Inputs:  [is_current_note, note_index, pad(14)]
#! Outputs: [ASSETS_COMMITMENT, num_assets, pad(11)]
#!
#! Where:
#! - is_current_note is the boolean flag indicating whether we should return the assets data from
#!   the currently processing note or from the note with the specified index.
#! - note_index is the index of the input note whose assets info should be returned. Notice that if
#!   is_current_note is 1, note_index is ignored.
#! - ASSETS_COMMITMENT is a sequential hash of the assets in the specified input note.
#! - num_assets is the number of assets in the specified input note.
#!
#! Panics if:
#! - the note index is greater or equal to the total number of input notes.
#! - is_current_note is 1 and no input note is not being processed (attempted to access note inputs
#!   from incorrect context).
#!
#! Invocation: dynexec
export.input_note_get_assets_info
    # get the input note pointer depending on whether the requested note is current or it was 
    # requested by index.
    exec.get_requested_note_ptr
    # => [input_note_ptr, pad(15)]

    # assert the pointer is not zero - this would suggest the procedure has been called from an
    # incorrect context
    dup neq.0 assert.err=ERR_NOTE_ATTEMPT_TO_ACCESS_NOTE_ASSETS_WHILE_NO_NOTE_BEING_PROCESSED
    # => [input_note_ptr, pad(15)]

    # get the assets info
    exec.input_note::get_assets_info
    # => [ASSETS_COMMITMENT, num_assets, pad(15)]

    # truncate the stack
    movupw.2 dropw
    # => [ASSETS_COMMITMENT, num_assets, pad(11)]
end

#! Returns the recipient of the input note with the specified index.
#!
#! Inputs:  [note_index, pad(15)]
#! Outputs: [RECIPIENT, pad(12)]
#!
#! Where:
#! - note_index is the index of the input note whose recipient should be returned.
#! - RECIPIENT is the commitment to the input note's script, inputs, the serial number.
#!
#! Panics if:
#! - the note index is greater or equal to the total number of input notes.
#!
#! Invocation: dynexec
export.input_note_get_recipient
    # assert that the provided note index is less than the total number of input notes
    exec.input_note::assert_note_index_in_bounds
    # => [note_index, pad(15)]

    # get the note data pointer by the provided index
    exec.memory::get_input_note_ptr
    # => [note_ptr, pad(15)]

    # get the recipient
    exec.memory::get_input_note_recipient
    # => [RECIPIENT, pad(15)]

    # truncate the stack
    swapw drop drop drop movdn.4
    # => [RECIPIENT, pad(12)]
end

#! Returns the metadata of the specified input note.
#!
#! Inputs:  [is_current_note, note_index, pad(14)]
#! Outputs: [METADATA, pad(12)]
#!
#! Where:
#! - is_current_note is the boolean flag indicating whether we should return the metadata from
#!   the currently processing note or from the note with the specified index.
#! - note_index is the index of the input note whose metadata should be returned. Notice that if
#!   is_current_note is 1, note_index is ignored.
#! - METADATA is the metadata of the specified input note.
#!
#! Panics if:
#! - the note index is greater or equal to the total number of input notes.
#! - is_current_note is 1 and no input note is not being processed (attempted to access note inputs
#!   from incorrect context).
#!
#! Invocation: dynexec
export.input_note_get_metadata
    # get the input note pointer depending on whether the requested note is current or it was 
    # requested by index.
    exec.get_requested_note_ptr
    # => [input_note_ptr, pad(15)]

    # assert the pointer is not zero - this would suggest the procedure has been called from an
    # incorrect context
    dup neq.0 assert.err=ERR_NOTE_ATTEMPT_TO_ACCESS_NOTE_METADATA_WHILE_NO_NOTE_BEING_PROCESSED
    # => [input_note_ptr, pad(15)]

    # get the metadata
    exec.memory::get_input_note_metadata
    # => [METADATA, pad(15)]

    # truncate the stack
    swapw drop drop drop movdn.4
    # => [METADATA, pad(12)]
end

#! Returns the serial number of the specified input note.
#!
#! Inputs:  [is_current_note, note_index, pad(14)]
#! Outputs: [SERIAL_NUMBER, pad(12)]
#!
#! Where:
#! - is_current_note is the boolean flag indicating whether we should return the serial number
#!   of the currently processing note or of the note with the specified index.
#! - note_index is the index of the input note whose serial number should be returned. Notice that 
#!   if is_current_note is 1, note_index is ignored.
#! - SERIAL_NUMBER is the serial number of the specified input note.
#!
#! Panics if:
#! - the note index is greater or equal to the total number of input notes.
#! - is_current_note is 1 and no input note is not being processed (attempted to access note inputs
#!   from incorrect context).
#!
#! Invocation: dynexec
export.input_note_get_serial_number
    # get the input note pointer depending on whether the requested note is current or it was 
    # requested by index.
    exec.get_requested_note_ptr
    # => [input_note_ptr, pad(15)]

    # assert the pointer is not zero - this would suggest the procedure has been called from an
    # incorrect context
    dup neq.0 assert.err=ERR_NOTE_ATTEMPT_TO_ACCESS_NOTE_SERIAL_NUMBER_WHILE_NO_NOTE_BEING_PROCESSED
    # => [input_note_ptr, pad(15)]

    # get the serial number using the note pointer
    exec.memory::get_input_note_serial_num
    # => [SERIAL_NUMBER, pad(15)]

    # truncate the stack
    repeat.3
        movup.4 drop
    end
    # => [SERIAL_NUMBER, pad(12)]
end

#! Returns the payload commitment and length of the specified input note.
#!
#! Inputs:  [is_current_note, note_index, pad(14)]
#! Outputs: [NOTE_PAYLOAD_COMMITMENT, payload_len, pad(11)]
#!
#! Where:
#! - is_current_note is the boolean flag indicating whether we should return the payload commitment 
#!   and length from the currently processing note or from the note with the specified index.
#! - note_index is the index of the input note whose data should be returned. Notice that if
#!   is_current_note is 1, note_index is ignored.
#! - NOTE_PAYLOAD_COMMITMENT is the payload commitment of the specified input note.
#! - payload_len is the number of payload values of the specified input note.
#!
#! Panics if:
#! - the note index is greater or equal to the total number of input notes.
#! - is_current_note is 1 and no input note is not being processed (attempted to access note inputs
#!   from incorrect context).
#!
#! Invocation: dynexec
export.input_note_get_payload_info
    # get the input note pointer depending on whether the requested note is current or it was 
    # requested by index.
    exec.get_requested_note_ptr
    # => [input_note_ptr, pad(15)]

    # assert the pointer is not zero - this would suggest the procedure has been called from an
    # incorrect context
    dup neq.0 assert.err=ERR_NOTE_ATTEMPT_TO_ACCESS_NOTE_PAYLOAD_WHILE_NO_NOTE_BEING_PROCESSED
    # => [input_note_ptr, pad(15)]

    # get the note payload length
    dup exec.memory::get_input_note_payload_len swap
    # => [input_note_ptr, payload_len, pad(16)]

    # get the payload commitment
    exec.memory::get_input_note_payload_commitment
    # => [NOTE_PAYLOAD_COMMITMENT, payload_len, pad(16)]

    # truncate the stack
    repeat.5
        movup.5 drop
    end
    # => [NOTE_PAYLOAD_COMMITMENT, payload_len, pad(11)]
end

#! Returns the script root of the specified input note.
#!
#! Inputs:  [is_current_note, note_index, pad(14)]
#! Outputs: [SCRIPT_ROOT, pad(12)]
#!
#! Where:
#! - is_current_note is the boolean flag indicating whether we should return the inputs commitment 
#!   and length from the currently processing note or from the note with the specified index.
#! - note_index is the index of the input note whose data should be returned. Notice that if
#!   is_current_note is 1, note_index is ignored.
#! - SCRIPT_ROOT is the script root of the specified input note.
#!
#! Panics if:
#! - the note index is greater or equal to the total number of input notes.
#! - is_current_note is 1 and no input note is not being processed (attempted to access note inputs
#!   from incorrect context).
#!
#! Invocation: dynexec
export.input_note_get_script_root
    # get the input note pointer depending on whether the requested note is current or it was 
    # requested by index.
    exec.get_requested_note_ptr
    # => [input_note_ptr, pad(15)]

    # assert the pointer is not zero - this would suggest the procedure has been called from an
    # incorrect context
    dup neq.0 assert.err=ERR_NOTE_ATTEMPT_TO_ACCESS_NOTE_SCRIPT_ROOT_WHILE_NO_NOTE_BEING_PROCESSED
    # => [input_note_ptr, pad(15)]

    # get the script root using the note pointer
    exec.memory::get_input_note_script_root
    # => [SCRIPT_ROOT, pad(15)]

    # truncate the stack
    repeat.3
        movup.4 drop
    end
    # => [SCRIPT_ROOT, pad(12)]
end

### OUTPUT NOTE #################################

#! Returns the information about assets in the output note with the specified index.
#!
#! Inputs:  [note_index, pad(15)]
#! Outputs: [ASSETS_COMMITMENT, num_assets, pad(11)]
#!
#! Where:
#! - note_index is the index of the output note whose assets info should be returned.
#! - num_assets is the number of assets in the specified note.
#! - ASSETS_COMMITMENT is a sequential hash of the assets in the specified note.
#!
#! Panics if:
#! - the note index is greater or equal to the total number of output notes.
#!
#! Invocation: dynexec
export.output_note_get_assets_info
    # assert that the provided note index is less than the total number of output notes
    exec.output_note::assert_note_index_in_bounds
    # => [note_index, pad(15)]

    # get the assets info
    exec.output_note::get_assets_info
    # => [ASSETS_COMMITMENT, num_assets, pad(16)]

    # truncate the stack
    repeat.5
        movup.5 drop
    end
    # => [ASSETS_COMMITMENT, num_assets, pad(11)]
end

#! Returns the recipient of the output note with the specified index.
#!
#! Inputs:  [note_index, pad(15)]
#! Outputs: [RECIPIENT, pad(12)]
#!
#! Where:
#! - note_index is the index of the output note whose recipient should be returned.
#! - RECIPIENT is the commitment to the output note's script, inputs, the serial number.
#!
#! Panics if:
#! - the note index is greater or equal to the total number of output notes.
#!
#! Invocation: dynexec
export.output_note_get_recipient
    # assert that the provided note index is less than the total number of output notes
    exec.output_note::assert_note_index_in_bounds
    # => [note_index, pad(15)]

    # get the note data pointer by the provided index
    exec.memory::get_output_note_ptr
    # => [note_ptr, pad(15)]

    # get the recipient
    exec.memory::get_output_note_recipient
    # => [RECIPIENT, pad(15)]

    # truncate the stack
    swapw drop drop drop movdn.4
    # => [RECIPIENT, pad(12)]
end

#! Returns the metadata of the output note with the specified index.
#!
#! Inputs:  [note_index, pad(15)]
#! Outputs: [METADATA, pad(12)]
#!
#! Where:
#! - note_index is the index of the output note whose metadata should be returned.
#! - METADATA is the metadata of the output note.
#!
#! Panics if:
#! - the note index is greater or equal to the total number of output notes.
#!
#! Invocation: dynexec
export.output_note_get_metadata
    # assert that the provided note index is less than the total number of output notes
    exec.output_note::assert_note_index_in_bounds
    # => [note_index, pad(15)]
    
    # get the note data pointer by the provided index
    exec.memory::get_output_note_ptr
    # => [note_ptr, pad(15)]

    # get the metadata
    exec.memory::get_output_note_metadata
    # => [METADATA, pad(15)]

    # truncate the stack
    swapw drop drop drop movdn.4
    # => [METADATA, pad(12)]
end

### TRANSACTION #################################

#! Creates a new note and returns the index of the note.
#!
#! Inputs:  [tag, aux, note_type, execution_hint, RECIPIENT, pad(8)]
#! Outputs: [note_idx, pad(15)]
#!
#! Where:
#! - tag is the tag to be included in the note.
#! - aux is the auxiliary metadata to be included in the note.
#! - note_type is the note storage type.
#! - execution_hint is the note execution hint tag and payload.
#! - RECIPIENT is the recipient of the note.
#! - note_idx is the index of the created note.
#!
#! Invocation: dynexec
export.tx_create_note
    # check that this procedure was executed against the native account
    exec.memory::assert_native_account
    # => [tag, aux, note_type, execution_hint, RECIPIENT, pad(8)]

    exec.tx::create_note
    # => [note_idx, pad(15)]
end

#! Returns the input notes commitment.
#!
#! This is computed as a sequential hash of `(NULLIFIER, EMPTY_WORD_OR_NOTE_COMMITMENT)` over all input
#! notes. The data `EMPTY_WORD_OR_NOTE_COMMITMENT` functions as a flag, if the value is set to zero, then
#! the notes are authenticated by the transaction kernel. If the value is non-zero, then note
#! authentication will be delayed to the batch/block kernel. The delayed authentication allows a
#! transaction to consume a public note that is not yet included to a block.
#!
#! Inputs:  [pad(16)]
#! Outputs: [INPUT_NOTES_COMMITMENT, pad(12)]
#!
#! Where:
#! - INPUT_NOTES_COMMITMENT is the input notes commitment hash.
#!
#! Invocation: dynexec
export.tx_get_input_notes_commitment
    exec.tx::get_input_notes_commitment
    # => [INPUT_NOTES_COMMITMENT, pad(16)]

    # truncate the stack
    swapw dropw
    # => [INPUT_NOTES_COMMITMENT, pad(12)]
end

#! Returns the output notes commitment. This is computed as a sequential hash of
#! (note_id, note_metadata) tuples over all output notes.
#!
#! Inputs:  [pad(16)]
#! Outputs: [OUTPUT_NOTES_COMMITMENT, pad(12)]
#!
#! Where:
#! - OUTPUT_NOTES_COMMITMENT is the output notes commitment.
#!
#! Invocation: dynexec
export.tx_get_output_notes_commitment
    # get the output notes commitment
    exec.tx::get_output_notes_commitment
    # => [OUTPUT_NOTES_COMMITMENT, pad(16)]

    # truncate the stack
    swapw dropw
    # => [OUTPUT_NOTES_COMMITMENT, pad(12)]
end

#! Returns the total number of input notes consumed by this transaction.
#!
#! Inputs:  [pad(16)]
#! Outputs: [num_input_notes, pad(15)]
#!
#! Where:
#! - num_input_notes is the total number of input notes consumed by this transaction.
#!
#! Invocation: dynexec
export.tx_get_num_input_notes
    # get the number of input notes
    exec.tx::get_num_input_notes
    # => [num_input_notes, pad(16)]

    # truncate the stack
    swap drop
    # => [num_input_notes, pad(15)]
end

#! Returns the current number of output notes created in this transaction.
#!
#! Inputs:  [pad(16)]
#! Outputs: [num_output_notes, pad(15)]
#!
#! Where:
#! - num_output_notes is the number of output notes created in this transaction so far.
#!
#! Invocation: dynexec
export.tx_get_num_output_notes
    # get the number of input notes
    exec.tx::get_num_output_notes
    # => [num_output_notes, pad(16)]

    # truncate the stack
    swap drop
    # => [num_output_notes, pad(15)]
end

#! Returns the block commitment of the reference block.
#!
#! Inputs:  [pad(16)]
#! Outputs: [BLOCK_COMMITMENT, pad(12)]
#!
#! Where:
#! - BLOCK_COMMITMENT is the commitment of the transaction reference block.
#!
#! Invocation: dynexec
export.tx_get_block_commitment
    exec.tx::get_block_commitment
    # => [BLOCK_COMMITMENT, pad(16)]

    # truncate the stack
    swapw dropw
    # => [BLOCK_COMMITMENT, pad(12)]
end

#! Returns the block number of the transaction reference block at the time of transaction execution.
#!
#! Inputs:  [pad(16)]
#! Outputs: [num, pad(15)]
#!
#! Where:
#! - num is the transaction reference block number.
#!
#! Invocation: dynexec
export.tx_get_block_number
    # get the block number
    exec.tx::get_block_number
    # => [num, pad(16)]

    # truncate the stack
    swap drop
    # => [num, pad(15)]
end

#! Returns the block timestamp of the reference block for this transaction.
#!
#! Inputs:  [pad(16)]
#! Outputs: [timestamp, pad(15)]
#!
#! Where:
#! - timestamp is the timestamp of the reference block for this transaction.
export.tx_get_block_timestamp
    # get the transaction reference block timestamp
    exec.tx::get_block_timestamp
    # => [timestamp, pad(16)]

    # truncate the stack
    swap drop
    # => [timestamp, pad(15)]
end

#! Starts a foreign account context.
#!
#! This allows calling procedures on an account different from the native account. It loads the
#! foreign account into memory, unless already loaded. It pushes the foreign account onto the
#! account stack, which makes the foreign account the current account.
#!
#! Inputs:
#!   Operand stack: [foreign_account_id_prefix, foreign_account_id_suffix, pad(14)]
#!   Advice map: {
#!     FOREIGN_ACCOUNT_ID: [[foreign_account_id_suffix, foreign_account_id_prefix, 0, account_nonce],
#!                          VAULT_ROOT, STORAGE_ROOT, CODE_ROOT],
#!     STORAGE_ROOT: [[STORAGE_SLOT_DATA]],
#!     CODE_ROOT: [num_procs, [ACCOUNT_PROCEDURE_DATA]]
#!   }
#! Outputs:
#!   Operand stack: [pad(16)]
#!
#! Where:
#! - foreign_account_id_{prefix,suffix} are the prefix and suffix felts of the ID of the foreign
#!   account whose procedure is going to be executed.
#! - FOREIGN_ACCOUNT_ID is the word constructed from the foreign_account_id as follows:
#!   [foreign_account_id_suffix, foreign_account_id_prefix, 0, 0].
#! - account_nonce is the nonce of the foreign account.
#! - VAULT_ROOT is the commitment of the foreign account's vault.
#! - STORAGE_ROOT is the commitment of the foreign account's storage.
#! - STORAGE_SLOT_DATA is the data contained in the storage slot which is constructed as follows:
#!   [SLOT_VALUE, slot_type, 0, 0, 0].
#! - CODE_COMMITMENT is the commitment of the foreign account's code.
#! - ACCOUNT_PROCEDURE_DATA is the information about account procedure which is constructed as
#!   follows: [PROCEDURE_MAST_ROOT, storage_offset, 0, 0, 0].
#!
#! Panics if:
#! - foreign context is created against the native account.
#!
#! Invocation: dynexec
export.tx_start_foreign_context
    # get the memory address and a flag whether this account was already loaded.
    exec.account::get_account_data_ptr
    # OS => [was_loaded, ptr, foreign_account_id_prefix, foreign_account_id_suffix, pad(14)]

    if.true
        exec.memory::push_ptr_to_account_stack drop drop
        # OS => [pad(16)]
    else
        exec.memory::push_ptr_to_account_stack
        # OS => [foreign_account_id_prefix, foreign_account_id_suffix, pad(14)]

        # construct the word with account ID to load the core account data from the advice map
        push.0.0
        # OS => [0, 0, foreign_account_id_prefix, foreign_account_id_suffix, pad(14)]

        # move the core account data to the advice stack
        adv.push_mapval
        # OS => [0, 0, foreign_account_id_prefix, foreign_account_id_suffix, pad(14)]
        # AS => [[foreign_account_id_prefix, foreign_account_id_suffix, 0, account_nonce], VAULT_ROOT, STORAGE_ROOT, CODE_ROOT]

        # store the id and nonce of the foreign account to the memory
        dropw adv_loadw
        exec.memory::set_acct_id_and_nonce dropw
        # OS => [pad(16)]
        # AS => [VAULT_ROOT, STORAGE_ROOT, CODE_ROOT]

        # store the vault root of the foreign account to the memory
        adv_loadw exec.memory::set_acct_vault_root dropw
        # OS => [pad(16)]
        # AS => [STORAGE_ROOT, CODE_ROOT]

        # move the storage root and the code root to the operand stack
        adv_loadw padw adv_loadw
        # OS => [CODE_ROOT, STORAGE_ROOT, pad(16)]
        # AS => []

        # store the code root into the memory
        exec.memory::set_acct_code_commitment
        # OS => [CODE_ROOT, STORAGE_ROOT, pad(16)]
        # AS => []

        # save the account procedure data into the memory
        exec.account::save_account_procedure_data
        # OS => [STORAGE_ROOT, pad(16)]
        # AS => []

        # store the storage root to the memory
        exec.memory::set_acct_storage_commitment
        # OS => [STORAGE_ROOT, pad(16)]
        # AS => []

        # save the storage slots data into the memory
        exec.account::save_account_storage_data
        # OS => [pad(16)]
        # AS => []
    end

    # make sure that the state of the loaded foreign account corresponds to this commitment in the
    # account database
    exec.account::validate_current_foreign_account
    # => [pad(16)]
end

#! Ends a foreign account context.
#!
#! This pops the top of the account stack, making the previous account the current account.
#!
#! Inputs:  [pad(16)]
#! Outputs: [pad(16)]
#!
#! Panics if:
#! - the current account is the native account.
#!
#! Invocation: dynexec
export.tx_end_foreign_context
    exec.memory::pop_ptr_from_account_stack
    # => [pad(16)]
end

#! Updates the transaction expiration time delta.
#! Once set, the delta can be decreased but not increased.
#!
#! The input block height delta is added to the reference block in order to output an upper limit
#! up until which the transaction will be considered valid (not expired).
#!
#! Inputs: [block_height_delta, pad(15)]
#! Output: [pad(16)]
#!
#! Where:
#! - block_height_delta is the desired expiration time delta (1 to 0xFFFF).
#!
#! Invocation: dynexec
export.tx_update_expiration_block_num
    exec.tx::update_expiration_block_num
    # => [pad(16)]
end

#! Gets the transaction expiration delta.
#!
#! Inputs: [pad(16)]
#! Output: [block_height_delta, pad(15)]
#!
#! Where:
#! - block_height_delta is the stored expiration time delta (1 to 0xFFFF).
#!
#! Invocation: dynexec
export.tx_get_expiration_delta
    exec.tx::get_expiration_delta
    # => [block_height_delta, pad(16)]

    # truncate the stack
    swap drop
    # => [block_height_delta, pad(15)]
end

#! Returns 1 if a procedure was called during transaction execution, and 0 otherwise.
#!
#! Inputs:  [PROC_ROOT, pad(12)]
#! Outputs: [was_called, pad(15)]
#!
#! Where:
#! - PROC_ROOT is the hash of the procedure to check.
#! - was_called is 1 if the procedure was called at least once during tx execution, 0 otherwise.
#!
#! Panics if:
#! - the procedure root is not part of the account code.
#!
#! Invocation: dynexec
export.account_was_procedure_called
    # check if the procedure was called
    exec.account::was_procedure_called
    # => [was_called, pad(15)]
end

#! Executes a kernel procedure specified by its offset.
#!
#! Inputs:  [procedure_offset, <procedure_inputs>, <pad>]
#! Outputs: [<procedure_outputs>, <pad>]
#!
#! Where:
#! - procedure_offset is an offset of the kernel procedure, specified in the
#!   `miden/kernel_proc_offsets.masm` file.
#! - procedure_inputs are inputs of the procedure to be executed, which is specified by the
#!   procedure_offset. Note that the length of this inputs cannot exceed 15 elements, since the
#!   first element on the stack will be occupied by the memory pointer to the procedure root.
#! - procedure_outputs are the outputs of the procedure to be executed.
#!
#! Panics if:
#! - the provided procedure offset exceeds the number of kernel procedures.
#!
#! Invocation: syscall
export.exec_kernel_proc
    # check that the provided procedure offset is within expected bounds
    dup exec.memory::get_num_kernel_procedures
    lt assert.err=ERR_KERNEL_PROCEDURE_OFFSET_OUT_OF_BOUNDS
    # => [procedure_offset, <procedure_inputs>, <pad>]

    # compute the memory pointer at which desired procedure is stored
    mul.4 exec.memory::get_kernel_procedures_ptr add
    # => [procedure_pointer, <procedure_inputs>, <pad>]

    # execute loaded procedure
    dynexec
    # => [<procedure_outputs>, <pad>]
end

#! Returns the memory pointer to the input note, depending on whether the requested note is current
#! or it was requested by index.
#!
#! Inputs:  [is_current_note, note_index]
#! Outputs: [input_note_ptr]
#!
#! Where:
#! - is_current_note is the boolean flag indicating whether we should return requested data from
#!   the currently processing note or from the note with the specified index.
#! - note_index is the index of the input note whose data should be returned. Notice that if
#!   is_current_note is 1, note_index is ignored.
#! - input_note_ptr is the pointer to the correct input note. 
#!
#! Panics if:
#! - the note index is greater or equal to the total number of input notes.
proc.get_requested_note_ptr
    # get the memory pointer to the note with the specified index and verify it is valid
    swap exec.input_note::get_input_note_ptr swap
    # => [is_current_note, indexed_input_note_ptr]

    # get the memory pointer to the currently processed input note
    exec.memory::get_current_input_note_ptr swap
    # => [is_current_note, current_input_note_ptr, indexed_input_note_ptr]

    # If is_current_note flag is true (current note processing case), current_input_note_ptr remains
    # on the stack. If it is false, indexed_input_note_ptr remains instead.
    cdrop
    # => [input_note_ptr]
end<|MERGE_RESOLUTION|>--- conflicted
+++ resolved
@@ -701,34 +701,6 @@
 
 ### NOTE ########################################
 
-<<<<<<< HEAD
-=======
-#! Returns the number of assets and the assets commitment of the note currently being processed.
-#!
-#! Inputs:  [pad(16)]
-#! Outputs: [ASSETS_COMMITMENT, num_assets, pad(11)]
-#!
-#! Where:
-#! - num_assets is the number of assets in the note currently being processed.
-#! - ASSETS_COMMITMENT is a sequential hash of the assets in the note currently being processed.
-#!
-#! Panics if:
-#! - a note is not being processed.
-#!
-#! Invocation: dynexec
-export.note_get_assets_info
-    # get the assets info
-    exec.note::get_assets_info
-    # => [ASSETS_COMMITMENT, num_assets, pad(16)]
-
-    # truncate the stack
-    repeat.5
-        movup.5 drop
-    end
-    # => [ASSETS_COMMITMENT, num_assets, pad(11)]
-end
-
->>>>>>> 5290210d
 #! Adds the ASSET to the note specified by the index.
 #!
 #! Inputs:  [note_idx, ASSET, pad(11)]

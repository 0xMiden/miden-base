--- conflicted
+++ resolved
@@ -38,25 +38,15 @@
     #! Inputs:  [name_id_prefix, name_id_suffix, VALUE, pad(10)]
     #! Outputs: [OLD_VALUE, pad(12)]
     export.set_item
-<<<<<<< HEAD
-        exec.account::set_item
+        exec.native_account::set_item
         # => [OLD_VALUE, pad(12)]
-=======
-        exec.native_account::set_item
-        # => [V, pad(12)]
->>>>>>> 945d8bc4
     end
 
     #! Inputs:  [name_id_prefix, name_id_suffix, pad(14)]
     #! Outputs: [VALUE, pad(12)]
     export.get_item
-<<<<<<< HEAD
-        exec.account::get_item
+        exec.active_account::get_item
         # => [VALUE, pad(14)]
-=======
-        exec.active_account::get_item
-        # => [VALUE, pad(15)]
->>>>>>> 945d8bc4
 
         # truncate the stack
         movup.4 drop movup.4 drop
@@ -66,13 +56,8 @@
     #! Inputs:  [name_id_prefix, name_id_suffix, pad(14)]
     #! Outputs: [VALUE, pad(12)]
     export.get_initial_item
-<<<<<<< HEAD
-        exec.account::get_initial_item
+        exec.active_account::get_initial_item
         # => [VALUE, pad(14)]
-=======
-        exec.active_account::get_initial_item
-        # => [VALUE, pad(15)]
->>>>>>> 945d8bc4
 
         # truncate the stack
         movup.4 drop movup.4 drop
@@ -82,35 +67,22 @@
     #! Inputs:  [name_id_prefix, name_id_suffix, KEY, NEW_VALUE, pad(6)]
     #! Outputs: [OLD_MAP_ROOT, OLD_MAP_VALUE, pad(8)]
     export.set_map_item
-<<<<<<< HEAD
-        exec.account::set_map_item
+        exec.native_account::set_map_item
         # => [OLD_MAP_ROOT, OLD_MAP_VALUE, pad(8)]
-=======
-        exec.native_account::set_map_item
-        # => [R', V, pad(8)]
->>>>>>> 945d8bc4
     end
 
     #! Inputs:  [name_id_prefix, name_id_suffix, KEY, pad(10)]
     #! Outputs: [VALUE, pad(12)]
     export.get_map_item
-<<<<<<< HEAD
-        exec.account::get_map_item
+        exec.active_account::get_map_item
         # => [VALUE, pad(12)]
-=======
-        exec.active_account::get_map_item
->>>>>>> 945d8bc4
     end
 
     #! Inputs:  [name_id_prefix, name_id_suffix, KEY, pad(10)]
     #! Outputs: [INIT_VALUE, pad(12)]
     export.get_initial_map_item
-<<<<<<< HEAD
-        exec.account::get_initial_map_item
+        exec.active_account::get_initial_map_item
         # => [INIT_VALUE, pad(12)]
-=======
-        exec.active_account::get_initial_map_item
->>>>>>> 945d8bc4
     end
 
     #! Inputs:  [pad(16)]

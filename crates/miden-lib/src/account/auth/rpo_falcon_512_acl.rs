use alloc::vec::Vec;

<<<<<<< HEAD
use miden_objects::account::{
    AccountCode,
    AccountComponent,
    NamedStorageSlot,
    PublicKeyCommitment,
    SlotName,
    StorageMap,
};
use miden_objects::utils::sync::LazyLock;
=======
use miden_objects::account::auth::PublicKeyCommitment;
use miden_objects::account::{AccountCode, AccountComponent, StorageMap, StorageSlot};
>>>>>>> 945d8bc4
use miden_objects::{AccountError, Word};

use crate::account::components::rpo_falcon_512_acl_library;

static PUBKEY_SLOT_NAME: LazyLock<SlotName> = LazyLock::new(|| {
    SlotName::new("miden::auth_rpo_falcon512_acl::public_key").expect("slot name should be valid")
});

static CONFIG_SLOT_NAME: LazyLock<SlotName> = LazyLock::new(|| {
    SlotName::new("miden::auth_rpo_falcon512_acl::config").expect("slot name should be valid")
});

static TRACKED_PROCEDURE_ROOT_SLOT_NAME: LazyLock<SlotName> = LazyLock::new(|| {
    SlotName::new("miden::auth_rpo_falcon512_acl::tracked_procedure_roots")
        .expect("slot name should be valid")
});

/// Configuration for [`AuthRpoFalcon512Acl`] component.
#[derive(Debug, Clone, PartialEq, Eq)]
pub struct AuthRpoFalcon512AclConfig {
    /// List of procedure roots that require authentication when called.
    pub auth_trigger_procedures: Vec<Word>,
    /// When `false`, creating output notes (sending notes to other accounts) requires
    /// authentication. When `true`, output notes can be created without authentication.
    pub allow_unauthorized_output_notes: bool,
    /// When `false`, consuming input notes (processing notes sent to this account) requires
    /// authentication. When `true`, input notes can be consumed without authentication.
    pub allow_unauthorized_input_notes: bool,
}

impl AuthRpoFalcon512AclConfig {
    /// Creates a new configuration with no trigger procedures and both flags set to `false` (most
    /// restrictive).
    pub fn new() -> Self {
        Self {
            auth_trigger_procedures: vec![],
            allow_unauthorized_output_notes: false,
            allow_unauthorized_input_notes: false,
        }
    }

    /// Sets the list of procedure roots that require authentication when called.
    pub fn with_auth_trigger_procedures(mut self, procedures: Vec<Word>) -> Self {
        self.auth_trigger_procedures = procedures;
        self
    }

    /// Sets whether unauthorized output notes are allowed.
    pub fn with_allow_unauthorized_output_notes(mut self, allow: bool) -> Self {
        self.allow_unauthorized_output_notes = allow;
        self
    }

    /// Sets whether unauthorized input notes are allowed.
    pub fn with_allow_unauthorized_input_notes(mut self, allow: bool) -> Self {
        self.allow_unauthorized_input_notes = allow;
        self
    }
}

impl Default for AuthRpoFalcon512AclConfig {
    fn default() -> Self {
        Self::new()
    }
}

/// An [`AccountComponent`] implementing a procedure-based Access Control List (ACL) using the
/// RpoFalcon512 signature scheme for authentication of transactions.
///
/// This component provides fine-grained authentication control based on three conditions:
/// 1. **Procedure-based authentication**: Requires authentication when any of the specified trigger
///    procedures are called during the transaction.
/// 2. **Output note authentication**: Controls whether creating output notes requires
///    authentication. Output notes are new notes created by the account and sent to other accounts
///    (e.g., when transferring assets). When `allow_unauthorized_output_notes` is `false`, any
///    transaction that creates output notes must be authenticated, ensuring account owners control
///    when their account sends assets to other accounts.
/// 3. **Input note authentication**: Controls whether consuming input notes requires
///    authentication. Input notes are notes that were sent to this account by other accounts (e.g.,
///    incoming asset transfers). When `allow_unauthorized_input_notes` is `false`, any transaction
///    that consumes input notes must be authenticated, ensuring account owners control when their
///    account processes incoming notes.
///
/// ## Authentication Logic
///
/// Authentication is required if ANY of the following conditions are true:
/// - Any trigger procedure from the ACL was called
/// - Output notes were created AND `allow_unauthorized_output_notes` is `false`
/// - Input notes were consumed AND `allow_unauthorized_input_notes` is `false`
///
/// If none of these conditions are met, only the nonce is incremented without requiring a
/// signature.
///
/// ## Use Cases
///
/// - **Restrictive mode** (`allow_unauthorized_output_notes=false`,
///   `allow_unauthorized_input_notes=false`): All note operations require authentication, providing
///   maximum security.
/// - **Selective mode**: Allow some note operations without authentication while protecting
///   specific procedures, useful for accounts that need to process certain operations
///   automatically.
/// - **Procedure-only mode** (`allow_unauthorized_output_notes=true`,
///   `allow_unauthorized_input_notes=true`): Only specific procedures require authentication,
///   allowing free note processing.
///
/// ## Storage Layout
///
/// - [`Self::public_key_slot`]: Public key
/// - [`Self::config_slot`]: `[num_tracked_procs, allow_unauthorized_output_notes,
///   allow_unauthorized_input_notes, 0]`
/// - [`Self::tracked_procedure_roots_slot`]: A map with trigger procedure roots
///
/// ## Important Note on Procedure Detection
/// The procedure-based authentication relies on the `was_procedure_called` kernel function,
/// which only returns `true` if the procedure in question called into a kernel account API
/// that is restricted to the account context. Procedures that don't interact with account
/// state or kernel APIs may not be detected as "called" even if they were executed during
/// the transaction. This is an important limitation to consider when designing trigger
/// procedures for authentication.
///
/// This component supports all account types.
pub struct AuthRpoFalcon512Acl {
    pub_key: PublicKeyCommitment,
    config: AuthRpoFalcon512AclConfig,
}

impl AuthRpoFalcon512Acl {
    /// Creates a new [`AuthRpoFalcon512Acl`] component with the given `public_key` and
    /// configuration.
    ///
    /// # Panics
    /// Panics if more than [AccountCode::MAX_NUM_PROCEDURES] procedures are specified.
    pub fn new(
        pub_key: PublicKeyCommitment,
        config: AuthRpoFalcon512AclConfig,
    ) -> Result<Self, AccountError> {
        let max_procedures = AccountCode::MAX_NUM_PROCEDURES;
        if config.auth_trigger_procedures.len() > max_procedures {
            return Err(AccountError::other(format!(
                "Cannot track more than {max_procedures} procedures (account limit)"
            )));
        }

        Ok(Self { pub_key, config })
    }

    /// Returns the [`SlotName`] where the public key is stored.
    pub fn public_key_slot() -> &'static SlotName {
        &PUBKEY_SLOT_NAME
    }

    /// Returns the [`SlotName`] where the component's configuration is stored.
    pub fn config_slot() -> &'static SlotName {
        &CONFIG_SLOT_NAME
    }

    /// Returns the [`SlotName`] where the tracked procedure roots are stored.
    pub fn tracked_procedure_roots_slot() -> &'static SlotName {
        &TRACKED_PROCEDURE_ROOT_SLOT_NAME
    }
}

impl From<AuthRpoFalcon512Acl> for AccountComponent {
    fn from(falcon: AuthRpoFalcon512Acl) -> Self {
        let mut storage_slots = Vec::with_capacity(3);

        // Public key slot
        storage_slots.push(NamedStorageSlot::with_value(
            AuthRpoFalcon512Acl::public_key_slot().clone(),
            falcon.pub_key.into(),
        ));

        // Config slot
        let num_procs = falcon.config.auth_trigger_procedures.len() as u32;
        storage_slots.push(NamedStorageSlot::with_value(
            AuthRpoFalcon512Acl::config_slot().clone(),
            Word::from([
                num_procs,
                u32::from(falcon.config.allow_unauthorized_output_notes),
                u32::from(falcon.config.allow_unauthorized_input_notes),
                0,
            ]),
        ));

        // Tracked procedure roots slot
        // We add the map even if there are no trigger procedures, to always maintain the same
        // storage layout.
        let map_entries = falcon
            .config
            .auth_trigger_procedures
            .iter()
            .enumerate()
            .map(|(i, proc_root)| (Word::from([i as u32, 0, 0, 0]), *proc_root));

        // Safe to unwrap because we know that the map keys are unique.
        storage_slots.push(NamedStorageSlot::with_map(
            AuthRpoFalcon512Acl::tracked_procedure_roots_slot().clone(),
            StorageMap::with_entries(map_entries).unwrap(),
        ));

        AccountComponent::new(rpo_falcon_512_acl_library(), storage_slots)
            .expect(
                "ACL auth component should satisfy the requirements of a valid account component",
            )
            .with_supports_all_types()
    }
}

#[cfg(test)]
mod tests {
    use miden_objects::Word;
    use miden_objects::account::AccountBuilder;

    use super::*;
    use crate::account::components::WellKnownComponent;
    use crate::account::wallets::BasicWallet;

    /// Test configuration for parametrized ACL tests
    struct AclTestConfig {
        /// Whether to include auth trigger procedures
        with_procedures: bool,
        /// Allow unauthorized output notes flag
        allow_unauthorized_output_notes: bool,
        /// Allow unauthorized input notes flag
        allow_unauthorized_input_notes: bool,
        /// Expected config slot value [num_procs, allow_output, allow_input, 0]
        expected_config_slot: Word,
    }

    /// Helper function to get the basic wallet procedures for testing
    fn get_basic_wallet_procedures() -> Vec<Word> {
        // Get the two trigger procedures from BasicWallet: `receive_asset`, `move_asset_to_note`.
        let procedures: Vec<Word> = WellKnownComponent::BasicWallet.procedure_digests().collect();

        assert_eq!(procedures.len(), 2);
        procedures
    }

    /// Parametrized test helper for ACL component testing
    fn test_acl_component(config: AclTestConfig) {
        let public_key = PublicKeyCommitment::from(Word::empty());

        // Build the configuration
        let mut acl_config = AuthRpoFalcon512AclConfig::new()
            .with_allow_unauthorized_output_notes(config.allow_unauthorized_output_notes)
            .with_allow_unauthorized_input_notes(config.allow_unauthorized_input_notes);

        let auth_trigger_procedures = if config.with_procedures {
            let procedures = get_basic_wallet_procedures();
            acl_config = acl_config.with_auth_trigger_procedures(procedures.clone());
            procedures
        } else {
            vec![]
        };

        // Create component and account
        let component =
            AuthRpoFalcon512Acl::new(public_key, acl_config).expect("component creation failed");

        let account = AccountBuilder::new([0; 32])
            .with_auth_component(component)
            .with_component(BasicWallet)
            .build()
            .expect("account building failed");

        // Check public key storage
        let public_key_slot = account
            .storage()
            .get_item(AuthRpoFalcon512Acl::public_key_slot())
            .expect("public key storage slot access failed");
        assert_eq!(public_key_slot, public_key.into());

        // Check configuration storage
        let config_slot = account
            .storage()
            .get_item(AuthRpoFalcon512Acl::config_slot())
            .expect("config storage slot access failed");
        assert_eq!(config_slot, config.expected_config_slot);

        // Check procedure roots
        if config.with_procedures {
            for (i, expected_proc_root) in auth_trigger_procedures.iter().enumerate() {
                let proc_root = account
                    .storage()
                    .get_map_item(
                        AuthRpoFalcon512Acl::tracked_procedure_roots_slot(),
                        Word::from([i as u32, 0, 0, 0]),
                    )
                    .expect("storage map access failed");
                assert_eq!(proc_root, *expected_proc_root);
            }
        } else {
            // When no procedures, the map should return empty for key [0,0,0,0]
            let proc_root = account
                .storage()
                .get_map_item(AuthRpoFalcon512Acl::tracked_procedure_roots_slot(), Word::empty())
                .expect("storage map access failed");
            assert_eq!(proc_root, Word::empty());
        }
    }

    /// Test ACL component with no procedures and both authorization flags set to false
    #[test]
    fn test_rpo_falcon_512_acl_no_procedures() {
        test_acl_component(AclTestConfig {
            with_procedures: false,
            allow_unauthorized_output_notes: false,
            allow_unauthorized_input_notes: false,
            expected_config_slot: Word::empty(), // [0, 0, 0, 0]
        });
    }

    /// Test ACL component with two procedures and both authorization flags set to false
    #[test]
    fn test_rpo_falcon_512_acl_with_two_procedures() {
        test_acl_component(AclTestConfig {
            with_procedures: true,
            allow_unauthorized_output_notes: false,
            allow_unauthorized_input_notes: false,
            expected_config_slot: Word::from([2u32, 0, 0, 0]),
        });
    }

    /// Test ACL component with no procedures and allow_unauthorized_output_notes set to true
    #[test]
    fn test_rpo_falcon_512_acl_with_allow_unauthorized_output_notes() {
        test_acl_component(AclTestConfig {
            with_procedures: false,
            allow_unauthorized_output_notes: true,
            allow_unauthorized_input_notes: false,
            expected_config_slot: Word::from([0u32, 1, 0, 0]),
        });
    }

    /// Test ACL component with two procedures and allow_unauthorized_output_notes set to true
    #[test]
    fn test_rpo_falcon_512_acl_with_procedures_and_allow_unauthorized_output_notes() {
        test_acl_component(AclTestConfig {
            with_procedures: true,
            allow_unauthorized_output_notes: true,
            allow_unauthorized_input_notes: false,
            expected_config_slot: Word::from([2u32, 1, 0, 0]),
        });
    }

    /// Test ACL component with no procedures and allow_unauthorized_input_notes set to true
    #[test]
    fn test_rpo_falcon_512_acl_with_allow_unauthorized_input_notes() {
        test_acl_component(AclTestConfig {
            with_procedures: false,
            allow_unauthorized_output_notes: false,
            allow_unauthorized_input_notes: true,
            expected_config_slot: Word::from([0u32, 0, 1, 0]),
        });
    }

    /// Test ACL component with two procedures and both authorization flags set to true
    #[test]
    fn test_rpo_falcon_512_acl_with_both_allow_flags() {
        test_acl_component(AclTestConfig {
            with_procedures: true,
            allow_unauthorized_output_notes: true,
            allow_unauthorized_input_notes: true,
            expected_config_slot: Word::from([2u32, 1, 1, 0]),
        });
    }
}<|MERGE_RESOLUTION|>--- conflicted
+++ resolved
@@ -1,19 +1,14 @@
 use alloc::vec::Vec;
 
-<<<<<<< HEAD
+use miden_objects::account::auth::PublicKeyCommitment;
 use miden_objects::account::{
     AccountCode,
     AccountComponent,
     NamedStorageSlot,
-    PublicKeyCommitment,
     SlotName,
     StorageMap,
 };
 use miden_objects::utils::sync::LazyLock;
-=======
-use miden_objects::account::auth::PublicKeyCommitment;
-use miden_objects::account::{AccountCode, AccountComponent, StorageMap, StorageSlot};
->>>>>>> 945d8bc4
 use miden_objects::{AccountError, Word};
 
 use crate::account::components::rpo_falcon_512_acl_library;

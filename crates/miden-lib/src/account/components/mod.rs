use alloc::collections::BTreeMap;
use alloc::vec::Vec;

use miden_objects::Word;
use miden_objects::account::AccountProcedureInfo;
use miden_objects::assembly::Library;
use miden_objects::utils::Deserializable;
use miden_objects::utils::sync::LazyLock;
use miden_processor::MastNodeExt;

use crate::account::interface::AccountComponentInterface;

// Initialize the Basic Wallet library only once.
static BASIC_WALLET_LIBRARY: LazyLock<Library> = LazyLock::new(|| {
    let bytes =
        include_bytes!(concat!(env!("OUT_DIR"), "/assets/account_components/basic_wallet.masl"));
    Library::read_from_bytes(bytes).expect("Shipped Basic Wallet library is well-formed")
});

// Initialize the Rpo Falcon 512 library only once.
static RPO_FALCON_512_LIBRARY: LazyLock<Library> = LazyLock::new(|| {
    let bytes =
        include_bytes!(concat!(env!("OUT_DIR"), "/assets/account_components/rpo_falcon_512.masl"));
    Library::read_from_bytes(bytes).expect("Shipped Rpo Falcon 512 library is well-formed")
});

// Initialize the Basic Fungible Faucet library only once.
static BASIC_FUNGIBLE_FAUCET_LIBRARY: LazyLock<Library> = LazyLock::new(|| {
    let bytes = include_bytes!(concat!(
        env!("OUT_DIR"),
        "/assets/account_components/basic_fungible_faucet.masl"
    ));
    Library::read_from_bytes(bytes).expect("Shipped Basic Fungible Faucet library is well-formed")
});

// Initialize the Network Fungible Faucet library only once.
static NETWORK_FUNGIBLE_FAUCET_LIBRARY: LazyLock<Library> = LazyLock::new(|| {
    let bytes = include_bytes!(concat!(
        env!("OUT_DIR"),
        "/assets/account_components/network_fungible_faucet.masl"
    ));
    Library::read_from_bytes(bytes).expect("Shipped Network Fungible Faucet library is well-formed")
});

// Initialize the Rpo Falcon 512 ACL library only once.
static RPO_FALCON_512_ACL_LIBRARY: LazyLock<Library> = LazyLock::new(|| {
    let bytes = include_bytes!(concat!(
        env!("OUT_DIR"),
        "/assets/account_components/rpo_falcon_512_acl.masl"
    ));
    Library::read_from_bytes(bytes).expect("Shipped Rpo Falcon 512 ACL library is well-formed")
});

// Initialize the NoAuth library only once.
static NO_AUTH_LIBRARY: LazyLock<Library> = LazyLock::new(|| {
    let bytes = include_bytes!(concat!(env!("OUT_DIR"), "/assets/account_components/no_auth.masl"));
    Library::read_from_bytes(bytes).expect("Shipped NoAuth library is well-formed")
});

// Initialize the Multisig Rpo Falcon 512 library only once.
static RPO_FALCON_512_MULTISIG_LIBRARY: LazyLock<Library> = LazyLock::new(|| {
    let bytes = include_bytes!(concat!(
        env!("OUT_DIR"),
        "/assets/account_components/multisig_rpo_falcon_512.masl"
    ));
    Library::read_from_bytes(bytes).expect("Shipped Multisig Rpo Falcon 512 library is well-formed")
});

/// Returns the Basic Wallet Library.
pub fn basic_wallet_library() -> Library {
    BASIC_WALLET_LIBRARY.clone()
}

/// Returns the Basic Fungible Faucet Library.
pub fn basic_fungible_faucet_library() -> Library {
    BASIC_FUNGIBLE_FAUCET_LIBRARY.clone()
}

/// Returns the Network Fungible Faucet Library.
pub fn network_fungible_faucet_library() -> Library {
    NETWORK_FUNGIBLE_FAUCET_LIBRARY.clone()
}

/// Returns the Rpo Falcon 512 Library.
pub fn rpo_falcon_512_library() -> Library {
    RPO_FALCON_512_LIBRARY.clone()
}

/// Returns the Rpo Falcon 512 ACL Library.
pub fn rpo_falcon_512_acl_library() -> Library {
    RPO_FALCON_512_ACL_LIBRARY.clone()
}

/// Returns the NoAuth Library.
pub fn no_auth_library() -> Library {
    NO_AUTH_LIBRARY.clone()
}

/// Returns the RPO Falcon 512 Multisig Library.
pub fn rpo_falcon_512_multisig_library() -> Library {
    RPO_FALCON_512_MULTISIG_LIBRARY.clone()
}

// WELL KNOWN COMPONENTS
// ================================================================================================

/// The enum holding the types of basic well-known account components provided by the `miden-lib`.
pub enum WellKnownComponent {
    BasicWallet,
    BasicFungibleFaucet,
    NetworkFungibleFaucet,
    AuthRpoFalcon512,
    AuthRpoFalcon512Acl,
    AuthRpoFalcon512Multisig,
    AuthNoAuth,
}

impl WellKnownComponent {
    /// Returns the iterator over digests of all procedures exported from the component.
    pub fn procedure_digests(&self) -> impl Iterator<Item = Word> {
        let library = match self {
            Self::BasicWallet => BASIC_WALLET_LIBRARY.as_ref(),
            Self::BasicFungibleFaucet => BASIC_FUNGIBLE_FAUCET_LIBRARY.as_ref(),
            Self::NetworkFungibleFaucet => NETWORK_FUNGIBLE_FAUCET_LIBRARY.as_ref(),
            Self::AuthRpoFalcon512 => RPO_FALCON_512_LIBRARY.as_ref(),
            Self::AuthRpoFalcon512Acl => RPO_FALCON_512_ACL_LIBRARY.as_ref(),
            Self::AuthRpoFalcon512Multisig => RPO_FALCON_512_MULTISIG_LIBRARY.as_ref(),
            Self::AuthNoAuth => NO_AUTH_LIBRARY.as_ref(),
        };

        library.exports().map(|export| {
            library
                .mast_forest()
                .get_node_by_id(export.node)
                .expect("export node not in the forest")
                .digest()
        })
    }

    /// Checks whether procedures from the current component are present in the procedures map
    /// and if so it removes these procedures from this map and pushes the corresponding component
    /// interface to the component interface vector.
    fn extract_component(
        &self,
        procedures_map: &mut BTreeMap<Word, &AccountProcedureInfo>,
        component_interface_vec: &mut Vec<AccountComponentInterface>,
    ) {
        // Determine if this component should be extracted based on procedure matching
        if self
            .procedure_digests()
            .all(|proc_digest| procedures_map.contains_key(&proc_digest))
        {
            // Extract the storage offset from any matching procedure
            let mut storage_offset = 0u8;
            self.procedure_digests().for_each(|component_procedure| {
                if let Some(proc_info) = procedures_map.remove(&component_procedure) {
                    storage_offset = proc_info.storage_offset();
                }
            });

            // Create the appropriate component interface
            match self {
                Self::BasicWallet => {
                    component_interface_vec.push(AccountComponentInterface::BasicWallet)
                },
<<<<<<< HEAD
                Self::BasicFungibleFaucet => {
                    component_interface_vec.push(AccountComponentInterface::BasicFungibleFaucet)
                },
                Self::AuthRpoFalcon512 => {
                    component_interface_vec.push(AccountComponentInterface::AuthRpoFalcon512)
                },
                Self::AuthRpoFalcon512Acl => {
                    component_interface_vec.push(AccountComponentInterface::AuthRpoFalcon512Acl)
                },
=======
                Self::BasicFungibleFaucet => component_interface_vec
                    .push(AccountComponentInterface::BasicFungibleFaucet(storage_offset)),
                Self::NetworkFungibleFaucet => component_interface_vec
                    .push(AccountComponentInterface::NetworkFungibleFaucet(storage_offset)),
                Self::AuthRpoFalcon512 => component_interface_vec
                    .push(AccountComponentInterface::AuthRpoFalcon512(storage_offset)),
                Self::AuthRpoFalcon512Acl => component_interface_vec
                    .push(AccountComponentInterface::AuthRpoFalcon512Acl(storage_offset)),
>>>>>>> 945d8bc4
                Self::AuthRpoFalcon512Multisig => component_interface_vec
                    .push(AccountComponentInterface::AuthRpoFalcon512Multisig),
                Self::AuthNoAuth => {
                    component_interface_vec.push(AccountComponentInterface::AuthNoAuth)
                },
            }
        }
    }

    /// Gets all well known components which could be constructed from the provided procedures map
    /// and pushes them to the `component_interface_vec`.
    pub fn extract_well_known_components(
        procedures_map: &mut BTreeMap<Word, &AccountProcedureInfo>,
        component_interface_vec: &mut Vec<AccountComponentInterface>,
    ) {
        Self::BasicWallet.extract_component(procedures_map, component_interface_vec);
        Self::BasicFungibleFaucet.extract_component(procedures_map, component_interface_vec);
        Self::NetworkFungibleFaucet.extract_component(procedures_map, component_interface_vec);
        Self::AuthRpoFalcon512.extract_component(procedures_map, component_interface_vec);
        Self::AuthRpoFalcon512Acl.extract_component(procedures_map, component_interface_vec);
        Self::AuthRpoFalcon512Multisig.extract_component(procedures_map, component_interface_vec);
        Self::AuthNoAuth.extract_component(procedures_map, component_interface_vec);
    }
}<|MERGE_RESOLUTION|>--- conflicted
+++ resolved
@@ -163,26 +163,18 @@
                 Self::BasicWallet => {
                     component_interface_vec.push(AccountComponentInterface::BasicWallet)
                 },
-<<<<<<< HEAD
                 Self::BasicFungibleFaucet => {
                     component_interface_vec.push(AccountComponentInterface::BasicFungibleFaucet)
                 },
+                Self::NetworkFungibleFaucet => {
+                    component_interface_vec.push(AccountComponentInterface::NetworkFungibleFaucet)
+                },
                 Self::AuthRpoFalcon512 => {
                     component_interface_vec.push(AccountComponentInterface::AuthRpoFalcon512)
                 },
                 Self::AuthRpoFalcon512Acl => {
                     component_interface_vec.push(AccountComponentInterface::AuthRpoFalcon512Acl)
                 },
-=======
-                Self::BasicFungibleFaucet => component_interface_vec
-                    .push(AccountComponentInterface::BasicFungibleFaucet(storage_offset)),
-                Self::NetworkFungibleFaucet => component_interface_vec
-                    .push(AccountComponentInterface::NetworkFungibleFaucet(storage_offset)),
-                Self::AuthRpoFalcon512 => component_interface_vec
-                    .push(AccountComponentInterface::AuthRpoFalcon512(storage_offset)),
-                Self::AuthRpoFalcon512Acl => component_interface_vec
-                    .push(AccountComponentInterface::AuthRpoFalcon512Acl(storage_offset)),
->>>>>>> 945d8bc4
                 Self::AuthRpoFalcon512Multisig => component_interface_vec
                     .push(AccountComponentInterface::AuthRpoFalcon512Multisig),
                 Self::AuthNoAuth => {

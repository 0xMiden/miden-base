use alloc::collections::BTreeMap;
use alloc::vec::Vec;

use miden_objects::Word;
use miden_objects::account::AccountProcedureInfo;
use miden_objects::assembly::Library;
use miden_objects::utils::Deserializable;
use miden_objects::utils::sync::LazyLock;

use crate::account::interface::AccountComponentInterface;

// Initialize the Basic Wallet library only once.
static BASIC_WALLET_LIBRARY: LazyLock<Library> = LazyLock::new(|| {
    let bytes =
        include_bytes!(concat!(env!("OUT_DIR"), "/assets/account_components/basic_wallet.masl"));
    Library::read_from_bytes(bytes).expect("Shipped Basic Wallet library is well-formed")
});

// Initialize the Rpo Falcon 512 library only once.
static RPO_FALCON_512_LIBRARY: LazyLock<Library> = LazyLock::new(|| {
    let bytes =
        include_bytes!(concat!(env!("OUT_DIR"), "/assets/account_components/rpo_falcon_512.masl"));
    Library::read_from_bytes(bytes).expect("Shipped Rpo Falcon 512 library is well-formed")
});

// Initialize the Basic Fungible Faucet library only once.
static BASIC_FUNGIBLE_FAUCET_LIBRARY: LazyLock<Library> = LazyLock::new(|| {
    let bytes = include_bytes!(concat!(
        env!("OUT_DIR"),
        "/assets/account_components/basic_fungible_faucet.masl"
    ));
    Library::read_from_bytes(bytes).expect("Shipped Basic Fungible Faucet library is well-formed")
});

// Initialize the Rpo Falcon 512 ACL library only once.
static RPO_FALCON_512_ACL_LIBRARY: LazyLock<Library> = LazyLock::new(|| {
    let bytes = include_bytes!(concat!(
        env!("OUT_DIR"),
        "/assets/account_components/rpo_falcon_512_acl.masl"
    ));
    Library::read_from_bytes(bytes).expect("Shipped Rpo Falcon 512 ACL library is well-formed")
});

// Initialize the NoAuth library only once.
static NO_AUTH_LIBRARY: LazyLock<Library> = LazyLock::new(|| {
    let bytes = include_bytes!(concat!(env!("OUT_DIR"), "/assets/account_components/no_auth.masl"));
    Library::read_from_bytes(bytes).expect("Shipped NoAuth library is well-formed")
});

// Initialize the Multisig Rpo Falcon 512 library only once.
static MULTISIG_LIBRARY: LazyLock<Library> = LazyLock::new(|| {
    let bytes = include_bytes!(concat!(
        env!("OUT_DIR"),
        "/assets/account_components/multisig_rpo_falcon_512.masl"
    ));
    Library::read_from_bytes(bytes).expect("Shipped Multisig Rpo Falcon 512 library is well-formed")
});

/// Returns the Basic Wallet Library.
pub fn basic_wallet_library() -> Library {
    BASIC_WALLET_LIBRARY.clone()
}

/// Returns the Basic Fungible Faucet Library.
pub fn basic_fungible_faucet_library() -> Library {
    BASIC_FUNGIBLE_FAUCET_LIBRARY.clone()
}

/// Returns the Rpo Falcon 512 Library.
pub fn rpo_falcon_512_library() -> Library {
    RPO_FALCON_512_LIBRARY.clone()
}

/// Returns the Rpo Falcon 512 ACL Library.
pub fn rpo_falcon_512_acl_library() -> Library {
    RPO_FALCON_512_ACL_LIBRARY.clone()
}

/// Returns the NoAuth Library.
pub fn no_auth_library() -> Library {
    NO_AUTH_LIBRARY.clone()
}

/// Returns the Multisig Library.
pub fn multisig_library() -> Library {
    MULTISIG_LIBRARY.clone()
}

// WELL KNOWN COMPONENTS
// ================================================================================================

/// The enum holding the types of basic well-known account components provided by the `miden-lib`.
pub enum WellKnownComponent {
    BasicWallet,
    BasicFungibleFaucet,
    RpoFalcon512,
    RpoFalcon512Acl,
<<<<<<< HEAD
    NoAuth,
=======
    RpoFalconMultisig,
>>>>>>> 6fd9a1ef
}

impl WellKnownComponent {
    /// Returns the iterator over procedure digests, containing digests of all procedures provided
    /// by the current component.
    pub fn procedure_digests(&self) -> impl Iterator<Item = Word> {
        let forest = match self {
            Self::BasicWallet => BASIC_WALLET_LIBRARY.mast_forest(),
            Self::BasicFungibleFaucet => BASIC_FUNGIBLE_FAUCET_LIBRARY.mast_forest(),
            Self::RpoFalcon512 => RPO_FALCON_512_LIBRARY.mast_forest(),
            Self::RpoFalcon512Acl => RPO_FALCON_512_ACL_LIBRARY.mast_forest(),
<<<<<<< HEAD
            Self::NoAuth => NO_AUTH_LIBRARY.mast_forest(),
=======
            Self::RpoFalconMultisig => MULTISIG_LIBRARY.mast_forest(),
>>>>>>> 6fd9a1ef
        };

        forest.procedure_digests()
    }

    /// Checks whether all procedures from the current component are present in the procedures map
    /// and if so it removes these procedures from this map and pushes the corresponding component
    /// interface to the component interface vector.
    fn extract_component(
        &self,
        procedures_map: &mut BTreeMap<Word, &AccountProcedureInfo>,
        component_interface_vec: &mut Vec<AccountComponentInterface>,
    ) {
        if self
            .procedure_digests()
            .all(|proc_digest| procedures_map.contains_key(&proc_digest))
        {
            // `storage_offset` is guaranteed to be overwritten because `Self::procedure_digests`
            // will return at least one digest.
            let mut storage_offset = 0u8;
            self.procedure_digests().for_each(|component_procedure| {
                if let Some(proc_info) = procedures_map.remove(&component_procedure) {
                    storage_offset = proc_info.storage_offset();
                }
            });

            match self {
                Self::BasicWallet => {
                    component_interface_vec.push(AccountComponentInterface::BasicWallet)
                },
                Self::BasicFungibleFaucet => component_interface_vec
                    .push(AccountComponentInterface::BasicFungibleFaucet(storage_offset)),
                Self::RpoFalcon512 => component_interface_vec
                    .push(AccountComponentInterface::AuthRpoFalcon512(storage_offset)),
                Self::RpoFalcon512Acl => component_interface_vec
                    .push(AccountComponentInterface::AuthRpoFalcon512Acl(storage_offset)),
<<<<<<< HEAD
                Self::NoAuth => component_interface_vec.push(AccountComponentInterface::AuthNone),
=======
                Self::RpoFalconMultisig => component_interface_vec
                    .push(AccountComponentInterface::AuthRpoFalconMultisig(storage_offset)),
>>>>>>> 6fd9a1ef
            }
        }
    }

    /// Gets all well known components which could be constructed from the provided procedures map
    /// and pushes them to the `component_interface_vec`.
    pub fn extract_well_known_components(
        procedures_map: &mut BTreeMap<Word, &AccountProcedureInfo>,
        component_interface_vec: &mut Vec<AccountComponentInterface>,
    ) {
        Self::BasicWallet.extract_component(procedures_map, component_interface_vec);
        Self::BasicFungibleFaucet.extract_component(procedures_map, component_interface_vec);
        Self::RpoFalcon512.extract_component(procedures_map, component_interface_vec);
        Self::RpoFalcon512Acl.extract_component(procedures_map, component_interface_vec);
<<<<<<< HEAD
        Self::NoAuth.extract_component(procedures_map, component_interface_vec);
=======
        Self::RpoFalconMultisig.extract_component(procedures_map, component_interface_vec);
>>>>>>> 6fd9a1ef
    }
}<|MERGE_RESOLUTION|>--- conflicted
+++ resolved
@@ -95,11 +95,8 @@
     BasicFungibleFaucet,
     RpoFalcon512,
     RpoFalcon512Acl,
-<<<<<<< HEAD
+    RpoFalconMultisig,
     NoAuth,
-=======
-    RpoFalconMultisig,
->>>>>>> 6fd9a1ef
 }
 
 impl WellKnownComponent {
@@ -111,11 +108,8 @@
             Self::BasicFungibleFaucet => BASIC_FUNGIBLE_FAUCET_LIBRARY.mast_forest(),
             Self::RpoFalcon512 => RPO_FALCON_512_LIBRARY.mast_forest(),
             Self::RpoFalcon512Acl => RPO_FALCON_512_ACL_LIBRARY.mast_forest(),
-<<<<<<< HEAD
+            Self::RpoFalconMultisig => MULTISIG_LIBRARY.mast_forest(),
             Self::NoAuth => NO_AUTH_LIBRARY.mast_forest(),
-=======
-            Self::RpoFalconMultisig => MULTISIG_LIBRARY.mast_forest(),
->>>>>>> 6fd9a1ef
         };
 
         forest.procedure_digests()
@@ -152,12 +146,9 @@
                     .push(AccountComponentInterface::AuthRpoFalcon512(storage_offset)),
                 Self::RpoFalcon512Acl => component_interface_vec
                     .push(AccountComponentInterface::AuthRpoFalcon512Acl(storage_offset)),
-<<<<<<< HEAD
-                Self::NoAuth => component_interface_vec.push(AccountComponentInterface::AuthNone),
-=======
                 Self::RpoFalconMultisig => component_interface_vec
                     .push(AccountComponentInterface::AuthRpoFalconMultisig(storage_offset)),
->>>>>>> 6fd9a1ef
+                Self::NoAuth => component_interface_vec.push(AccountComponentInterface::AuthNone),
             }
         }
     }
@@ -172,10 +163,7 @@
         Self::BasicFungibleFaucet.extract_component(procedures_map, component_interface_vec);
         Self::RpoFalcon512.extract_component(procedures_map, component_interface_vec);
         Self::RpoFalcon512Acl.extract_component(procedures_map, component_interface_vec);
-<<<<<<< HEAD
+        Self::RpoFalconMultisig.extract_component(procedures_map, component_interface_vec);
         Self::NoAuth.extract_component(procedures_map, component_interface_vec);
-=======
-        Self::RpoFalconMultisig.extract_component(procedures_map, component_interface_vec);
->>>>>>> 6fd9a1ef
     }
 }
--- conflicted
+++ resolved
@@ -1,7 +1,7 @@
 use alloc::{collections::BTreeMap, vec::Vec};
 
 use miden_objects::{
-    Digest,
+    Word,
     account::AccountProcedureInfo,
     assembly::Library,
     utils::{Deserializable, sync::LazyLock},
@@ -47,17 +47,21 @@
     BASIC_WALLET_LIBRARY.clone()
 }
 
+/// Returns the Basic Fungible Faucet Library.
+pub fn basic_fungible_faucet_library() -> Library {
+    BASIC_FUNGIBLE_FAUCET_LIBRARY.clone()
+}
+
 /// Returns the Rpo Falcon 512 Library.
 pub fn rpo_falcon_512_library() -> Library {
     RPO_FALCON_512_LIBRARY.clone()
 }
 
-/// Returns the Basic Fungible Faucet Library.
-pub fn basic_fungible_faucet_library() -> Library {
-    BASIC_FUNGIBLE_FAUCET_LIBRARY.clone()
+/// Returns the Rpo Falcon 512 Procedure ACL Library.
+pub fn rpo_falcon_512_procedure_acl_library() -> Library {
+    RPO_FALCON_512_PROCEDURE_ACL_LIBRARY.clone()
 }
 
-<<<<<<< HEAD
 // WELL KNOWN COMPONENTS
 // ================================================================================================
 
@@ -71,7 +75,7 @@
 impl WellKnownComponents {
     /// Returns the procedure digests vector, containing digests of all procedures provided by the
     /// current component.
-    fn procedure_digests(&self) -> Vec<Digest> {
+    fn procedure_digests(&self) -> Vec<Word> {
         match self {
             Self::BasicWallet => basic_wallet_library().mast_forest().procedure_digests().collect(),
             Self::BasicFungibleFaucet => {
@@ -88,7 +92,7 @@
     /// interface to the component interface vector.
     fn extract_component(
         &self,
-        procedures_map: &mut BTreeMap<Digest, &AccountProcedureInfo>,
+        procedures_map: &mut BTreeMap<Word, &AccountProcedureInfo>,
         component_interface_vec: &mut Vec<AccountComponentInterface>,
     ) {
         if self
@@ -118,16 +122,11 @@
     /// Gets all well known components which could be constructed from the provided procedures map
     /// and pushes them to the `component_interface_vec`.
     pub fn extract_well_known_components(
-        procedures_map: &mut BTreeMap<Digest, &AccountProcedureInfo>,
+        procedures_map: &mut BTreeMap<Word, &AccountProcedureInfo>,
         component_interface_vec: &mut Vec<AccountComponentInterface>,
     ) {
         Self::BasicWallet.extract_component(procedures_map, component_interface_vec);
         Self::BasicFungibleFaucet.extract_component(procedures_map, component_interface_vec);
         Self::RpoFalcon512.extract_component(procedures_map, component_interface_vec);
     }
-=======
-/// Returns the Rpo Falcon 512 Procedure ACL Library.
-pub fn rpo_falcon_512_procedure_acl_library() -> Library {
-    RPO_FALCON_512_PROCEDURE_ACL_LIBRARY.clone()
->>>>>>> e87f1f60
 }
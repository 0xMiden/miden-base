use alloc::string::String;

use miden_objects::account::{Account, AccountType};
use miden_objects::{AccountError, Felt, TokenSymbolError};
use thiserror::Error;

use crate::transaction::memory::FAUCET_STORAGE_DATA_SLOT;

mod basic_fungible;
mod network_fungible;

pub use basic_fungible::{BasicFungibleFaucet, create_basic_fungible_faucet};
pub use network_fungible::{NetworkFungibleFaucet, create_network_fungible_faucet};

// FUNGIBLE FAUCET
// ================================================================================================

/// Extension trait for fungible faucet accounts. Provides methods to access the fungible faucet
/// account's reserved storage slot.
pub trait FungibleFaucetExt {
    const ISSUANCE_ELEMENT_INDEX: usize;
    const ISSUANCE_STORAGE_SLOT: u8;

    /// Returns the amount of tokens (in base units) issued from this fungible faucet.
    ///
    /// # Errors
    /// Returns an error if the account is not a fungible faucet account.
    fn get_token_issuance(&self) -> Result<Felt, FungibleFaucetError>;
}

impl FungibleFaucetExt for Account {
    const ISSUANCE_ELEMENT_INDEX: usize = 3;
    const ISSUANCE_STORAGE_SLOT: u8 = FAUCET_STORAGE_DATA_SLOT;

    fn get_token_issuance(&self) -> Result<Felt, FungibleFaucetError> {
        if self.account_type() != AccountType::FungibleFaucet {
            return Err(FungibleFaucetError::NotAFungibleFaucetAccount);
        }

        let slot = self
            .storage()
            .get_item(Self::ISSUANCE_STORAGE_SLOT)
            .map_err(|_| FungibleFaucetError::InvalidStorageOffset(Self::ISSUANCE_STORAGE_SLOT))?;
        Ok(slot[Self::ISSUANCE_ELEMENT_INDEX])
    }
}

// FUNGIBLE FAUCET ERROR
// ================================================================================================

/// Basic fungible faucet related errors.
#[derive(Debug, Error)]
pub enum FungibleFaucetError {
    #[error("faucet metadata decimals is {actual} which exceeds max value of {max}")]
    TooManyDecimals { actual: u64, max: u8 },
    #[error("faucet metadata max supply is {actual} which exceeds max value of {max}")]
    MaxSupplyTooLarge { actual: u64, max: u64 },
    #[error(
        "account interface provided for faucet creation does not have basic fungible faucet component"
    )]
    NoAvailableInterface,
    #[error("storage offset `{0}` is invalid")]
    InvalidStorageOffset(u8),
    #[error("invalid token symbol")]
    InvalidTokenSymbol(#[source] TokenSymbolError),
    #[error("unsupported authentication scheme: {0}")]
    UnsupportedAuthScheme(String),
    #[error("account creation failed")]
    AccountError(#[source] AccountError),
    #[error("account is not a fungible faucet account")]
    NotAFungibleFaucetAccount,
<<<<<<< HEAD
}

// TESTS
// ================================================================================================

#[cfg(test)]
mod tests {
    use assert_matches::assert_matches;
    use miden_objects::account::auth::PublicKeyCommitment;
    use miden_objects::{FieldElement, ONE, Word};

    use super::{
        AccountBuilder,
        AccountStorageMode,
        AccountType,
        AuthScheme,
        BasicFungibleFaucet,
        Felt,
        FungibleFaucetError,
        TokenSymbol,
        create_basic_fungible_faucet,
    };
    use crate::account::auth::AuthRpoFalcon512;
    use crate::account::wallets::BasicWallet;

    #[test]
    fn faucet_contract_creation() {
        let pub_key_word = Word::new([ONE; 4]);
        let auth_scheme: AuthScheme = AuthScheme::RpoFalcon512 { pub_key: pub_key_word.into() };

        // we need to use an initial seed to create the wallet account
        let init_seed: [u8; 32] = [
            90, 110, 209, 94, 84, 105, 250, 242, 223, 203, 216, 124, 22, 159, 14, 132, 215, 85,
            183, 204, 149, 90, 166, 68, 100, 73, 106, 168, 125, 237, 138, 16,
        ];

        let max_supply = Felt::new(123);
        let token_symbol_string = "POL";
        let token_symbol = TokenSymbol::try_from(token_symbol_string).unwrap();
        let decimals = 2u8;
        let storage_mode = AccountStorageMode::Private;

        let faucet_account = create_basic_fungible_faucet(
            init_seed,
            token_symbol,
            decimals,
            max_supply,
            storage_mode,
            auth_scheme,
        )
        .unwrap();

        // The reserved faucet slot should be initialized to an empty word.
        assert_eq!(faucet_account.storage().get_item(0).unwrap(), Word::empty());

        // The falcon auth component is added first so its assigned storage slot for the public key
        // will be 1.
        assert_eq!(faucet_account.storage().get_item(1).unwrap(), pub_key_word);

        // Slot 2 stores [num_tracked_procs, allow_unauthorized_output_notes,
        // allow_unauthorized_input_notes, 0]. With 1 tracked procedure (distribute),
        // allow_unauthorized_output_notes=false, and allow_unauthorized_input_notes=true,
        // this should be [1, 0, 1, 0].
        assert_eq!(
            faucet_account.storage().get_item(2).unwrap(),
            [Felt::ONE, Felt::ZERO, Felt::ONE, Felt::ZERO].into()
        );

        // The procedure root map in slot 3 should contain the distribute procedure root.
        let distribute_root = BasicFungibleFaucet::distribute_digest();
        assert_eq!(
            faucet_account
                .storage()
                .get_map_item(3, [Felt::ZERO, Felt::ZERO, Felt::ZERO, Felt::ZERO].into())
                .unwrap(),
            distribute_root
        );

        // Check that faucet metadata was initialized to the given values. The faucet component is
        // added second, so its assigned storage slot for the metadata will be 2.
        assert_eq!(
            faucet_account.storage().get_item(4).unwrap(),
            [Felt::new(123), Felt::new(2), token_symbol.into(), Felt::ZERO].into()
        );

        assert!(faucet_account.is_faucet());

        assert_eq!(faucet_account.account_type(), AccountType::FungibleFaucet);

        // Verify the faucet can be extracted and has correct metadata
        let faucet_component = BasicFungibleFaucet::try_from(faucet_account.clone()).unwrap();
        assert_eq!(faucet_component.symbol(), token_symbol);
        assert_eq!(faucet_component.decimals(), decimals);
        assert_eq!(faucet_component.max_supply(), max_supply);
    }

    #[test]
    fn faucet_create_from_account() {
        // prepare the test data
        let mock_word = Word::from([0, 1, 2, 3u32]);
        let mock_public_key = PublicKeyCommitment::from(mock_word);
        let mock_seed = mock_word.as_bytes();

        // valid account
        let token_symbol = TokenSymbol::new("POL").expect("invalid token symbol");
        let faucet_account = AccountBuilder::new(mock_seed)
            .account_type(AccountType::FungibleFaucet)
            .with_component(
                BasicFungibleFaucet::new(token_symbol, 10, Felt::new(100))
                    .expect("failed to create a fungible faucet component"),
            )
            .with_auth_component(AuthRpoFalcon512::new(mock_public_key))
            .build_existing()
            .expect("failed to create wallet account");

        let basic_ff = BasicFungibleFaucet::try_from(faucet_account)
            .expect("basic fungible faucet creation failed");
        assert_eq!(basic_ff.symbol, token_symbol);
        assert_eq!(basic_ff.decimals, 10);
        assert_eq!(basic_ff.max_supply, Felt::new(100));

        // invalid account: basic fungible faucet component is missing
        let invalid_faucet_account = AccountBuilder::new(mock_seed)
            .account_type(AccountType::FungibleFaucet)
            .with_auth_component(AuthRpoFalcon512::new(mock_public_key))
            // we need to add some other component so the builder doesn't fail
            .with_component(BasicWallet)
            .build_existing()
            .expect("failed to create wallet account");

        let err = BasicFungibleFaucet::try_from(invalid_faucet_account)
            .err()
            .expect("basic fungible faucet creation should fail");
        assert_matches!(err, FungibleFaucetError::NoAvailableInterface);
    }

    /// Check that the obtaining of the basic fungible faucet procedure digests does not panic.
    #[test]
    fn get_faucet_procedures() {
        let _distribute_digest = BasicFungibleFaucet::distribute_digest();
        let _burn_digest = BasicFungibleFaucet::burn_digest();
    }
=======
>>>>>>> 86ec4d39
}<|MERGE_RESOLUTION|>--- conflicted
+++ resolved
@@ -69,149 +69,4 @@
     AccountError(#[source] AccountError),
     #[error("account is not a fungible faucet account")]
     NotAFungibleFaucetAccount,
-<<<<<<< HEAD
-}
-
-// TESTS
-// ================================================================================================
-
-#[cfg(test)]
-mod tests {
-    use assert_matches::assert_matches;
-    use miden_objects::account::auth::PublicKeyCommitment;
-    use miden_objects::{FieldElement, ONE, Word};
-
-    use super::{
-        AccountBuilder,
-        AccountStorageMode,
-        AccountType,
-        AuthScheme,
-        BasicFungibleFaucet,
-        Felt,
-        FungibleFaucetError,
-        TokenSymbol,
-        create_basic_fungible_faucet,
-    };
-    use crate::account::auth::AuthRpoFalcon512;
-    use crate::account::wallets::BasicWallet;
-
-    #[test]
-    fn faucet_contract_creation() {
-        let pub_key_word = Word::new([ONE; 4]);
-        let auth_scheme: AuthScheme = AuthScheme::RpoFalcon512 { pub_key: pub_key_word.into() };
-
-        // we need to use an initial seed to create the wallet account
-        let init_seed: [u8; 32] = [
-            90, 110, 209, 94, 84, 105, 250, 242, 223, 203, 216, 124, 22, 159, 14, 132, 215, 85,
-            183, 204, 149, 90, 166, 68, 100, 73, 106, 168, 125, 237, 138, 16,
-        ];
-
-        let max_supply = Felt::new(123);
-        let token_symbol_string = "POL";
-        let token_symbol = TokenSymbol::try_from(token_symbol_string).unwrap();
-        let decimals = 2u8;
-        let storage_mode = AccountStorageMode::Private;
-
-        let faucet_account = create_basic_fungible_faucet(
-            init_seed,
-            token_symbol,
-            decimals,
-            max_supply,
-            storage_mode,
-            auth_scheme,
-        )
-        .unwrap();
-
-        // The reserved faucet slot should be initialized to an empty word.
-        assert_eq!(faucet_account.storage().get_item(0).unwrap(), Word::empty());
-
-        // The falcon auth component is added first so its assigned storage slot for the public key
-        // will be 1.
-        assert_eq!(faucet_account.storage().get_item(1).unwrap(), pub_key_word);
-
-        // Slot 2 stores [num_tracked_procs, allow_unauthorized_output_notes,
-        // allow_unauthorized_input_notes, 0]. With 1 tracked procedure (distribute),
-        // allow_unauthorized_output_notes=false, and allow_unauthorized_input_notes=true,
-        // this should be [1, 0, 1, 0].
-        assert_eq!(
-            faucet_account.storage().get_item(2).unwrap(),
-            [Felt::ONE, Felt::ZERO, Felt::ONE, Felt::ZERO].into()
-        );
-
-        // The procedure root map in slot 3 should contain the distribute procedure root.
-        let distribute_root = BasicFungibleFaucet::distribute_digest();
-        assert_eq!(
-            faucet_account
-                .storage()
-                .get_map_item(3, [Felt::ZERO, Felt::ZERO, Felt::ZERO, Felt::ZERO].into())
-                .unwrap(),
-            distribute_root
-        );
-
-        // Check that faucet metadata was initialized to the given values. The faucet component is
-        // added second, so its assigned storage slot for the metadata will be 2.
-        assert_eq!(
-            faucet_account.storage().get_item(4).unwrap(),
-            [Felt::new(123), Felt::new(2), token_symbol.into(), Felt::ZERO].into()
-        );
-
-        assert!(faucet_account.is_faucet());
-
-        assert_eq!(faucet_account.account_type(), AccountType::FungibleFaucet);
-
-        // Verify the faucet can be extracted and has correct metadata
-        let faucet_component = BasicFungibleFaucet::try_from(faucet_account.clone()).unwrap();
-        assert_eq!(faucet_component.symbol(), token_symbol);
-        assert_eq!(faucet_component.decimals(), decimals);
-        assert_eq!(faucet_component.max_supply(), max_supply);
-    }
-
-    #[test]
-    fn faucet_create_from_account() {
-        // prepare the test data
-        let mock_word = Word::from([0, 1, 2, 3u32]);
-        let mock_public_key = PublicKeyCommitment::from(mock_word);
-        let mock_seed = mock_word.as_bytes();
-
-        // valid account
-        let token_symbol = TokenSymbol::new("POL").expect("invalid token symbol");
-        let faucet_account = AccountBuilder::new(mock_seed)
-            .account_type(AccountType::FungibleFaucet)
-            .with_component(
-                BasicFungibleFaucet::new(token_symbol, 10, Felt::new(100))
-                    .expect("failed to create a fungible faucet component"),
-            )
-            .with_auth_component(AuthRpoFalcon512::new(mock_public_key))
-            .build_existing()
-            .expect("failed to create wallet account");
-
-        let basic_ff = BasicFungibleFaucet::try_from(faucet_account)
-            .expect("basic fungible faucet creation failed");
-        assert_eq!(basic_ff.symbol, token_symbol);
-        assert_eq!(basic_ff.decimals, 10);
-        assert_eq!(basic_ff.max_supply, Felt::new(100));
-
-        // invalid account: basic fungible faucet component is missing
-        let invalid_faucet_account = AccountBuilder::new(mock_seed)
-            .account_type(AccountType::FungibleFaucet)
-            .with_auth_component(AuthRpoFalcon512::new(mock_public_key))
-            // we need to add some other component so the builder doesn't fail
-            .with_component(BasicWallet)
-            .build_existing()
-            .expect("failed to create wallet account");
-
-        let err = BasicFungibleFaucet::try_from(invalid_faucet_account)
-            .err()
-            .expect("basic fungible faucet creation should fail");
-        assert_matches!(err, FungibleFaucetError::NoAvailableInterface);
-    }
-
-    /// Check that the obtaining of the basic fungible faucet procedure digests does not panic.
-    #[test]
-    fn get_faucet_procedures() {
-        let _distribute_digest = BasicFungibleFaucet::distribute_digest();
-        let _burn_digest = BasicFungibleFaucet::burn_digest();
-    }
-=======
->>>>>>> 86ec4d39
 }
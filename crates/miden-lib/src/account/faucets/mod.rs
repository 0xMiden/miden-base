--- conflicted
+++ resolved
@@ -69,10 +69,7 @@
     AccountError(#[source] AccountError),
     #[error("account is not a fungible faucet account")]
     NotAFungibleFaucetAccount,
-<<<<<<< HEAD
-=======
 }
-
 // TESTS
 // ================================================================================================
 
@@ -80,18 +77,16 @@
 mod tests {
     use assert_matches::assert_matches;
     use miden_objects::{FieldElement, ONE, Word};
+    use miden_objects::account::{AccountBuilder, AccountStorageMode, AccountType};
+    use miden_objects::asset::TokenSymbol;
 
     use super::{
-        AccountBuilder,
-        AccountStorageMode,
-        AccountType,
-        AuthScheme,
         BasicFungibleFaucet,
         Felt,
         FungibleFaucetError,
-        TokenSymbol,
         create_basic_fungible_faucet,
     };
+    use crate::AuthScheme;
     use crate::account::auth::{AuthRpoFalcon512, PublicKeyCommitment};
     use crate::account::wallets::BasicWallet;
 
@@ -187,9 +182,9 @@
 
         let basic_ff = BasicFungibleFaucet::try_from(faucet_account)
             .expect("basic fungible faucet creation failed");
-        assert_eq!(basic_ff.symbol, token_symbol);
-        assert_eq!(basic_ff.decimals, 10);
-        assert_eq!(basic_ff.max_supply, Felt::new(100));
+        assert_eq!(basic_ff.symbol(), token_symbol);
+        assert_eq!(basic_ff.decimals(), 10);
+        assert_eq!(basic_ff.max_supply(), Felt::new(100));
 
         // invalid account: basic fungible faucet component is missing
         let invalid_faucet_account = AccountBuilder::new(mock_seed)
@@ -212,5 +207,4 @@
         let _distribute_digest = BasicFungibleFaucet::distribute_digest();
         let _burn_digest = BasicFungibleFaucet::burn_digest();
     }
->>>>>>> d8bb5393
 }
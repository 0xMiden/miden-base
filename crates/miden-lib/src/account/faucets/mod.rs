use miden_objects::{
    AccountError, Felt, FieldElement, TokenSymbolError, Word,
    account::{
        Account, AccountBuilder, AccountComponent, AccountStorage, AccountStorageMode, AccountType,
        StorageSlot,
    },
    asset::{FungibleAsset, TokenSymbol},
};
use thiserror::Error;

use super::{
    AuthScheme,
    interface::{AccountComponentInterface, AccountInterface},
};
use crate::account::{auth::RpoFalcon512, components::basic_fungible_faucet_library};

// BASIC FUNGIBLE FAUCET ACCOUNT COMPONENT
// ================================================================================================

/// An [`AccountComponent`] implementing a basic fungible faucet.
///
/// It reexports the procedures from `miden::contracts::faucets::basic_fungible`. When linking
/// against this component, the `miden` library (i.e. [`MidenLib`](crate::MidenLib)) must be
/// available to the assembler which is the case when using
/// [`TransactionKernel::assembler()`][kasm]. The procedures of this component are:
/// - `distribute`, which mints an assets and create a note for the provided recipient.
/// - `burn`, which burns the provided asset.
///
/// `distribute` requires authentication while `burn` does not require authentication and can be
/// called by anyone. Thus, this component must be combined with a component providing
/// authentication.
///
/// This component supports accounts of type [`AccountType::FungibleFaucet`].
///
/// [kasm]: crate::transaction::TransactionKernel::assembler
pub struct BasicFungibleFaucet {
    symbol: TokenSymbol,
    decimals: u8,
    max_supply: Felt,
}

impl BasicFungibleFaucet {
    // CONSTANTS
    // --------------------------------------------------------------------------------------------

    /// The maximum number of decimals supported by the component.
    pub const MAX_DECIMALS: u8 = 12;

    // CONSTRUCTORS
    // --------------------------------------------------------------------------------------------

    /// Creates a new [`BasicFungibleFaucet`] component from the given pieces of metadata.
    ///
    /// # Errors:
    /// Returns an error if:
    /// - the decimals parameter exceeds maximum value of [`Self::MAX_DECIMALS`].
    /// - the max supply parameter exceeds maximum possible amount for a fungible asset
    ///   ([`FungibleAsset::MAX_AMOUNT`])
    pub fn new(
        symbol: TokenSymbol,
        decimals: u8,
        max_supply: Felt,
    ) -> Result<Self, FungibleFaucetError> {
        // First check that the metadata is valid.
        if decimals > Self::MAX_DECIMALS {
            return Err(FungibleFaucetError::TooManyDecimals {
                actual: decimals as u64,
                max: Self::MAX_DECIMALS,
            });
        } else if max_supply.as_int() > FungibleAsset::MAX_AMOUNT {
            return Err(FungibleFaucetError::MaxSupplyTooLarge {
                actual: max_supply.as_int(),
                max: FungibleAsset::MAX_AMOUNT,
            });
        }

        Ok(Self { symbol, decimals, max_supply })
    }

    /// Attempts to create a new [`BasicFungibleFaucet`] component from the associated account
    /// interface and storage.
    ///
    /// # Errors:
    /// Returns an error if:
    /// - the provided [`AccountInterface`] does not contain a
    ///   [`AccountComponentInterface::BasicFungibleFaucet`] component.
    /// - the decimals parameter exceeds maximum value of [`Self::MAX_DECIMALS`].
    /// - the max supply value exceeds maximum possible amount for a fungible asset of
    ///   [`FungibleAsset::MAX_AMOUNT`].
    /// - the token symbol encoded value exceeds the maximum value of
    ///   [`TokenSymbol::MAX_ENCODED_VALUE`].
    fn try_from_interface(
        interface: AccountInterface,
        storage: &AccountStorage,
    ) -> Result<Self, FungibleFaucetError> {
        for component in interface.components().iter() {
            if let AccountComponentInterface::BasicFungibleFaucet(offset) = component {
                // obtain metadata from storage using offset provided by BasicFungibleFaucet
                // interface
                let faucet_metadata = storage
                    .get_item(*offset)
                    .map_err(|_| FungibleFaucetError::InvalidStorageOffset(*offset))?;
                let [max_supply, decimals, token_symbol, _] = *faucet_metadata;

                // verify metadata values
                let token_symbol = TokenSymbol::try_from(token_symbol)
                    .map_err(FungibleFaucetError::InvalidTokenSymbol)?;
                let decimals = decimals.as_int().try_into().map_err(|_| {
                    FungibleFaucetError::TooManyDecimals {
                        actual: decimals.as_int(),
                        max: Self::MAX_DECIMALS,
                    }
                })?;

                return BasicFungibleFaucet::new(token_symbol, decimals, max_supply);
            }
        }

        Err(FungibleFaucetError::NoAvailableInterface)
    }
}

impl From<BasicFungibleFaucet> for AccountComponent {
    fn from(faucet: BasicFungibleFaucet) -> Self {
        // Note: data is stored as [a0, a1, a2, a3] but loaded onto the stack as
        // [a3, a2, a1, a0, ...]
        let metadata =
            [faucet.max_supply, Felt::from(faucet.decimals), faucet.symbol.into(), Felt::ZERO];

        AccountComponent::new(basic_fungible_faucet_library(), vec![StorageSlot::Value(metadata)])
            .expect("basic fungible faucet component should satisfy the requirements of a valid account component")
            .with_supported_type(AccountType::FungibleFaucet)
    }
}

impl TryFrom<Account> for BasicFungibleFaucet {
    type Error = FungibleFaucetError;

    fn try_from(account: Account) -> Result<Self, Self::Error> {
        let account_interface = AccountInterface::from(&account);

        BasicFungibleFaucet::try_from_interface(account_interface, account.storage())
    }
}

// FUNGIBLE FAUCET
// ================================================================================================

/// Creates a new faucet account with basic fungible faucet interface,
/// account storage type, specified authentication scheme, and provided meta data (token symbol,
/// decimals, max supply).
///
/// The basic faucet interface exposes two procedures:
/// - `distribute`, which mints an assets and create a note for the provided recipient.
/// - `burn`, which burns the provided asset.
///
/// `distribute` requires authentication. The authentication procedure is defined by the specified
/// authentication scheme. `burn` does not require authentication and can be called by anyone.
///
/// The storage layout of the faucet account is:
/// - Slot 0: Reserved slot for faucets.
/// - Slot 1: Public Key of the authentication component.
/// - Slot 2: Token metadata of the faucet.
pub fn create_basic_fungible_faucet(
    init_seed: [u8; 32],
    symbol: TokenSymbol,
    decimals: u8,
    max_supply: Felt,
    account_storage_mode: AccountStorageMode,
    auth_scheme: AuthScheme,
) -> Result<(Account, Word), FungibleFaucetError> {
    // Atm we only have RpoFalcon512 as authentication scheme and this is also the default in the
    // faucet contract.
    let auth_component: RpoFalcon512 = match auth_scheme {
        AuthScheme::RpoFalcon512 { pub_key } => RpoFalcon512::new(pub_key),
    };

    let (account, account_seed) = AccountBuilder::new(init_seed)
        .account_type(AccountType::FungibleFaucet)
        .storage_mode(account_storage_mode)
        .with_component(auth_component)
        .with_component(BasicFungibleFaucet::new(symbol, decimals, max_supply)?)
        .build()
        .map_err(FungibleFaucetError::AccountError)?;

    Ok((account, account_seed))
}

// FUNGIBLE FAUCET ERROR
// ================================================================================================

/// Basic fungible faucet related errors.
#[derive(Debug, Error)]
pub enum FungibleFaucetError {
    #[error("faucet metadata decimals is {actual} which exceeds max value of {max}")]
    TooManyDecimals { actual: u64, max: u8 },
    #[error("faucet metadata max supply is {actual} which exceeds max value of {max}")]
    MaxSupplyTooLarge { actual: u64, max: u64 },
    #[error(
        "account interface provided for faucet creation does not have basic fungible faucet component"
    )]
    NoAvailableInterface,
    #[error("storage offset `{0}` is invalid")]
    InvalidStorageOffset(u8),
    #[error("invalid token symbol")]
    InvalidTokenSymbol(#[source] TokenSymbolError),
    #[error("account creation failed")]
    AccountError(#[source] AccountError),
}

// TESTS
// ================================================================================================

#[cfg(test)]
mod tests {
    use assert_matches::assert_matches;
    use miden_objects::{
<<<<<<< HEAD
        Digest, FieldElement, FungibleFaucetError, ONE, Word, ZERO,
=======
        Digest, FieldElement, ONE, Word, ZERO,
        block::BlockHeader,
>>>>>>> 983357b2
        crypto::dsa::rpo_falcon512::{self, PublicKey},
    };

    use super::{
        AccountBuilder, AccountStorageMode, AccountType, AuthScheme, BasicFungibleFaucet, Felt,
        FungibleFaucetError, TokenSymbol, create_basic_fungible_faucet,
    };
    use crate::account::auth::RpoFalcon512;

    #[test]
    fn faucet_contract_creation() {
        let pub_key = rpo_falcon512::PublicKey::new([ONE; 4]);
        let auth_scheme: AuthScheme = AuthScheme::RpoFalcon512 { pub_key };

        // we need to use an initial seed to create the wallet account
        let init_seed: [u8; 32] = [
            90, 110, 209, 94, 84, 105, 250, 242, 223, 203, 216, 124, 22, 159, 14, 132, 215, 85,
            183, 204, 149, 90, 166, 68, 100, 73, 106, 168, 125, 237, 138, 16,
        ];

        let max_supply = Felt::new(123);
        let token_symbol_string = "POL";
        let token_symbol = TokenSymbol::try_from(token_symbol_string).unwrap();
        let decimals = 2u8;
        let storage_mode = AccountStorageMode::Private;

        let (faucet_account, _) = create_basic_fungible_faucet(
            init_seed,
            token_symbol,
            decimals,
            max_supply,
            storage_mode,
            auth_scheme,
        )
        .unwrap();

        // The reserved faucet slot should be initialized to an empty word.
        assert_eq!(faucet_account.storage().get_item(0).unwrap(), Word::default().into());

        // The falcon auth component is added first so its assigned storage slot for the public key
        // will be 1.
        assert_eq!(faucet_account.storage().get_item(1).unwrap(), Word::from(pub_key).into());

        // Check that faucet metadata was initialized to the given values. The faucet component is
        // added second, so its assigned storage slot for the metadata will be 2.
        assert_eq!(
            faucet_account.storage().get_item(2).unwrap(),
            [Felt::new(123), Felt::new(2), token_symbol.into(), Felt::ZERO].into()
        );

        assert!(faucet_account.is_faucet());
    }

    #[test]
    fn faucet_create_from_account() {
        // prepare the test data
        let mock_public_key = PublicKey::new([ZERO, ONE, Felt::new(2), Felt::new(3)]);
        let mock_seed = Digest::from([ZERO, ONE, Felt::new(2), Felt::new(3)]).as_bytes();

        // valid account
        let token_symbol = TokenSymbol::new("POL").expect("invalid token symbol");
        let faucet_account = AccountBuilder::new(mock_seed)
            .account_type(AccountType::FungibleFaucet)
            .with_component(
                BasicFungibleFaucet::new(token_symbol, 10, Felt::new(100))
                    .expect("failed to create a fungible faucet component"),
            )
            .with_component(RpoFalcon512::new(mock_public_key))
            .build_existing()
            .expect("failed to create wallet account");

        let basic_ff = BasicFungibleFaucet::try_from(faucet_account)
            .expect("basic fungible faucet creation failed");
        assert_eq!(basic_ff.symbol, token_symbol);
        assert_eq!(basic_ff.decimals, 10);
        assert_eq!(basic_ff.max_supply, Felt::new(100));

        // invalid account: basic fungible faucet component is missing
        let invalid_faucet_account = AccountBuilder::new(mock_seed)
            .account_type(AccountType::FungibleFaucet)
            .with_component(RpoFalcon512::new(mock_public_key))
            .build_existing()
            .expect("failed to create wallet account");

        let err = BasicFungibleFaucet::try_from(invalid_faucet_account)
            .err()
            .expect("basic fungible faucet creation should fail");
        assert_matches!(err, FungibleFaucetError::NoAvailableInterface);
    }
}<|MERGE_RESOLUTION|>--- conflicted
+++ resolved
@@ -215,12 +215,7 @@
 mod tests {
     use assert_matches::assert_matches;
     use miden_objects::{
-<<<<<<< HEAD
-        Digest, FieldElement, FungibleFaucetError, ONE, Word, ZERO,
-=======
         Digest, FieldElement, ONE, Word, ZERO,
-        block::BlockHeader,
->>>>>>> 983357b2
         crypto::dsa::rpo_falcon512::{self, PublicKey},
     };
 

--- conflicted
+++ resolved
@@ -15,10 +15,6 @@
     NoteInputs,
     NoteMetadata,
     NoteRecipient,
-<<<<<<< HEAD
-    NoteScript,
-=======
->>>>>>> 00bd391c
     NoteTag,
     NoteType,
 };
@@ -34,10 +30,7 @@
 use crate::account::wallets::BasicWallet;
 use crate::note::{create_p2id_note, create_p2ide_note, create_swap_note};
 use crate::transaction::TransactionKernel;
-<<<<<<< HEAD
-=======
 use crate::utils::ScriptBuilder;
->>>>>>> 00bd391c
 
 // DEFAULT NOTES
 // ================================================================================================

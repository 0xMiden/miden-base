use alloc::collections::BTreeMap;
use alloc::string::{String, ToString};
use alloc::vec::Vec;

use miden_objects::account::{AccountId, AccountProcedureInfo};
use miden_objects::crypto::dsa::rpo_falcon512::PublicKey;
use miden_objects::note::PartialNote;
use miden_objects::{Felt, Word};

use crate::AuthScheme;
use crate::account::components::WellKnownComponent;
use crate::account::interface::AccountInterfaceError;

// ACCOUNT COMPONENT INTERFACE
// ================================================================================================

/// The enum holding all possible account interfaces which could be loaded to some account.
#[derive(Debug, Clone, PartialEq, Eq)]
pub enum AccountComponentInterface {
    /// Exposes procedures from the [`BasicWallet`][crate::account::wallets::BasicWallet] module.
    BasicWallet,
    /// Exposes procedures from the
    /// [`BasicFungibleFaucet`][crate::account::faucets::BasicFungibleFaucet] module.
    ///
    /// Internal value holds the storage slot index where faucet metadata is stored. This metadata
    /// slot has a format of `[max_supply, faucet_decimals, token_symbol, 0]`.
    BasicFungibleFaucet(u8),
    /// Exposes procedures from the
    /// [`AuthRpoFalcon512`][crate::account::auth::AuthRpoFalcon512] module.
    ///
    /// Internal value holds the storage slot index where the public key for the RpoFalcon512
    /// authentication scheme is stored.
    AuthRpoFalcon512(u8),
    /// Exposes procedures from the
    /// [`AuthRpoFalcon512Acl`][crate::account::auth::AuthRpoFalcon512Acl] module.
    ///
    /// Internal value holds the storage slot index where the public key for the RpoFalcon512
    /// authentication scheme is stored.
    AuthRpoFalcon512Acl(u8),
<<<<<<< HEAD
    /// Exposes procedures from the [`NoAuth`][crate::account::auth::NoAuth] module.
    ///
    /// This authentication scheme provides no cryptographic authentication and only increments
    /// the nonce if the account state has actually changed during transaction execution.
    AuthNone,
=======
    /// Exposes procedures from the multisig RpoFalcon512 authentication module.
    ///
    /// Internal value holds the storage slot index where the multisig configuration is stored.
    AuthRpoFalconMultisig(u8),
>>>>>>> 6fd9a1ef
    /// A non-standard, custom interface which exposes the contained procedures.
    ///
    /// Custom interface holds procedures which are not part of some standard interface which is
    /// used by this account. Each custom interface holds procedures with the same storage offset.
    Custom(Vec<AccountProcedureInfo>),
}

impl AccountComponentInterface {
    /// Returns a string line with the name of the [AccountComponentInterface] enum variant.
    ///
    /// In case of a [AccountComponentInterface::Custom] along with the name of the enum variant
    /// the vector of shortened hex representations of the used procedures is returned, e.g.
    /// `Custom([0x6d93447, 0x0bf23d8])`.
    pub fn name(&self) -> String {
        match self {
            AccountComponentInterface::BasicWallet => "Basic Wallet".to_string(),
            AccountComponentInterface::BasicFungibleFaucet(_) => {
                "Basic Fungible Faucet".to_string()
            },
            AccountComponentInterface::AuthRpoFalcon512(_) => "RPO Falcon512".to_string(),
            AccountComponentInterface::AuthRpoFalcon512Acl(_) => "RPO Falcon512 ACL".to_string(),
<<<<<<< HEAD
            AccountComponentInterface::AuthNone => "No Auth".to_string(),
=======
            AccountComponentInterface::AuthRpoFalconMultisig(_) => {
                "RPO Falcon512 Multisig".to_string()
            },
>>>>>>> 6fd9a1ef
            AccountComponentInterface::Custom(proc_info_vec) => {
                let result = proc_info_vec
                    .iter()
                    .map(|proc_info| proc_info.mast_root().to_hex()[..9].to_string())
                    .collect::<Vec<_>>()
                    .join(", ");
                format!("Custom([{result}])")
            },
        }
    }

    /// Returns the authentication scheme associated with this component interface, if any.
    ///
    /// This method extracts the authentication scheme from the component interface by examining
    /// the account storage at the appropriate storage index for authentication components.
    ///
    /// # Arguments
    /// * `storage` - The account storage to read authentication data from
    ///
    /// # Returns
    /// * `Some(AuthScheme)` - If this is an authentication component interface
    /// * `None` - If this is not an authentication component interface
    ///
    /// # Limitations
    /// Currently, this method only detects known authentication schemes. For custom authentication
    /// components, it would return `None` even if they are authentication components.
    ///
    /// # Future Improvements
    /// A more generic approach could be implemented where:
    /// - `from_procedures` returns `(Vec<Self>, Word)` with the auth procedure MAST root
    /// - Callers pass a generic `T: AccountAuthComponent where AccountAuthComponent:
    ///   TryFrom<&AccountStorage>`
    /// - This would allow detection and extraction of custom auth components without knowing their
    ///   layout
    pub fn get_auth_scheme(
        &self,
        storage: &miden_objects::account::AccountStorage,
    ) -> Option<AuthScheme> {
        match self {
            AccountComponentInterface::AuthRpoFalcon512(storage_index)
            | AccountComponentInterface::AuthRpoFalcon512Acl(storage_index) => {
                Some(AuthScheme::RpoFalcon512 {
                    pub_key: PublicKey::new(
                        storage
                            .get_item(*storage_index)
                            .expect("invalid storage index of the public key"),
                    ),
                })
            },
            AccountComponentInterface::AuthNone => Some(AuthScheme::NoAuth),
            _ => None,
        }
    }

    /// Creates a vector of [AccountComponentInterface] instances. This vector specifies the
    /// components which were used to create an account with the provided procedures info array.
    pub fn from_procedures(procedures: &[AccountProcedureInfo]) -> Vec<Self> {
        let mut component_interface_vec = Vec::new();

        let mut procedures: BTreeMap<_, _> = procedures
            .iter()
            .map(|procedure_info| (*procedure_info.mast_root(), procedure_info))
            .collect();

        // Well known component interfaces
        // ----------------------------------------------------------------------------------------

        // Get all available well known components which could be constructed from the `procedures`
        // map and push them to the `component_interface_vec`
        WellKnownComponent::extract_well_known_components(
            &mut procedures,
            &mut component_interface_vec,
        );

        // Custom component interfaces
        // ----------------------------------------------------------------------------------------

        let mut custom_interface_procs_map = BTreeMap::<u8, Vec<AccountProcedureInfo>>::new();
        procedures.into_iter().for_each(|(_, proc_info)| {
            match custom_interface_procs_map.get_mut(&proc_info.storage_offset()) {
                Some(proc_vec) => proc_vec.push(*proc_info),
                None => {
                    custom_interface_procs_map.insert(proc_info.storage_offset(), vec![*proc_info]);
                },
            }
        });

        if !custom_interface_procs_map.is_empty() {
            for proc_vec in custom_interface_procs_map.into_values() {
                component_interface_vec.push(AccountComponentInterface::Custom(proc_vec));
            }
        }

        component_interface_vec
    }

    /// Generates a body for the note creation of the `send_note` transaction script. The resulting
    /// code could use different procedures for note creation, which depends on the used interface.
    ///
    /// The body consists of two sections:
    /// - Pushing the note information on the stack.
    /// - Creating a note:
    ///   - For basic fungible faucet: pushing the amount of assets and distributing them.
    ///   - For basic wallet: creating a note, pushing the assets on the stack and moving them to
    ///     the created note.
    ///
    /// # Examples
    ///
    /// Example script for the [`AccountComponentInterface::BasicWallet`] with one note:
    ///
    /// ```masm
    ///     push.{note_information}
    ///     call.::miden::tx::create_note
    ///
    ///     push.{note asset}
    ///     call.::miden::contracts::wallets::basic::move_asset_to_note dropw
    ///     dropw dropw dropw drop
    /// ```
    ///
    /// Example script for the [`AccountComponentInterface::BasicFungibleFaucet`] with one note:
    ///
    /// ```masm
    ///     push.{note information}
    ///
    ///     push.{asset amount}
    ///     call.::miden::contracts::faucets::basic_fungible::distribute dropw dropw drop
    /// ```
    ///
    /// # Errors:
    /// Returns an error if:
    /// - the interface does not support the generation of the standard `send_note` procedure.
    /// - the sender of the note isn't the account for which the script is being built.
    /// - the note created by the faucet doesn't contain exactly one asset.
    /// - a faucet tries to distribute an asset with a different faucet ID.
    pub(crate) fn send_note_body(
        &self,
        sender_account_id: AccountId,
        notes: &[PartialNote],
    ) -> Result<String, AccountInterfaceError> {
        let mut body = String::new();

        for partial_note in notes {
            if partial_note.metadata().sender() != sender_account_id {
                return Err(AccountInterfaceError::InvalidSenderAccount(
                    partial_note.metadata().sender(),
                ));
            }

            body.push_str(&format!(
                "push.{recipient}
                push.{execution_hint}
                push.{note_type}
                push.{aux}
                push.{tag}\n",
                recipient = partial_note.recipient_digest(),
                note_type = Felt::from(partial_note.metadata().note_type()),
                execution_hint = Felt::from(partial_note.metadata().execution_hint()),
                aux = partial_note.metadata().aux(),
                tag = Felt::from(partial_note.metadata().tag()),
            ));
            // stack => [tag, aux, note_type, execution_hint, RECIPIENT]

            match self {
                AccountComponentInterface::BasicFungibleFaucet(_) => {
                    if partial_note.assets().num_assets() != 1 {
                        return Err(AccountInterfaceError::FaucetNoteWithoutAsset);
                    }

                    // SAFETY: We checked that the note contains exactly one asset
                    let asset =
                        partial_note.assets().iter().next().expect("note should contain an asset");

                    if asset.faucet_id_prefix() != sender_account_id.prefix() {
                        return Err(AccountInterfaceError::IssuanceFaucetMismatch(
                            asset.faucet_id_prefix(),
                        ));
                    }

                    body.push_str(&format!(
                        "push.{amount}
                        call.::miden::contracts::faucets::basic_fungible::distribute dropw dropw drop\n",
                        amount = asset.unwrap_fungible().amount()
                    ));
                    // stack => []
                },
                AccountComponentInterface::BasicWallet => {
                    body.push_str("call.::miden::tx::create_note\n");
                    // stack => [note_idx]

                    for asset in partial_note.assets().iter() {
                        body.push_str(&format!(
                            "push.{asset}
                            call.::miden::contracts::wallets::basic::move_asset_to_note dropw\n",
                            asset = Word::from(*asset)
                        ));
                        // stack => [note_idx]
                    }

                    body.push_str("dropw dropw dropw drop\n");
                    // stack => []
                },
                _ => {
                    return Err(AccountInterfaceError::UnsupportedInterface {
                        interface: self.clone(),
                    });
                },
            }
        }

        Ok(body)
    }
}<|MERGE_RESOLUTION|>--- conflicted
+++ resolved
@@ -37,18 +37,15 @@
     /// Internal value holds the storage slot index where the public key for the RpoFalcon512
     /// authentication scheme is stored.
     AuthRpoFalcon512Acl(u8),
-<<<<<<< HEAD
+    /// Exposes procedures from the multisig RpoFalcon512 authentication module.
+    ///
+    /// Internal value holds the storage slot index where the multisig configuration is stored.
+    AuthRpoFalconMultisig(u8),
     /// Exposes procedures from the [`NoAuth`][crate::account::auth::NoAuth] module.
     ///
     /// This authentication scheme provides no cryptographic authentication and only increments
     /// the nonce if the account state has actually changed during transaction execution.
     AuthNone,
-=======
-    /// Exposes procedures from the multisig RpoFalcon512 authentication module.
-    ///
-    /// Internal value holds the storage slot index where the multisig configuration is stored.
-    AuthRpoFalconMultisig(u8),
->>>>>>> 6fd9a1ef
     /// A non-standard, custom interface which exposes the contained procedures.
     ///
     /// Custom interface holds procedures which are not part of some standard interface which is
@@ -70,13 +67,10 @@
             },
             AccountComponentInterface::AuthRpoFalcon512(_) => "RPO Falcon512".to_string(),
             AccountComponentInterface::AuthRpoFalcon512Acl(_) => "RPO Falcon512 ACL".to_string(),
-<<<<<<< HEAD
-            AccountComponentInterface::AuthNone => "No Auth".to_string(),
-=======
             AccountComponentInterface::AuthRpoFalconMultisig(_) => {
                 "RPO Falcon512 Multisig".to_string()
             },
->>>>>>> 6fd9a1ef
+            AccountComponentInterface::AuthNone => "No Auth".to_string(),
             AccountComponentInterface::Custom(proc_info_vec) => {
                 let result = proc_info_vec
                     .iter()

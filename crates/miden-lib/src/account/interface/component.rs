--- conflicted
+++ resolved
@@ -31,7 +31,7 @@
     ///
     /// Internal value holds the storage slot index where faucet metadata is stored. This metadata
     /// slot has a format of `[max_supply, faucet_decimals, token_symbol, 0]`.
-    NetworkFungibleFaucet(u8),
+    NetworkFungibleFaucet,
     /// Exposes procedures from the
     /// [`AuthRpoFalcon512`][crate::account::auth::AuthRpoFalcon512] module.
     ///
@@ -69,22 +69,13 @@
     pub fn name(&self) -> String {
         match self {
             AccountComponentInterface::BasicWallet => "Basic Wallet".to_string(),
-<<<<<<< HEAD
             AccountComponentInterface::BasicFungibleFaucet => "Basic Fungible Faucet".to_string(),
+            AccountComponentInterface::NetworkFungibleFaucet => {
+                "Network Fungible Faucet".to_string()
+            },
             AccountComponentInterface::AuthRpoFalcon512 => "RPO Falcon512".to_string(),
             AccountComponentInterface::AuthRpoFalcon512Acl => "RPO Falcon512 ACL".to_string(),
             AccountComponentInterface::AuthRpoFalcon512Multisig => {
-=======
-            AccountComponentInterface::BasicFungibleFaucet(_) => {
-                "Basic Fungible Faucet".to_string()
-            },
-            AccountComponentInterface::NetworkFungibleFaucet(_) => {
-                "Network Fungible Faucet".to_string()
-            },
-            AccountComponentInterface::AuthRpoFalcon512(_) => "RPO Falcon512".to_string(),
-            AccountComponentInterface::AuthRpoFalcon512Acl(_) => "RPO Falcon512 ACL".to_string(),
-            AccountComponentInterface::AuthRpoFalcon512Multisig(_) => {
->>>>>>> 945d8bc4
                 "RPO Falcon512 Multisig".to_string()
             },
             AccountComponentInterface::AuthNoAuth => "No Auth".to_string(),

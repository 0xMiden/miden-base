use alloc::{
    collections::BTreeMap,
    string::{String, ToString},
    vec::Vec,
};

use miden_objects::{
    Felt,
    account::{AccountId, AccountProcedureInfo},
    note::PartialNote,
    utils::word_to_masm_push_string,
};

use crate::account::{components::WellKnownComponent, interface::AccountInterfaceError};

// ACCOUNT COMPONENT INTERFACE
// ================================================================================================

/// The enum holding all possible account interfaces which could be loaded to some account.
#[derive(Debug, Clone, PartialEq, Eq)]
pub enum AccountComponentInterface {
    /// Exposes procedures from the [`BasicWallet`][crate::account::wallets::BasicWallet] module.
    BasicWallet,
    /// Exposes procedures from the
    /// [`BasicFungibleFaucet`][crate::account::faucets::BasicFungibleFaucet] module.
    ///
    /// Internal value holds the storage slot index where faucet metadata is stored. This metadata
    /// slot has a format of `[max_supply, faucet_decimals, token_symbol, 0]`.
    BasicFungibleFaucet(u8),
    /// Exposes procedures from the
    /// [`AuthRpoFalcon512`][crate::account::auth::AuthRpoFalcon512] module.
    ///
    /// Internal value holds the storage slot index where the public key for the RpoFalcon512
    /// authentication scheme is stored.
<<<<<<< HEAD
    AuthRpoFalcon512(u8),
=======
    RpoFalcon512(u8),
    /// Exposes procedures from the
    /// [`RpoFalcon512ProcedureAcl`][crate::account::auth::RpoFalcon512ProcedureAcl] module.
    ///
    /// Internal value holds the storage slot index where the public key for the RpoFalcon512
    /// authentication scheme is stored.
    RpoFalcon512ProcedureAcl(u8),
>>>>>>> 50de91be
    /// A non-standard, custom interface which exposes the contained procedures.
    ///
    /// Custom interface holds procedures which are not part of some standard interface which is
    /// used by this account. Each custom interface holds procedures with the same storage offset.
    Custom(Vec<AccountProcedureInfo>),
}

impl AccountComponentInterface {
    /// Returns a string line with the name of the [AccountComponentInterface] enum variant.
    ///
    /// In case of a [AccountComponentInterface::Custom] along with the name of the enum variant  
    /// the vector of shortened hex representations of the used procedures is returned, e.g.
    /// `Custom([0x6d93447, 0x0bf23d8])`.
    pub fn name(&self) -> String {
        match self {
            AccountComponentInterface::BasicWallet => "Basic Wallet".to_string(),
            AccountComponentInterface::BasicFungibleFaucet(_) => {
                "Basic Fungible Faucet".to_string()
            },
<<<<<<< HEAD
            AccountComponentInterface::AuthRpoFalcon512(_) => "RPO Falcon512".to_string(),
=======
            AccountComponentInterface::RpoFalcon512(_) => "RPO Falcon512".to_string(),
            AccountComponentInterface::RpoFalcon512ProcedureAcl(_) => {
                "RPO Falcon512 Procedure ACL".to_string()
            },
>>>>>>> 50de91be
            AccountComponentInterface::Custom(proc_info_vec) => {
                let result = proc_info_vec
                    .iter()
                    .map(|proc_info| proc_info.mast_root().to_hex()[..9].to_string())
                    .collect::<Vec<_>>()
                    .join(", ");
                format!("Custom([{result}])")
            },
        }
    }

    /// Creates a vector of [AccountComponentInterface] instances. This vector specifies the
    /// components which were used to create an account with the provided procedures info array.
    pub fn from_procedures(procedures: &[AccountProcedureInfo]) -> Vec<Self> {
        let mut component_interface_vec = Vec::new();

        let mut procedures: BTreeMap<_, _> = procedures
            .iter()
            .map(|procedure_info| (*procedure_info.mast_root(), procedure_info))
            .collect();

        // Well known component interfaces
        // ----------------------------------------------------------------------------------------

<<<<<<< HEAD
        // Basic Fungible Faucet
        // ------------------------------------------------------------------------------------------------

        if basic_fungible_faucet_library()
            .mast_forest()
            .procedure_digests()
            .all(|proc_digest| procedures.contains_key(&proc_digest))
        {
            let mut storage_offset = Default::default();
            basic_fungible_faucet_library().mast_forest().procedure_digests().for_each(
                |component_procedure| {
                    if let Some(proc_info) = procedures.remove(&component_procedure) {
                        storage_offset = proc_info.storage_offset();
                    }
                },
            );

            component_interface_vec
                .push(AccountComponentInterface::BasicFungibleFaucet(storage_offset));
        }

        // RPO Falcon 512
        // ------------------------------------------------------------------------------------------------

        let rpo_falcon_proc = rpo_falcon_512_library()
            .mast_forest()
            .procedure_digests()
            .next()
            .expect("rpo falcon 512 component should export exactly one procedure");

        if let Some(proc_info) = procedures.remove(&rpo_falcon_proc) {
            component_interface_vec
                .push(AccountComponentInterface::AuthRpoFalcon512(proc_info.storage_offset()));
        }
=======
        // Get all available well known components which could be constructed from the `procedures`
        // map and push them to the `component_interface_vec`
        WellKnownComponent::extract_well_known_components(
            &mut procedures,
            &mut component_interface_vec,
        );
>>>>>>> 50de91be

        // Custom component interfaces
        // ----------------------------------------------------------------------------------------

        let mut custom_interface_procs_map = BTreeMap::<u8, Vec<AccountProcedureInfo>>::new();
        procedures.into_iter().for_each(|(_, proc_info)| {
            match custom_interface_procs_map.get_mut(&proc_info.storage_offset()) {
                Some(proc_vec) => proc_vec.push(*proc_info),
                None => {
                    custom_interface_procs_map.insert(proc_info.storage_offset(), vec![*proc_info]);
                },
            }
        });

        if !custom_interface_procs_map.is_empty() {
            for proc_vec in custom_interface_procs_map.into_values() {
                component_interface_vec.push(AccountComponentInterface::Custom(proc_vec));
            }
        }

        component_interface_vec
    }

    /// Generates a body for the note creation of the `send_note` transaction script. The resulting
    /// code could use different procedures for note creation, which depends on the used interface.
    ///
    /// The body consists of two sections:
    /// - Pushing the note information on the stack.
    /// - Creating a note:
    ///   - For basic fungible faucet: pushing the amount of assets and distributing them.
    ///   - For basic wallet: creating a note, pushing the assets on the stack and moving them to
    ///     the created note.
    ///
    /// # Examples
    ///
    /// Example script for the [`AccountComponentInterface::BasicWallet`] with one note:
    ///
    /// ```masm
    ///     push.{note_information}
    ///     call.::miden::tx::create_note
    ///
    ///     push.{note asset}
    ///     call.::miden::contracts::wallets::basic::move_asset_to_note dropw
    ///     dropw dropw dropw drop
    /// ```
    ///
    /// Example script for the [`AccountComponentInterface::BasicFungibleFaucet`] with one note:
    ///
    /// ```masm
    ///     push.{note information}
    ///     
    ///     push.{asset amount}
    ///     call.::miden::contracts::faucets::basic_fungible::distribute dropw dropw drop
    /// ```
    ///
    /// # Errors:
    /// Returns an error if:
    /// - the interface does not support the generation of the standard `send_note` procedure.
    /// - the sender of the note isn't the account for which the script is being built.
    /// - the note created by the faucet doesn't contain exactly one asset.
    /// - a faucet tries to distribute an asset with a different faucet ID.
    pub(crate) fn send_note_body(
        &self,
        sender_account_id: AccountId,
        notes: &[PartialNote],
    ) -> Result<String, AccountInterfaceError> {
        let mut body = String::new();

        for partial_note in notes {
            if partial_note.metadata().sender() != sender_account_id {
                return Err(AccountInterfaceError::InvalidSenderAccount(
                    partial_note.metadata().sender(),
                ));
            }

            body.push_str(&format!(
                "push.{recipient}
                push.{execution_hint}
                push.{note_type}
                push.{aux}
                push.{tag}\n",
                recipient = word_to_masm_push_string(&partial_note.recipient_digest()),
                note_type = Felt::from(partial_note.metadata().note_type()),
                execution_hint = Felt::from(partial_note.metadata().execution_hint()),
                aux = partial_note.metadata().aux(),
                tag = Felt::from(partial_note.metadata().tag()),
            ));
            // stack => [tag, aux, note_type, execution_hint, RECIPIENT]

            match self {
                AccountComponentInterface::BasicFungibleFaucet(_) => {
                    if partial_note.assets().num_assets() != 1 {
                        return Err(AccountInterfaceError::FaucetNoteWithoutAsset);
                    }

                    // SAFETY: We checked that the note contains exactly one asset
                    let asset =
                        partial_note.assets().iter().next().expect("note should contain an asset");

                    if asset.faucet_id_prefix() != sender_account_id.prefix() {
                        return Err(AccountInterfaceError::IssuanceFaucetMismatch(
                            asset.faucet_id_prefix(),
                        ));
                    }

                    body.push_str(&format!(
                        "push.{amount} 
                        call.::miden::contracts::faucets::basic_fungible::distribute dropw dropw drop\n",
                        amount = asset.unwrap_fungible().amount()
                    ));
                    // stack => []
                },
                AccountComponentInterface::BasicWallet => {
                    body.push_str("call.::miden::tx::create_note\n");
                    // stack => [note_idx]

                    for asset in partial_note.assets().iter() {
                        body.push_str(&format!(
                            "push.{asset}
                            call.::miden::contracts::wallets::basic::move_asset_to_note dropw\n",
                            asset = word_to_masm_push_string(&asset.into())
                        ));
                        // stack => [note_idx]
                    }

                    body.push_str("dropw dropw dropw drop\n");
                    // stack => []
                },
                _ => {
                    return Err(AccountInterfaceError::UnsupportedInterface {
                        interface: self.clone(),
                    });
                },
            }
        }

        Ok(body)
    }
}<|MERGE_RESOLUTION|>--- conflicted
+++ resolved
@@ -11,7 +11,10 @@
     utils::word_to_masm_push_string,
 };
 
-use crate::account::{components::WellKnownComponent, interface::AccountInterfaceError};
+use crate::account::{
+    components::{basic_fungible_faucet_library, basic_wallet_library, rpo_falcon_512_library},
+    interface::AccountInterfaceError,
+};
 
 // ACCOUNT COMPONENT INTERFACE
 // ================================================================================================
@@ -32,17 +35,7 @@
     ///
     /// Internal value holds the storage slot index where the public key for the RpoFalcon512
     /// authentication scheme is stored.
-<<<<<<< HEAD
     AuthRpoFalcon512(u8),
-=======
-    RpoFalcon512(u8),
-    /// Exposes procedures from the
-    /// [`RpoFalcon512ProcedureAcl`][crate::account::auth::RpoFalcon512ProcedureAcl] module.
-    ///
-    /// Internal value holds the storage slot index where the public key for the RpoFalcon512
-    /// authentication scheme is stored.
-    RpoFalcon512ProcedureAcl(u8),
->>>>>>> 50de91be
     /// A non-standard, custom interface which exposes the contained procedures.
     ///
     /// Custom interface holds procedures which are not part of some standard interface which is
@@ -62,21 +55,14 @@
             AccountComponentInterface::BasicFungibleFaucet(_) => {
                 "Basic Fungible Faucet".to_string()
             },
-<<<<<<< HEAD
             AccountComponentInterface::AuthRpoFalcon512(_) => "RPO Falcon512".to_string(),
-=======
-            AccountComponentInterface::RpoFalcon512(_) => "RPO Falcon512".to_string(),
-            AccountComponentInterface::RpoFalcon512ProcedureAcl(_) => {
-                "RPO Falcon512 Procedure ACL".to_string()
-            },
->>>>>>> 50de91be
             AccountComponentInterface::Custom(proc_info_vec) => {
                 let result = proc_info_vec
                     .iter()
                     .map(|proc_info| proc_info.mast_root().to_hex()[..9].to_string())
                     .collect::<Vec<_>>()
                     .join(", ");
-                format!("Custom([{result}])")
+                format!("Custom([{}])", result)
             },
         }
     }
@@ -91,10 +77,23 @@
             .map(|procedure_info| (*procedure_info.mast_root(), procedure_info))
             .collect();
 
-        // Well known component interfaces
-        // ----------------------------------------------------------------------------------------
-
-<<<<<<< HEAD
+        // Basic Wallet
+        // ------------------------------------------------------------------------------------------------
+
+        if basic_wallet_library()
+            .mast_forest()
+            .procedure_digests()
+            .all(|proc_digest| procedures.contains_key(&proc_digest))
+        {
+            basic_wallet_library().mast_forest().procedure_digests().for_each(
+                |component_procedure| {
+                    procedures.remove(&component_procedure);
+                },
+            );
+
+            component_interface_vec.push(AccountComponentInterface::BasicWallet);
+        }
+
         // Basic Fungible Faucet
         // ------------------------------------------------------------------------------------------------
 
@@ -129,17 +128,9 @@
             component_interface_vec
                 .push(AccountComponentInterface::AuthRpoFalcon512(proc_info.storage_offset()));
         }
-=======
-        // Get all available well known components which could be constructed from the `procedures`
-        // map and push them to the `component_interface_vec`
-        WellKnownComponent::extract_well_known_components(
-            &mut procedures,
-            &mut component_interface_vec,
-        );
->>>>>>> 50de91be
-
-        // Custom component interfaces
-        // ----------------------------------------------------------------------------------------
+
+        // Custom interfaces
+        // ------------------------------------------------------------------------------------------------
 
         let mut custom_interface_procs_map = BTreeMap::<u8, Vec<AccountProcedureInfo>>::new();
         procedures.into_iter().for_each(|(_, proc_info)| {
@@ -176,7 +167,7 @@
     ///
     /// ```masm
     ///     push.{note_information}
-    ///     call.::miden::tx::create_note
+    ///     call.::miden::contracts::wallets::basic::create_note
     ///
     ///     push.{note asset}
     ///     call.::miden::contracts::wallets::basic::move_asset_to_note dropw
@@ -250,7 +241,7 @@
                     // stack => []
                 },
                 AccountComponentInterface::BasicWallet => {
-                    body.push_str("call.::miden::tx::create_note\n");
+                    body.push_str("call.::miden::contracts::wallets::basic::create_note\n");
                     // stack => [note_idx]
 
                     for asset in partial_note.assets().iter() {

--- conflicted
+++ resolved
@@ -1,12 +1,12 @@
 use alloc::{collections::BTreeSet, string::String, sync::Arc, vec::Vec};
 
 use miden_objects::{
-    TransactionScriptError, Word,
+    TransactionScriptError,
     account::{Account, AccountCode, AccountId, AccountIdPrefix, AccountType},
     assembly::mast::{MastForest, MastNode, MastNodeId},
     crypto::dsa::rpo_falcon512,
     note::{Note, NoteScript, PartialNote},
-    transaction::TransactionScript,
+    transaction::TransactionScript, Word
 };
 use thiserror::Error;
 
@@ -14,7 +14,6 @@
     AuthScheme,
     account::components::{
         basic_fungible_faucet_library, basic_wallet_library, rpo_falcon_512_library,
-        rpo_falcon_512_procedure_acl_library,
     },
     note::well_known_note::WellKnownNote,
     transaction::TransactionKernel,
@@ -140,11 +139,6 @@
                     component_proc_digests
                         .extend(rpo_falcon_512_library().mast_forest().procedure_digests());
                 },
-                AccountComponentInterface::RpoFalcon512ProcedureAcl(_) => {
-                    component_proc_digests.extend(
-                        rpo_falcon_512_procedure_acl_library().mast_forest().procedure_digests(),
-                    );
-                },
                 AccountComponentInterface::Custom(custom_procs) => {
                     component_proc_digests
                         .extend(custom_procs.iter().map(|info| *info.mast_root()));
@@ -159,6 +153,30 @@
 // ------------------------------------------------------------------------------------------------
 /// Code generation
 impl AccountInterface {
+    /// Builds a simple authentication script for the transaction that doesn't send any notes.
+    ///
+    /// Resulting transaction script is generated from this source:
+    ///
+    /// ```masm
+    /// begin
+    ///     call.::miden::contracts::auth::basic::auth_tx_rpo_falcon512
+    /// end
+    /// ```
+    ///
+    /// # Errors:
+    /// Returns an error if:
+    /// - the account interface does not have any authentication schemes.
+    pub fn build_auth_script(
+        &self,
+        in_debug_mode: bool,
+    ) -> Result<TransactionScript, AccountInterfaceError> {
+        let auth_script_source = format!("begin\n{}\nend", self.build_tx_authentication_section());
+        let assembler = TransactionKernel::assembler().with_debug_mode(in_debug_mode);
+
+        TransactionScript::compile(auth_script_source, assembler)
+            .map_err(AccountInterfaceError::InvalidTransactionScript)
+    }
+
     /// Returns a transaction script which sends the specified notes using the procedures available
     /// in the current interface.
     ///
@@ -176,7 +194,8 @@
     ///
     /// # Example
     ///
-    /// Example of the `send_note` script with specified expiration delta and one output note:
+    /// Example of the `send_note` script with specified expiration delta, one output note and
+    /// RpoFalcon512 authentication:
     ///
     /// ```masm
     /// begin
@@ -186,6 +205,8 @@
     ///
     ///     push.{asset amount}
     ///     call.::miden::contracts::faucets::basic_fungible::distribute dropw dropw drop
+    ///
+    ///     call.::miden::contracts::auth::basic::auth_tx_rpo_falcon512
     /// end
     /// ```
     ///
@@ -208,9 +229,10 @@
         let note_creation_source = self.build_create_notes_section(output_notes)?;
 
         let script = format!(
-            "begin\n{}\n{}\nend",
+            "begin\n{}\n{}\n{}\nend",
             self.build_set_tx_expiration_section(expiration_delta),
             note_creation_source,
+            self.build_tx_authentication_section()
         );
 
         let assembler = TransactionKernel::assembler().with_debug_mode(in_debug_mode);
@@ -218,6 +240,19 @@
             .map_err(AccountInterfaceError::InvalidTransactionScript)?;
 
         Ok(tx_script)
+    }
+
+    /// Returns a string with the authentication procedure call for the script.
+    fn build_tx_authentication_section(&self) -> String {
+        let mut auth_script = String::new();
+        self.auth().iter().for_each(|auth_scheme| match auth_scheme {
+            &AuthScheme::RpoFalcon512 { pub_key: _ } => {
+                auth_script
+                    .push_str("call.::miden::contracts::auth::basic::auth_tx_rpo_falcon512\n");
+            },
+        });
+
+        auth_script
     }
 
     /// Generates a note creation code required for the `send_note` transaction script.
@@ -262,32 +297,15 @@
         let components = AccountComponentInterface::from_procedures(account.code().procedures());
         let mut auth = Vec::new();
         components.iter().for_each(|interface| {
-<<<<<<< HEAD
             if let AccountComponentInterface::AuthRpoFalcon512(storage_index) = interface {
                 auth.push(AuthScheme::RpoFalcon512 {
                     pub_key: rpo_falcon512::PublicKey::new(
-                        account
+                        (*account
                             .storage()
                             .get_item(*storage_index)
-                            .expect("invalid storage index of the public key"),
+                            .expect("invalid storage index of the public key")).into(),
                     ),
                 })
-=======
-            match interface {
-                // RpoFalcon512 and RpoFalcon512ProcedureAcl use the same RpoFalcon512 auth scheme
-                AccountComponentInterface::RpoFalcon512(storage_index)
-                | AccountComponentInterface::RpoFalcon512ProcedureAcl(storage_index) => {
-                    auth.push(AuthScheme::RpoFalcon512 {
-                        pub_key: rpo_falcon512::PublicKey::new(
-                            account
-                                .storage()
-                                .get_item(*storage_index)
-                                .expect("invalid storage index of the public key"),
-                        ),
-                    })
-                },
-                _ => {},
->>>>>>> 50de91be
             }
         });
 
@@ -318,7 +336,7 @@
 }
 
 // HELPER FUNCTIONS
-// ------------------------------------------------------------------------------------------------
+// ================================================================================================
 
 /// Verifies that the provided note script is compatible with the target account interfaces.
 ///

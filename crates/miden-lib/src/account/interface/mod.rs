--- conflicted
+++ resolved
@@ -141,16 +141,12 @@
                     component_proc_digests
                         .extend(basic_fungible_faucet_library().mast_forest().procedure_digests());
                 },
-<<<<<<< HEAD
-                AccountComponentInterface::AuthRpoFalcon512 => {
-=======
-                AccountComponentInterface::NetworkFungibleFaucet(_) => {
+                AccountComponentInterface::NetworkFungibleFaucet => {
                     component_proc_digests.extend(
                         network_fungible_faucet_library().mast_forest().procedure_digests(),
                     );
                 },
-                AccountComponentInterface::AuthRpoFalcon512(_) => {
->>>>>>> 945d8bc4
+                AccountComponentInterface::AuthRpoFalcon512 => {
                     component_proc_digests
                         .extend(rpo_falcon_512_library().mast_forest().procedure_digests());
                 },
@@ -264,7 +260,7 @@
             basic_fungible_faucet.send_note_body(*self.id(), output_notes)
         } else if let Some(_network_fungible_faucet) =
             self.components().iter().find(|component_interface| {
-                matches!(component_interface, AccountComponentInterface::NetworkFungibleFaucet(_))
+                matches!(component_interface, AccountComponentInterface::NetworkFungibleFaucet)
             })
         {
             // Network fungible faucet doesn't support send_note_body, because minting

--- conflicted
+++ resolved
@@ -1,14 +1,5 @@
 use alloc::vec::Vec;
 
-<<<<<<< HEAD
-use miden_objects::{
-    EMPTY_WORD, Felt, FieldElement, WORD_SIZE, Word, ZERO,
-    account::{AccountHeader, AccountId, PartialAccount},
-    block::AccountWitness,
-    crypto::merkle::InnerNodeInfo,
-    transaction::{InputNote, PartialBlockchain, TransactionArgs, TransactionInputs},
-    vm::AdviceInputs,
-=======
 use miden_objects::account::{AccountHeader, AccountId, PartialAccount};
 use miden_objects::block::AccountWitness;
 use miden_objects::crypto::merkle::InnerNodeInfo;
@@ -17,7 +8,6 @@
     PartialBlockchain,
     TransactionArgs,
     TransactionInputs,
->>>>>>> 72c43201
 };
 use miden_objects::utils::collections::KvMap;
 use miden_objects::vm::AdviceInputs;

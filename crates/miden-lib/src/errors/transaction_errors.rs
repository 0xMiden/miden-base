use alloc::{boxed::Box, vec::Vec};
use core::error::Error;

use miden_objects::{AccountDeltaError, AssetError, Felt, NoteError, Word, note::NoteMetadata};
use thiserror::Error;

// TRANSACTION KERNEL ERROR
// ================================================================================================

#[derive(Debug, Error)]
pub enum TransactionKernelError {
    #[error("failed to add asset to account delta")]
    AccountDeltaAddAssetFailed(#[source] AccountDeltaError),
    #[error("failed to remove asset to account delta")]
    AccountDeltaRemoveAssetFailed(#[source] AccountDeltaError),
    #[error("failed to add asset to note")]
    FailedToAddAssetToNote(#[source] NoteError),
    #[error("note input data has hash {actual} but expected hash {expected}")]
    InvalidNoteInputs { expected: Word, actual: Word },
    #[error(
        "storage slot index {actual} is invalid, must be smaller than the number of account storage slots {max}"
    )]
    InvalidStorageSlotIndex { max: u64, actual: u64 },
    #[error(
        "failed to respond to signature requested since no authenticator is assigned to the host"
    )]
    MissingAuthenticator,
    #[error("failed to generate signature")]
    SignatureGenerationFailed(#[source] Box<dyn Error + Send + Sync + 'static>),
    #[error("asset data extracted from the stack by event handler `{handler}` is not well formed")]
    MalformedAssetInEventHandler {
        handler: &'static str,
        source: AssetError,
    },
    #[error(
        "note inputs data extracted from the advice map by the event handler is not well formed"
    )]
    MalformedNoteInputs(#[source] NoteError),
    #[error("note metadata created by the event handler is not well formed")]
    MalformedNoteMetadata(#[source] NoteError),
    #[error(
        "note script data `{data:?}` extracted from the advice map by the event handler is not well formed"
    )]
    MalformedNoteScript {
        data: Vec<Felt>,
        // This is always a DeserializationError, but we can't import it directly here without
        // adding dependencies, so we make it a trait object instead.
        source: Box<dyn Error + Send + Sync + 'static>,
    },
    #[error("recipient data `{0:?}` in the advice provider is not well formed")]
    MalformedRecipientData(Vec<Felt>),
    #[error("cannot add asset to note with index {0}, note does not exist in the advice provider")]
    MissingNote(u64),
    #[error(
        "public note with metadata {0:?} and recipient digest {1} is missing details in the advice provider"
    )]
    PublicNoteMissingDetails(NoteMetadata, Word),
    #[error(
        "note input data in advice provider contains fewer elements ({actual}) than specified ({specified}) by its inputs length"
    )]
    TooFewElementsForNoteInputs { specified: u64, actual: u64 },
    #[error("account procedure with procedure root {0} is not in the advice provider")]
    UnknownAccountProcedure(Word),
    #[error("code commitment {0} is not in the advice provider")]
    UnknownCodeCommitment(Word),
    #[error("account storage slots number is missing in memory at address {0}")]
    AccountStorageSlotsNumMissing(u32),
<<<<<<< HEAD
    /// This variant signals that a signature over the contained commitments is required.
    #[error("transaction requires a signature")]
    Unauthorized {
        account_delta_commitment: Word,
        input_notes_commitment: Word,
        output_notes_commitment: Word,
        salt: Word,
    },
=======
    #[error("account nonce can only be incremented once")]
    NonceCanOnlyIncrementOnce,
>>>>>>> c830f31d
}

// TRANSACTION EVENT PARSING ERROR
// ================================================================================================

#[derive(Debug, Error)]
pub enum TransactionEventError {
    #[error("event id {0} is not a valid transaction event")]
    InvalidTransactionEvent(u32),
    #[error("event id {0} is not a transaction kernel event")]
    NotTransactionEvent(u32),
    #[error("event id {0} can only be emitted from the root context")]
    NotRootContext(u32),
}

// TRANSACTION TRACE PARSING ERROR
// ================================================================================================

#[derive(Debug, Error)]
pub enum TransactionTraceParsingError {
    #[error("trace id {0} is an unknown transaction kernel trace")]
    UnknownTransactionTrace(u32),
}

#[cfg(test)]
mod error_assertions {
    use super::*;

    /// Asserts at compile time that the passed error has Send + Sync + 'static bounds.
    fn _assert_error_is_send_sync_static<E: core::error::Error + Send + Sync + 'static>(_: E) {}

    fn _assert_transaction_kernel_error_bounds(err: TransactionKernelError) {
        _assert_error_is_send_sync_static(err);
    }
}<|MERGE_RESOLUTION|>--- conflicted
+++ resolved
@@ -65,7 +65,8 @@
     UnknownCodeCommitment(Word),
     #[error("account storage slots number is missing in memory at address {0}")]
     AccountStorageSlotsNumMissing(u32),
-<<<<<<< HEAD
+    #[error("account nonce can only be incremented once")]
+    NonceCanOnlyIncrementOnce,
     /// This variant signals that a signature over the contained commitments is required.
     #[error("transaction requires a signature")]
     Unauthorized {
@@ -74,10 +75,6 @@
         output_notes_commitment: Word,
         salt: Word,
     },
-=======
-    #[error("account nonce can only be incremented once")]
-    NonceCanOnlyIncrementOnce,
->>>>>>> c830f31d
 }
 
 // TRANSACTION EVENT PARSING ERROR

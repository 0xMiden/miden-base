--- conflicted
+++ resolved
@@ -1,138 +1,5 @@
 use thiserror::Error;
 
-<<<<<<< HEAD
-// TRANSACTION KERNEL ERROR
-// ================================================================================================
-
-#[derive(Debug, Error)]
-pub enum TransactionKernelError {
-    #[error("failed to add asset to account delta")]
-    AccountDeltaAddAssetFailed(#[source] AccountDeltaError),
-    #[error("failed to remove asset to account delta")]
-    AccountDeltaRemoveAssetFailed(#[source] AccountDeltaError),
-    #[error("failed to add asset to note")]
-    FailedToAddAssetToNote(#[source] NoteError),
-    #[error("note input data has hash {actual} but expected hash {expected}")]
-    InvalidNoteInputs { expected: Word, actual: Word },
-    #[error(
-        "storage slot index {actual} is invalid, must be smaller than the number of account storage slots {max}"
-    )]
-    InvalidStorageSlotIndex { max: u64, actual: u64 },
-    #[error(
-        "failed to respond to signature requested since no authenticator is assigned to the host"
-    )]
-    MissingAuthenticator,
-    #[error("failed to generate signature")]
-    SignatureGenerationFailed(#[source] Box<dyn Error + Send + Sync + 'static>),
-    #[error("transaction returned unauthorized event but a commitment did not match: {0}")]
-    TransactionSummaryCommitmentMismatch(#[source] Box<dyn Error + Send + Sync + 'static>),
-    #[error("failed to construct transaction summary")]
-    TransactionSummaryConstructionFailed(#[source] Box<dyn Error + Send + Sync + 'static>),
-    #[error("asset data extracted from the stack by event handler `{handler}` is not well formed")]
-    MalformedAssetInEventHandler {
-        handler: &'static str,
-        source: AssetError,
-    },
-    #[error(
-        "note inputs data extracted from the advice map by the event handler is not well formed"
-    )]
-    MalformedNoteInputs(#[source] NoteError),
-    #[error("note metadata created by the event handler is not well formed")]
-    MalformedNoteMetadata(#[source] NoteError),
-    #[error(
-        "note script data `{data:?}` extracted from the advice map by the event handler is not well formed"
-    )]
-    MalformedNoteScript {
-        data: Vec<Felt>,
-        // This is always a DeserializationError, but we can't import it directly here without
-        // adding dependencies, so we make it a trait object instead.
-        // thiserror will return this when calling Error::source on TransactionKernelError.
-        source: Box<dyn Error + Send + Sync + 'static>,
-    },
-    #[error("recipient data `{0:?}` in the advice provider is not well formed")]
-    MalformedRecipientData(Vec<Felt>),
-    #[error("cannot add asset to note with index {0}, note does not exist in the advice provider")]
-    MissingNote(u64),
-    #[error(
-        "public note with metadata {0:?} and recipient digest {1} is missing details in the advice provider"
-    )]
-    PublicNoteMissingDetails(NoteMetadata, Word),
-    #[error(
-        "note input data in advice provider contains fewer elements ({actual}) than specified ({specified}) by its inputs length"
-    )]
-    TooFewElementsForNoteInputs { specified: u64, actual: u64 },
-    #[error("account procedure with procedure root {0} is not in the advice provider")]
-    UnknownAccountProcedure(Word),
-    #[error("code commitment {0} is not in the advice provider")]
-    UnknownCodeCommitment(Word),
-    #[error("account storage slots number is missing in memory at address {0}")]
-    AccountStorageSlotsNumMissing(u32),
-    #[error("account nonce can only be incremented once")]
-    NonceCanOnlyIncrementOnce,
-    #[error("failed to convert fee asset into fungible asset")]
-    FailedToConvertFeeAsset(#[source] AssetError),
-    #[error(
-        "failed to get vault asset witness from data store for vault root {vault_root} and vault_key {vault_key}"
-    )]
-    GetVaultAssetWitness {
-        vault_root: Word,
-        vault_key: Word,
-        // TODO: Change to DataStoreError when this error moves to miden-tx.
-        // This is always a DataStoreError, but we can't import it from miden-tx here.
-        // thiserror will return this when calling Error::source on TransactionKernelError.
-        source: Box<dyn Error + Send + Sync + 'static>,
-    },
-    #[error(
-        "failed to get storage map witness from data store for map root {map_root} and map_key {map_key}"
-    )]
-    GetStorageMapWitness {
-        map_root: Word,
-        map_key: Word,
-        // TODO: Change to DataStoreError when this error moves to miden-tx.
-        // This is always a DataStoreError, but we can't import it from miden-tx here.
-        source: Box<dyn Error + Send + Sync + 'static>,
-    },
-    #[error(
-        "native asset amount {account_balance} in the account vault is not sufficient to cover the transaction fee of {tx_fee}"
-    )]
-    InsufficientFee { account_balance: u64, tx_fee: u64 },
-    /// This variant signals that a signature over the contained commitments is required, but
-    /// missing.
-    #[error("transaction requires a signature")]
-    Unauthorized(Box<TransactionSummary>),
-    /// A generic error returned when the transaction kernel did not behave as expected.
-    #[error("{message}")]
-    Other {
-        message: Box<str>,
-        // thiserror will return this when calling Error::source on TransactionKernelError.
-        source: Option<Box<dyn Error + Send + Sync + 'static>>,
-    },
-}
-
-impl TransactionKernelError {
-    /// Creates a custom error using the [`TransactionKernelError::Other`] variant from an error
-    /// message.
-    pub fn other(message: impl Into<String>) -> Self {
-        let message: String = message.into();
-        Self::Other { message: message.into(), source: None }
-    }
-
-    /// Creates a custom error using the [`TransactionKernelError::Other`] variant from an error
-    /// message and a source error.
-    pub fn other_with_source(
-        message: impl Into<String>,
-        source: impl Error + Send + Sync + 'static,
-    ) -> Self {
-        let message: String = message.into();
-        Self::Other {
-            message: message.into(),
-            source: Some(Box::new(source)),
-        }
-    }
-}
-
-=======
->>>>>>> 0cd62f06
 // TRANSACTION EVENT PARSING ERROR
 // ================================================================================================
 

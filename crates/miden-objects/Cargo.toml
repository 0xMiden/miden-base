--- conflicted
+++ resolved
@@ -34,22 +34,13 @@
 
 [dependencies]
 # Miden dependencies
-<<<<<<< HEAD
-assembly = { workspace = true }
-miden-crypto = { workspace = true }
-miden-utils-sync = { workspace = true }
-miden-verifier = { workspace = true }
-vm-core = { workspace = true }
-vm-processor = { workspace = true }
-winter-rand-utils = { version = "0.13", optional = true }
-=======
 assembly          = { workspace = true }
 miden-crypto      = { workspace = true }
+miden-utils-sync  = { workspace = true }
 miden-verifier    = { workspace = true }
 vm-core           = { workspace = true }
 vm-processor      = { workspace = true }
-winter-rand-utils = { optional = true, version = "0.12" }
->>>>>>> 61d057ba
+winter-rand-utils = { version = "0.13", optional = true }
 
 # External dependencies
 bech32       = { default-features = false, features = ["alloc"], version = "0.11" }
@@ -67,18 +58,9 @@
 [dev-dependencies]
 anyhow         = { default-features = false, features = ["backtrace", "std"], version = "1.0" }
 assert_matches = { workspace = true }
-<<<<<<< HEAD
-criterion = { version = "0.5", default-features = false, features = ["html_reports"] }
-miden-objects = { path = ".", features = ["testing"] }
-pprof = { version = "0.14", default-features = false, features = ["criterion", "flamegraph"] }
-rstest = { version = "0.25" }
-tempfile = { version = "3.19" }
-winter-air = { version = "0.13" }
-=======
-criterion      = { default-features = false, features = ["html_reports"], version = "0.5" }
-miden-objects  = { features = ["testing"], path = "." }
-pprof          = { default-features = false, features = ["criterion", "flamegraph"], version = "0.14" }
+criterion      = { version = "0.5", default-features = false, features = ["html_reports"] }
+miden-objects  = { path = ".", features = ["testing"] }
+pprof          = { version = "0.14", default-features = false, features = ["criterion", "flamegraph"] }
 rstest         = { version = "0.25" }
 tempfile       = { version = "3.19" }
-winter-air     = { version = "0.12" }
->>>>>>> 61d057ba
+winter-air     = { version = "0.13" }
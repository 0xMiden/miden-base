#![no_std]

#[macro_use]
extern crate alloc;

#[cfg(feature = "std")]
extern crate std;

pub mod account;
pub mod address;
pub mod asset;
pub mod batch;
pub mod block;
pub mod note;
pub mod transaction;

#[cfg(any(feature = "testing", test))]
pub mod testing;

mod constants;
mod errors;

// RE-EXPORTS
// ================================================================================================

pub use constants::*;
pub use errors::{
    AccountDeltaError,
    AccountError,
    AccountIdError,
    AccountTreeError,
    AddressError,
    AssetError,
    AssetVaultError,
    BatchAccountUpdateError,
    FeeError,
    NetworkIdError,
    NoteError,
    NullifierTreeError,
    PartialBlockchainError,
    ProposedBatchError,
    ProposedBlockError,
    ProvenBatchError,
    ProvenTransactionError,
<<<<<<< HEAD
    SlotNameError,
=======
    StorageMapError,
>>>>>>> 8fb108c7
    TokenSymbolError,
    TransactionInputError,
    TransactionOutputError,
    TransactionScriptError,
};
pub use miden_core::mast::{MastForest, MastNodeId};
pub use miden_core::prettier::PrettyPrint;
pub use miden_core::{EMPTY_WORD, Felt, FieldElement, ONE, StarkField, WORD_SIZE, ZERO};
pub use miden_crypto::hash::rpo::Rpo256 as Hasher;
pub use miden_crypto::word;
pub use miden_crypto::word::{LexicographicWord, Word, WordError};

pub mod assembly {
    pub use miden_assembly::ast::{Module, ModuleKind, ProcedureName, QualifiedProcedureName};
    pub use miden_assembly::debuginfo::SourceManagerSync;
    pub use miden_assembly::{
        Assembler,
        DefaultSourceManager,
        KernelLibrary,
        Library,
        LibraryNamespace,
        LibraryPath,
        Parse,
        ParseOptions,
        SourceFile,
        SourceId,
        SourceManager,
        SourceSpan,
        debuginfo,
        diagnostics,
        mast,
    };
}

pub mod crypto {
    pub use miden_crypto::{SequentialCommit, dsa, hash, merkle, rand, utils};
}

pub mod utils {
    pub use miden_core::utils::*;
    pub use miden_crypto::utils::{HexParseError, bytes_to_hex_string, collections, hex_to_bytes};
    pub use miden_crypto::word::parse_hex_string_as_word;
    pub use miden_utils_sync as sync;

    pub mod serde {
        pub use miden_core::utils::{
            ByteReader,
            ByteWriter,
            Deserializable,
            DeserializationError,
            Serializable,
        };
    }
}

pub mod vm {
    pub use miden_core::sys_events::SystemEvent;
    pub use miden_core::{AdviceMap, Program, ProgramInfo};
    pub use miden_mast_package::Package;
    pub use miden_processor::{AdviceInputs, FutureMaybeSend, RowIndex, StackInputs, StackOutputs};
    pub use miden_verifier::ExecutionProof;
}<|MERGE_RESOLUTION|>--- conflicted
+++ resolved
@@ -42,11 +42,8 @@
     ProposedBlockError,
     ProvenBatchError,
     ProvenTransactionError,
-<<<<<<< HEAD
     SlotNameError,
-=======
     StorageMapError,
->>>>>>> 8fb108c7
     TokenSymbolError,
     TransactionInputError,
     TransactionOutputError,

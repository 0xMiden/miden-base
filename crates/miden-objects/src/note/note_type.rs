use core::{fmt::Display, str::FromStr};

use crate::{
    Felt, NoteError,
    utils::serde::{ByteReader, ByteWriter, Deserializable, DeserializationError, Serializable},
};

// CONSTANTS
// ================================================================================================

// Keep these masks in sync with `miden-lib/asm/miden/kernels/tx/tx.masm`
const PUBLIC: u8 = 0b01;
const PRIVATE: u8 = 0b10;
const ENCRYPTED: u8 = 0b11;

// NOTE TYPE
// ================================================================================================

#[derive(Clone, Copy, Debug, PartialEq, Eq)]
#[repr(u8)]
pub enum NoteType {
    /// Notes with this type have only their hash published to the network.
    Private = PRIVATE,

    /// Notes with this type are shared with the network encrypted.
    Encrypted = ENCRYPTED,

    /// Notes with this type are fully shared with the network.
    Public = PUBLIC,
}

// CONVERSIONS FROM NOTE TYPE
// ================================================================================================

impl From<NoteType> for Felt {
    fn from(id: NoteType) -> Self {
        Felt::new(id as u64)
    }
}

// CONVERSIONS INTO NOTE TYPE
// ================================================================================================

impl TryFrom<u8> for NoteType {
    type Error = NoteError;

    fn try_from(value: u8) -> Result<Self, Self::Error> {
        match value {
            PRIVATE => Ok(NoteType::Private),
            ENCRYPTED => Ok(NoteType::Encrypted),
            PUBLIC => Ok(NoteType::Public),
<<<<<<< HEAD
            _ => Err(NoteError::UnknownNoteType(format!("0b{value:b}").into())),
=======
            _ => Err(NoteError::UnknownNoteType(format!("0b{value:b}",).into())),
>>>>>>> e80d3206
        }
    }
}

impl TryFrom<u16> for NoteType {
    type Error = NoteError;

    fn try_from(value: u16) -> Result<Self, Self::Error> {
        Self::try_from(value as u64)
    }
}

impl TryFrom<u32> for NoteType {
    type Error = NoteError;

    fn try_from(value: u32) -> Result<Self, Self::Error> {
        Self::try_from(value as u64)
    }
}

impl TryFrom<u64> for NoteType {
    type Error = NoteError;

    fn try_from(value: u64) -> Result<Self, Self::Error> {
        let value: u8 = value
            .try_into()
            .map_err(|_| NoteError::UnknownNoteType(format!("0b{value:b}").into()))?;
        value.try_into()
    }
}

impl TryFrom<Felt> for NoteType {
    type Error = NoteError;

    fn try_from(value: Felt) -> Result<Self, Self::Error> {
        value.as_int().try_into()
    }
}

impl FromStr for NoteType {
    type Err = NoteError;

    fn from_str(s: &str) -> Result<Self, Self::Err> {
        match s {
            "private" => Ok(NoteType::Private),
            "encrypted" => Ok(NoteType::Encrypted),
            "public" => Ok(NoteType::Public),
            _ => Err(NoteError::UnknownNoteType(s.into())),
        }
    }
}

// SERIALIZATION
// ================================================================================================

impl Serializable for NoteType {
    fn write_into<W: ByteWriter>(&self, target: &mut W) {
        (*self as u8).write_into(target)
    }
}

impl Deserializable for NoteType {
    fn read_from<R: ByteReader>(source: &mut R) -> Result<Self, DeserializationError> {
        let discriminat = u8::read_from(source)?;

        let note_type = match discriminat {
            PRIVATE => NoteType::Private,
            ENCRYPTED => NoteType::Encrypted,
            PUBLIC => NoteType::Public,
            discriminat => {
                return Err(DeserializationError::InvalidValue(format!(
<<<<<<< HEAD
                    "value {v} is not a valid NoteType"
=======
                    "discriminat {discriminat} is not a valid NoteType",
>>>>>>> e80d3206
                )));
            },
        };

        Ok(note_type)
    }
}

// DISPLAY
// ================================================================================================

impl Display for NoteType {
    fn fmt(&self, f: &mut core::fmt::Formatter<'_>) -> core::fmt::Result {
        match self {
            NoteType::Private => write!(f, "private"),
            NoteType::Encrypted => write!(f, "encrypted"),
            NoteType::Public => write!(f, "public"),
        }
    }
}

#[test]
fn test_from_str_note_type() {
    use assert_matches::assert_matches;

    use crate::alloc::string::ToString;

    for string in ["private", "public", "encrypted"] {
        let parsed_note_type = NoteType::from_str(string).unwrap();
        assert_eq!(parsed_note_type.to_string(), string);
    }

    let public_type_invalid_err = NoteType::from_str("puBlIc").unwrap_err();
    assert_matches!(public_type_invalid_err, NoteError::UnknownNoteType(_));

    let encrypted_type_invalid = NoteType::from_str("eNcrYptEd").unwrap_err();
    assert_matches!(encrypted_type_invalid, NoteError::UnknownNoteType(_));

    let invalid_type = NoteType::from_str("invalid").unwrap_err();
    assert_matches!(invalid_type, NoteError::UnknownNoteType(_));
}<|MERGE_RESOLUTION|>--- conflicted
+++ resolved
@@ -49,11 +49,7 @@
             PRIVATE => Ok(NoteType::Private),
             ENCRYPTED => Ok(NoteType::Encrypted),
             PUBLIC => Ok(NoteType::Public),
-<<<<<<< HEAD
             _ => Err(NoteError::UnknownNoteType(format!("0b{value:b}").into())),
-=======
-            _ => Err(NoteError::UnknownNoteType(format!("0b{value:b}",).into())),
->>>>>>> e80d3206
         }
     }
 }
@@ -117,19 +113,15 @@
 
 impl Deserializable for NoteType {
     fn read_from<R: ByteReader>(source: &mut R) -> Result<Self, DeserializationError> {
-        let discriminat = u8::read_from(source)?;
+        let discriminant = u8::read_from(source)?;
 
-        let note_type = match discriminat {
+        let note_type = match discriminant {
             PRIVATE => NoteType::Private,
             ENCRYPTED => NoteType::Encrypted,
             PUBLIC => NoteType::Public,
-            discriminat => {
+            discriminant => {
                 return Err(DeserializationError::InvalidValue(format!(
-<<<<<<< HEAD
-                    "value {v} is not a valid NoteType"
-=======
-                    "discriminat {discriminat} is not a valid NoteType",
->>>>>>> e80d3206
+                    "discriminant {discriminant} is not a valid NoteType"
                 )));
             },
         };

--- conflicted
+++ resolved
@@ -57,19 +57,12 @@
 /// - [`NoteExecutionMode`] is set to [`NoteExecutionMode::Network`] to hint a [`Note`](super::Note)
 ///   should be consumed by the network. These notes will be further validated and if possible
 ///   consumed by it.
-<<<<<<< HEAD
 /// - Target describes how to further interpret the bits in the tag.
-///   - For tags with an account target, the rest of the tag is interpreted as a partial
+///   - For tags with a specific target, the rest of the tag is interpreted as a partial
 ///     [`AccountId`]. For network accounts these are the first 30 bits of the ID while for local
 ///     account targets, the first 14 bits are used - a trade-off between privacy and uniqueness.
 ///   - For use case values, the meaning of the rest of the tag is not specified by the protocol and
 ///     can be used by applications built on top of the rollup.
-=======
-/// - Target describes how to further interpret the bits in the tag. For tags with a specific
-///   target, the rest of the tag is interpreted as a partial [`AccountId`]. For use case values,
-///   the meaning of the rest of the tag is not specified by the protocol and can be used by
-///   applications built on top of the chain.
->>>>>>> 99e3dcbd
 ///
 /// The note type is the only value enforced by the protocol. The rationale is that any note
 /// intended to be consumed by the network must be public to have all the details available. The
@@ -497,13 +490,8 @@
         // Expected network tag with `NoteTag::LocalAny` prefix.
         let expected_network_local_tag = 0b11101010_10110011_00000000_00000000u32;
 
-<<<<<<< HEAD
         // Expected network tag with `NoteTag::NetworkAccount` for network execution.
-        let expected_network_network_tag = 0b00101010_10110011_00011101_11110001u32;
-=======
-        // Expected network tag with leading 00 tag bits for network execution.
-        let expected_network_network_tag = NoteTag(0b00101010_10110011_00011101_11110011);
->>>>>>> 99e3dcbd
+        let expected_network_network_tag = 0b00101010_10110011_00011101_11110011u32;
 
         // Public and Private storage modes with NoteExecutionMode::Network should fail.
         // ----------------------------------------------------------------------------------------

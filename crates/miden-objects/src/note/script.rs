--- conflicted
+++ resolved
@@ -4,10 +4,6 @@
 
 use super::Felt;
 use crate::assembly::mast::{MastForest, MastNodeId};
-<<<<<<< HEAD
-use crate::assembly::{Assembler, Parse};
-=======
->>>>>>> 00bd391c
 use crate::utils::serde::{
     ByteReader,
     ByteWriter,

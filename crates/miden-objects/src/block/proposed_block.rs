--- conflicted
+++ resolved
@@ -3,15 +3,6 @@
     vec::Vec,
 };
 
-<<<<<<< HEAD
-=======
-use vm_core::{
-    utils::{ByteReader, ByteWriter, Deserializable, Serializable},
-    EMPTY_WORD,
-};
-use vm_processor::{DeserializationError, Digest};
-
->>>>>>> f2d50bfa
 use crate::{
     account::{delta::AccountUpdateDetails, AccountId},
     batch::{BatchAccountUpdate, BatchId, InputOutputNoteTracker, ProvenBatch},
@@ -22,6 +13,7 @@
     errors::ProposedBlockError,
     note::{NoteId, Nullifier},
     transaction::{ChainMmr, InputNoteCommitment, OutputNote, TransactionId},
+    utils::{ByteReader, ByteWriter, Deserializable, DeserializationError, Serializable},
     Digest, EMPTY_WORD, MAX_BATCHES_PER_BLOCK,
 };
 

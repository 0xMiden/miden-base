--- conflicted
+++ resolved
@@ -1,11 +1,7 @@
 use alloc::{collections::BTreeMap, vec::Vec};
 
-<<<<<<< HEAD
 use vm_core::utils::{ByteReader, ByteWriter, Deserializable, Serializable};
-use vm_processor::DeserializationError;
-=======
-use vm_processor::Digest;
->>>>>>> 66cf1bc8
+use vm_processor::{DeserializationError, Digest};
 
 use crate::{
     account::AccountId,
@@ -127,6 +123,8 @@
 impl Serializable for ProvenBatch {
     fn write_into<W: ByteWriter>(&self, target: &mut W) {
         self.id.write_into(target);
+        self.reference_block_commitment.write_into(target);
+        self.reference_block_num.write_into(target);
         self.account_updates.write_into(target);
         self.input_notes.write_into(target);
         self.output_notes_smt.write_into(target);
@@ -138,6 +136,8 @@
 impl Deserializable for ProvenBatch {
     fn read_from<R: ByteReader>(source: &mut R) -> Result<Self, DeserializationError> {
         let id = BatchId::read_from(source)?;
+        let reference_block_commitment = Digest::read_from(source)?;
+        let reference_block_num = BlockNumber::read_from(source)?;
         let account_updates = BTreeMap::read_from(source)?;
         let input_notes = InputNotes::<InputNoteCommitment>::read_from(source)?;
         let output_notes_smt = BatchNoteTree::read_from(source)?;
@@ -146,6 +146,8 @@
 
         Ok(Self::new(
             id,
+            reference_block_commitment,
+            reference_block_num,
             account_updates,
             input_notes,
             output_notes_smt,

use alloc::collections::BTreeMap;
use alloc::sync::Arc;
use alloc::vec::Vec;

use miden_crypto::merkle::InnerNodeInfo;
use miden_processor::MastNodeExt;

use super::{Felt, Hasher, Word};
use crate::account::auth::{PublicKeyCommitment, Signature};
use crate::note::{NoteId, NoteRecipient};
use crate::utils::serde::{
    ByteReader,
    ByteWriter,
    Deserializable,
    DeserializationError,
    Serializable,
};
use crate::vm::{AdviceInputs, AdviceMap, Program};
use crate::{EMPTY_WORD, MastForest, MastNodeId};

// TRANSACTION ARGUMENTS
// ================================================================================================

/// Optional transaction arguments.
///
/// - Transaction script: a program that is executed in a transaction after all input notes scripts
///   have been executed.
/// - Transaction script arguments: a [`Word`], which will be pushed to the operand stack before the
///   transaction script execution. If these arguments are not specified, the [`EMPTY_WORD`] would
///   be used as a default value. If the [AdviceInputs] are propagated with some user defined map
///   entries, this script arguments word could be used as a key to access the corresponding value.
/// - Note arguments: data put onto the stack right before a note script is executed. These are
///   different from note storage, as the user executing the transaction can specify arbitrary note
///   args.
/// - Advice inputs: provides data needed by the runtime, like the details of public output notes.
/// - Foreign account inputs: provides foreign account data that will be used during the foreign
///   procedure invocation (FPI).
/// - Auth arguments: data put onto the stack right before authentication procedure execution. If
///   this argument is not specified, the [`EMPTY_WORD`] would be used as a default value. If the
///   [AdviceInputs] are propagated with some user defined map entries, this argument could be used
///   as a key to access the corresponding value.
#[derive(Clone, Debug, PartialEq, Eq)]
pub struct TransactionArgs {
    tx_script: Option<TransactionScript>,
    tx_script_args: Word,
    note_args: BTreeMap<NoteId, Word>,
    advice_inputs: AdviceInputs,
    auth_args: Word,
}

impl TransactionArgs {
    // CONSTRUCTORS
    // --------------------------------------------------------------------------------------------

    /// Returns new [TransactionArgs] instantiated with the provided transaction script, advice
    /// map and foreign account inputs.
    pub fn new(advice_map: AdviceMap) -> Self {
        let advice_inputs = AdviceInputs { map: advice_map, ..Default::default() };

        Self {
            tx_script: None,
            tx_script_args: EMPTY_WORD,
            note_args: Default::default(),
            advice_inputs,
            auth_args: EMPTY_WORD,
        }
    }

    /// Returns new [TransactionArgs] instantiated with the provided transaction script.
    ///
    /// If the transaction script is already set, it will be overwritten with the newly provided
    /// one.
    #[must_use]
    pub fn with_tx_script(mut self, tx_script: TransactionScript) -> Self {
        self.tx_script = Some(tx_script);
        self
    }

    /// Returns new [TransactionArgs] instantiated with the provided transaction script and its
    /// arguments.
    ///
    /// If the transaction script and arguments are already set, they will be overwritten with the
    /// newly provided ones.
    #[must_use]
    pub fn with_tx_script_and_args(
        mut self,
        tx_script: TransactionScript,
        tx_script_args: Word,
    ) -> Self {
        self.tx_script = Some(tx_script);
        self.tx_script_args = tx_script_args;
        self
    }

    /// Returns new [TransactionArgs] instantiated with the provided note arguments.
    ///
    /// If the note arguments were already set, they will be overwritten with the newly provided
    /// ones.
    #[must_use]
    pub fn with_note_args(mut self, note_args: BTreeMap<NoteId, Word>) -> Self {
        self.note_args = note_args;
        self
    }

    /// Returns new [TransactionArgs] instantiated with the provided auth arguments.
    #[must_use]
    pub fn with_auth_args(mut self, auth_args: Word) -> Self {
        self.auth_args = auth_args;
        self
    }

    // PUBLIC ACCESSORS
    // --------------------------------------------------------------------------------------------

    /// Returns a reference to the transaction script.
    pub fn tx_script(&self) -> Option<&TransactionScript> {
        self.tx_script.as_ref()
    }

    /// Returns the transaction script arguments, or [`EMPTY_WORD`] if the arguments were not
    /// specified.
    ///
    /// These arguments could be potentially used as a key to access the advice map during the
    /// transaction script execution. Notice that the corresponding map entry should be provided
    /// separately during the creation with the [`TransactionArgs::new`] or using the
    /// [`TransactionArgs::extend_advice_map`] method.
    pub fn tx_script_args(&self) -> Word {
        self.tx_script_args
    }

    /// Returns a reference to a specific note argument.
    pub fn get_note_args(&self, note_id: NoteId) -> Option<&Word> {
        self.note_args.get(&note_id)
    }

    /// Returns a reference to the internal [AdviceInputs].
    pub fn advice_inputs(&self) -> &AdviceInputs {
        &self.advice_inputs
    }

    /// Returns a reference to the authentication procedure argument, or [`EMPTY_WORD`] if the
    /// argument was not specified.
    ///
    /// This argument could be potentially used as a key to access the advice map during the
    /// transaction script execution. Notice that the corresponding map entry should be provided
    /// separately during the creation with the [`TransactionArgs::new`] or using the
    /// [`TransactionArgs::extend_advice_map`] method.
    pub fn auth_args(&self) -> Word {
        self.auth_args
    }

    // STATE MUTATORS
    // --------------------------------------------------------------------------------------------

    /// Populates the advice inputs with the expected recipient data for creating output notes.
    ///
    /// The advice inputs' map is extended with the following entries:
    /// - RECIPIENT: [SERIAL_SCRIPT_HASH, STORAGE_COMMITMENT]
    /// - SERIAL_SCRIPT_HASH: [SERIAL_HASH, SCRIPT_ROOT]
    /// - SERIAL_HASH: [SERIAL_NUM, EMPTY_WORD]
    /// - storage_commitment |-> inputs.
    /// - script_root |-> script.
    pub fn add_output_note_recipient<T: AsRef<NoteRecipient>>(&mut self, note_recipient: T) {
        let note_recipient = note_recipient.as_ref();
        let note_storage = note_recipient.storage();
        let script = note_recipient.script();
        let script_encoded: Vec<Felt> = script.into();

        // Build the advice map entries
        let sn_hash = Hasher::merge(&[note_recipient.serial_num(), Word::empty()]);
        let sn_script_hash = Hasher::merge(&[sn_hash, script.root()]);

        let new_elements = vec![
            (sn_hash, concat_words(note_recipient.serial_num(), Word::empty())),
            (sn_script_hash, concat_words(sn_hash, script.root())),
<<<<<<< HEAD
            (note_recipient.digest(), concat_words(sn_script_hash, note_storage.commitment())),
            (note_storage.commitment(), note_storage.to_elements()),
=======
            (note_recipient.digest(), concat_words(sn_script_hash, inputs.commitment())),
            (inputs.commitment(), inputs.to_elements()),
            (
                Hasher::hash_elements(inputs.commitment().as_elements()),
                vec![Felt::from(inputs.num_values())],
            ),
>>>>>>> c532ae91
            (script.root(), script_encoded),
        ];

        self.advice_inputs.extend(AdviceInputs::default().with_map(new_elements));
    }

    /// Adds the `signature` corresponding to `pub_key` on `message` to the advice inputs' map.
    ///
    /// The advice inputs' map is extended with the following key:
    ///
    /// - hash(pub_key, message) |-> signature (prepared for VM execution).
    pub fn add_signature(
        &mut self,
        pub_key: PublicKeyCommitment,
        message: Word,
        signature: Signature,
    ) {
        let pk_word: Word = pub_key.into();
        self.advice_inputs
            .map
            .insert(Hasher::merge(&[pk_word, message]), signature.to_prepared_signature(message));
    }

    /// Populates the advice inputs with the specified note recipient details.
    ///
    /// The advice inputs' map is extended with the following keys:
    ///
    /// - recipient |-> recipient details (inputs_hash, script_root, serial_num).
    /// - storage_commitment |-> inputs.
    /// - script_root |-> script.
    pub fn extend_output_note_recipients<T, L>(&mut self, notes: L)
    where
        L: IntoIterator<Item = T>,
        T: AsRef<NoteRecipient>,
    {
        for note in notes {
            self.add_output_note_recipient(note);
        }
    }

    /// Extends the internal advice inputs' map with the provided key-value pairs.
    pub fn extend_advice_map<T: IntoIterator<Item = (Word, Vec<Felt>)>>(&mut self, iter: T) {
        self.advice_inputs.map.extend(iter);
    }

    /// Extends the internal advice inputs' merkle store with the provided nodes.
    pub fn extend_merkle_store<I: Iterator<Item = InnerNodeInfo>>(&mut self, iter: I) {
        self.advice_inputs.store.extend(iter);
    }

    /// Extends the advice inputs in self with the provided ones.
    pub fn extend_advice_inputs(&mut self, advice_inputs: AdviceInputs) {
        self.advice_inputs.extend(advice_inputs);
    }
}

/// Concatenates two [`Word`]s into a [`Vec<Felt>`] containing 8 elements.
fn concat_words(first: Word, second: Word) -> Vec<Felt> {
    let mut result = Vec::with_capacity(8);
    result.extend(first);
    result.extend(second);
    result
}

impl Default for TransactionArgs {
    fn default() -> Self {
        Self::new(AdviceMap::default())
    }
}

impl Serializable for TransactionArgs {
    fn write_into<W: ByteWriter>(&self, target: &mut W) {
        self.tx_script.write_into(target);
        self.tx_script_args.write_into(target);
        self.note_args.write_into(target);
        self.advice_inputs.write_into(target);
        self.auth_args.write_into(target);
    }
}

impl Deserializable for TransactionArgs {
    fn read_from<R: ByteReader>(source: &mut R) -> Result<Self, DeserializationError> {
        let tx_script = Option::<TransactionScript>::read_from(source)?;
        let tx_script_args = Word::read_from(source)?;
        let note_args = BTreeMap::<NoteId, Word>::read_from(source)?;
        let advice_inputs = AdviceInputs::read_from(source)?;
        let auth_args = Word::read_from(source)?;

        Ok(Self {
            tx_script,
            tx_script_args,
            note_args,
            advice_inputs,
            auth_args,
        })
    }
}

// TRANSACTION SCRIPT
// ================================================================================================

/// Transaction script.
///
/// A transaction script is a program that is executed in a transaction after all input notes
/// have been executed.
///
/// The [TransactionScript] object is composed of an executable program defined by a [MastForest]
/// and an associated entrypoint.
#[derive(Clone, Debug, PartialEq, Eq)]
pub struct TransactionScript {
    mast: Arc<MastForest>,
    entrypoint: MastNodeId,
}

impl TransactionScript {
    // CONSTRUCTORS
    // --------------------------------------------------------------------------------------------

    /// Returns a new [TransactionScript] instantiated with the provided code.
    pub fn new(code: Program) -> Self {
        Self::from_parts(code.mast_forest().clone(), code.entrypoint())
    }

    /// Returns a new [TransactionScript] instantiated from the provided MAST forest and entrypoint.
    ///
    /// # Panics
    /// Panics if the specified entrypoint is not in the provided MAST forest.
    pub fn from_parts(mast: Arc<MastForest>, entrypoint: MastNodeId) -> Self {
        assert!(mast.get_node_by_id(entrypoint).is_some());

        Self { mast, entrypoint }
    }

    // PUBLIC ACCESSORS
    // --------------------------------------------------------------------------------------------

    /// Returns a reference to the [MastForest] backing this transaction script.
    pub fn mast(&self) -> Arc<MastForest> {
        self.mast.clone()
    }

    /// Returns the commitment of this transaction script (i.e., the script's MAST root).
    pub fn root(&self) -> Word {
        self.mast[self.entrypoint].digest()
    }
}

// SERIALIZATION
// ================================================================================================

impl Serializable for TransactionScript {
    fn write_into<W: ByteWriter>(&self, target: &mut W) {
        self.mast.write_into(target);
        target.write_u32(u32::from(self.entrypoint));
    }
}

impl Deserializable for TransactionScript {
    fn read_from<R: ByteReader>(source: &mut R) -> Result<Self, DeserializationError> {
        let mast = MastForest::read_from(source)?;
        let entrypoint = MastNodeId::from_u32_safe(source.read_u32()?, &mast)?;

        Ok(Self::from_parts(Arc::new(mast), entrypoint))
    }
}

#[cfg(test)]
mod tests {
    use miden_core::AdviceMap;
    use miden_core::utils::{Deserializable, Serializable};

    use crate::transaction::TransactionArgs;

    #[test]
    fn test_tx_args_serialization() {
        let tx_args = TransactionArgs::new(AdviceMap::default());
        let bytes: std::vec::Vec<u8> = tx_args.to_bytes();
        let decoded = TransactionArgs::read_from_bytes(&bytes).unwrap();

        assert_eq!(tx_args, decoded);
    }
}<|MERGE_RESOLUTION|>--- conflicted
+++ resolved
@@ -173,17 +173,12 @@
         let new_elements = vec![
             (sn_hash, concat_words(note_recipient.serial_num(), Word::empty())),
             (sn_script_hash, concat_words(sn_hash, script.root())),
-<<<<<<< HEAD
             (note_recipient.digest(), concat_words(sn_script_hash, note_storage.commitment())),
             (note_storage.commitment(), note_storage.to_elements()),
-=======
-            (note_recipient.digest(), concat_words(sn_script_hash, inputs.commitment())),
-            (inputs.commitment(), inputs.to_elements()),
             (
-                Hasher::hash_elements(inputs.commitment().as_elements()),
-                vec![Felt::from(inputs.num_values())],
+                Hasher::hash_elements(note_storage.commitment().as_elements()),
+                vec![Felt::from(note_storage.num_items())],
             ),
->>>>>>> c532ae91
             (script.root(), script_encoded),
         ];
 

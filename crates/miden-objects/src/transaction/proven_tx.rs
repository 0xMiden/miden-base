--- conflicted
+++ resolved
@@ -740,21 +740,6 @@
     }
 
     #[test]
-<<<<<<< HEAD
-    fn account_update_size_limit_not_exceeded() {
-        // A small delta does not exceed the limit.
-        let account_id = AccountId::try_from(ACCOUNT_ID_PRIVATE_SENDER).unwrap();
-        let storage_delta = AccountStorageDelta::from_iters(
-            [1, 2, 3, 4].map(SlotName::mock),
-            [
-                (SlotName::mock(2), Word::from([1, 1, 1, 1u32])),
-                (SlotName::mock(3), Word::from([1, 1, 0, 1u32])),
-            ],
-            [],
-        );
-        let delta = AccountDelta::new(account_id, storage_delta, AccountVaultDelta::default(), ONE)
-            .unwrap();
-=======
     fn account_update_size_limit_not_exceeded() -> anyhow::Result<()> {
         // A small account's delta does not exceed the limit.
         let account = Account::builder([9; 32])
@@ -765,7 +750,6 @@
             .build_existing()?;
         let delta = AccountDelta::try_from(account.clone())?;
 
->>>>>>> 945d8bc4
         let details = AccountUpdateDetails::Delta(delta);
 
         TxAccountUpdate::new(

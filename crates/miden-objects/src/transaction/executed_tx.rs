--- conflicted
+++ resolved
@@ -6,14 +6,11 @@
     InputNotes, NoteId, OutputNotes, TransactionArgs, TransactionId, TransactionInputs,
     TransactionOutputs, TransactionWitness,
 };
-<<<<<<< HEAD
 use crate::{
     account::AccountCode,
+    block::BlockNumber,
     utils::{ByteReader, ByteWriter, Deserializable, DeserializationError, Serializable},
 };
-=======
-use crate::{account::AccountCode, block::BlockNumber};
->>>>>>> f2d50bfa
 
 // EXECUTED TRANSACTION
 // ================================================================================================

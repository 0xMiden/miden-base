--- conflicted
+++ resolved
@@ -166,13 +166,10 @@
         account_type: AccountType,
         component_index: usize,
     },
-<<<<<<< HEAD
     #[error("only account deltas representing a full account can be converted to a full account")]
     PartialStateDeltaToAccount,
-=======
     #[error("maximum number of storage map leaves exceeded")]
     MaxNumStorageMapLeavesExceeded(#[source] MerkleError),
->>>>>>> e595a82c
     /// This variant can be used by methods that are not inherent to the account but want to return
     /// this error type.
     #[error("{error_msg}")]

--- conflicted
+++ resolved
@@ -66,8 +66,6 @@
         # => [CODE_COMMITMENT, pad(12)]
     end
 
-<<<<<<< HEAD
-=======
     # Stack:  [pad(16)]
     # Output: [CODE_COMMITMENT, pad(12)]
     export.get_storage_commitment
@@ -78,14 +76,6 @@
         # => [STORAGE_COMMITMENT, pad(12)]
     end
 
-    # Inputs:  [ASSET, note_idx, pad(11)]
-    # Outputs: [ASSET, note_idx, pad(11)]
-    export.add_asset_to_note
-        exec.tx::add_asset_to_note
-        # => [ASSET, note_idx, pad(11)]
-    end
-
->>>>>>> 81f59332
     # Stack:  [ASSET, pad(12)]
     # Output: [ASSET', pad(12)]
     export.add_asset

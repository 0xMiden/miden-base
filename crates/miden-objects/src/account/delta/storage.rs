use alloc::{
    collections::{BTreeMap, btree_map::Entry},
    string::ToString,
    vec::Vec,
};

use super::{
    AccountDeltaError, ByteReader, ByteWriter, Deserializable, DeserializationError, Serializable,
    Word,
};
use crate::{
    Digest, EMPTY_WORD, Felt, ZERO,
    account::{AccountStorage, StorageMap, StorageSlot},
};
// ACCOUNT STORAGE DELTA
// ================================================================================================

/// [AccountStorageDelta] stores the differences between two states of account storage.
///
/// The delta consists of two maps:
/// - A map containing the updates to value storage slots. The keys in this map are indexes of the
///   updated storage slots and the values are the new values for these slots.
/// - A map containing updates to storage maps. The keys in this map are indexes of the updated
///   storage slots and the values are corresponding storage map delta objects.
#[derive(Clone, Debug, Default, PartialEq, Eq)]
pub struct AccountStorageDelta {
    values: BTreeMap<u8, Word>,
    maps: BTreeMap<u8, StorageMapDelta>,
}

impl AccountStorageDelta {
    /// Creates a new storage delta from the provided fields.
    ///
    /// # Errors
    ///
    /// Returns an error if:
    /// - Any of the updated slot is referenced from both maps (e.g., updated twice).
    pub fn new(
        values: BTreeMap<u8, Word>,
        maps: BTreeMap<u8, StorageMapDelta>,
    ) -> Result<Self, AccountDeltaError> {
        let result = Self { values, maps };
        result.validate()?;

        Ok(result)
    }

    /// Returns a reference to the updated values in this storage delta.
    pub fn values(&self) -> &BTreeMap<u8, Word> {
        &self.values
    }

    /// Returns a reference to the updated maps in this storage delta.
    pub fn maps(&self) -> &BTreeMap<u8, StorageMapDelta> {
        &self.maps
    }

    /// Returns true if storage delta contains no updates.
    pub fn is_empty(&self) -> bool {
        self.values.is_empty() && self.maps.is_empty()
    }

    /// Tracks a slot change
    pub fn set_item(&mut self, slot_index: u8, new_slot_value: Word) {
        self.values.insert(slot_index, new_slot_value);
    }

    /// Tracks a map item change
    pub fn set_map_item(&mut self, slot_index: u8, key: Digest, new_value: Word) {
        self.maps.entry(slot_index).or_default().insert(key, new_value);
    }

    /// Merges another delta into this one, overwriting any existing values.
    pub fn merge(&mut self, other: Self) -> Result<(), AccountDeltaError> {
        self.values.extend(other.values);

        // merge maps
        for (slot, update) in other.maps.into_iter() {
            match self.maps.entry(slot) {
                Entry::Vacant(entry) => {
                    entry.insert(update);
                },
                Entry::Occupied(mut entry) => entry.get_mut().merge(update),
            }
        }

        self.validate()
    }

    /// Checks whether this storage delta is valid.
    ///
    /// # Errors
    ///
    /// Returns an error if:
    /// - Any of the updated slot is referenced from both maps (e.g., updated twice).
    fn validate(&self) -> Result<(), AccountDeltaError> {
        for slot in self.maps.keys() {
            if self.values.contains_key(slot) {
                return Err(AccountDeltaError::StorageSlotUsedAsDifferentTypes(*slot));
            }
        }

        Ok(())
    }

    /// Returns an iterator of all the cleared storage slots.
    fn cleared_slots(&self) -> impl Iterator<Item = u8> + '_ {
        self.values
            .iter()
            .filter(|&(_, value)| (value == &EMPTY_WORD))
            .map(|(slot, _)| *slot)
    }

    /// Returns an iterator of all the updated storage slots.
    fn updated_slots(&self) -> impl Iterator<Item = (&u8, &Word)> + '_ {
        self.values.iter().filter(|&(_, value)| value != &EMPTY_WORD)
    }

    /// Appends the storage slots delta to the given `elements` from which the delta commitment will
    /// be computed.
    ///
    /// TODO: Make num_slots part of this struct.
    pub(super) fn append_delta_elements(&self, elements: &mut Vec<Felt>, num_slots: u8) {
        const DOMAIN_VALUE: Felt = Felt::new(2);
        const DOMAIN_MAP: Felt = Felt::new(3);

        for slot_idx in 0..num_slots {
            let slot_idx_felt = Felt::from(slot_idx);

            // The storage delta ensures that the value slots and map slots do not have overlapping
            // slot indices, so at most one of them will return `Some` for a given slot index.
            match self.values.get(&slot_idx) {
                Some(new_value) => {
                    elements.extend_from_slice(&[DOMAIN_VALUE, slot_idx_felt, ZERO, ZERO]);
                    elements.extend_from_slice(new_value);
                },
                None => {
                    if let Some(map_delta) = self.maps().get(&slot_idx) {
                        if map_delta.is_empty() {
                            continue;
                        }

<<<<<<< HEAD
                        for (key, value) in map_delta.leaves() {
=======
                        for (key, value) in map_delta.entries() {
>>>>>>> 0548d3f9
                            elements.extend_from_slice(key.as_elements());
                            elements.extend_from_slice(value);
                        }

                        let num_changed_entries = Felt::try_from(map_delta.num_entries()).expect(
                            "number of changed entries should not exceed max representable felt",
                        );

                        elements.extend_from_slice(&[
                            DOMAIN_MAP,
                            slot_idx_felt,
                            num_changed_entries,
                            ZERO,
                        ]);
                        elements.extend_from_slice(&EMPTY_WORD);
                    }
                },
            }
        }
    }
}

#[cfg(any(feature = "testing", test))]
impl AccountStorageDelta {
    /// Creates an [AccountStorageDelta] from the given iterators.
    pub fn from_iters(
        cleared_items: impl IntoIterator<Item = u8>,
        updated_values: impl IntoIterator<Item = (u8, Word)>,
        updated_maps: impl IntoIterator<Item = (u8, StorageMapDelta)>,
    ) -> Self {
        Self {
            values: BTreeMap::from_iter(
                cleared_items.into_iter().map(|key| (key, EMPTY_WORD)).chain(updated_values),
            ),
            maps: BTreeMap::from_iter(updated_maps),
        }
    }
}

/// Converts an [AccountStorage] into an [AccountStorageDelta] for initial delta construction.
impl From<AccountStorage> for AccountStorageDelta {
    fn from(storage: AccountStorage) -> Self {
        let mut values = BTreeMap::new();
        let mut maps = BTreeMap::new();
        for (slot_idx, slot) in storage.into_iter().enumerate() {
            let slot_idx: u8 = slot_idx.try_into().expect("slot index must fit into `u8`");
            match slot {
                StorageSlot::Value(value) => {
                    values.insert(slot_idx, value);
                },
                StorageSlot::Map(map) => {
                    maps.insert(slot_idx, map.into());
                },
            }
        }

        Self { values, maps }
    }
}

impl Serializable for AccountStorageDelta {
    fn write_into<W: ByteWriter>(&self, target: &mut W) {
        let cleared: Vec<u8> = self.cleared_slots().collect();
        let updated: Vec<(&u8, &Word)> = self.updated_slots().collect();

        target.write_u8(cleared.len() as u8);
        target.write_many(cleared.iter());

        target.write_u8(updated.len() as u8);
        target.write_many(updated.iter());

        target.write_u8(self.maps.len() as u8);
        target.write_many(self.maps.iter());
    }

    fn get_size_hint(&self) -> usize {
        let u8_size = 0u8.get_size_hint();
        let word_size = EMPTY_WORD.get_size_hint();

        let mut storage_map_delta_size = 0;
        for (slot, storage_map_delta) in self.maps.iter() {
            // The serialized size of each entry is the combination of slot (key) and the delta
            // (value).
            storage_map_delta_size += slot.get_size_hint() + storage_map_delta.get_size_hint();
        }

        // Length Prefixes
        u8_size * 3 +
        // Cleared Slots
        self.cleared_slots().count() * u8_size +
        // Updated Slots
        self.updated_slots().count() * (u8_size + word_size) +
        // Storage Map Delta
        storage_map_delta_size
    }
}

impl Deserializable for AccountStorageDelta {
    fn read_from<R: ByteReader>(source: &mut R) -> Result<Self, DeserializationError> {
        let mut values = BTreeMap::new();

        let num_cleared_items = source.read_u8()? as usize;
        for _ in 0..num_cleared_items {
            let cleared_slot = source.read_u8()?;
            values.insert(cleared_slot, EMPTY_WORD);
        }

        let num_updated_items = source.read_u8()? as usize;
        for _ in 0..num_updated_items {
            let (updated_slot, updated_value) = source.read()?;
            values.insert(updated_slot, updated_value);
        }

        let num_maps = source.read_u8()? as usize;
        let maps = source.read_many::<(u8, StorageMapDelta)>(num_maps)?.into_iter().collect();

        Self::new(values, maps).map_err(|err| DeserializationError::InvalidValue(err.to_string()))
    }
}

// STORAGE MAP DELTA
// ================================================================================================

/// [StorageMapDelta] stores the differences between two states of account storage maps.
///
/// The differences are represented as leaf updates: a map of updated item key ([Digest]) to
/// value ([Word]). For cleared items the value is [EMPTY_WORD].
#[derive(Clone, Debug, Default, PartialEq, Eq)]
pub struct StorageMapDelta(BTreeMap<Digest, Word>);

impl StorageMapDelta {
    /// Creates a new storage map delta from the provided leaves.
    pub fn new(map: BTreeMap<Digest, Word>) -> Self {
        Self(map)
    }

    /// Returns the number of changed entries in this map delta.
    pub fn num_entries(&self) -> usize {
        self.0.len()
    }

<<<<<<< HEAD
    /// Returns a reference to the updated leaves in this storage map delta.
    pub fn leaves(&self) -> &BTreeMap<Digest, Word> {
=======
    /// Returns a reference to the updated entries in this storage map delta.
    pub fn entries(&self) -> &BTreeMap<Digest, Word> {
>>>>>>> 0548d3f9
        &self.0
    }

    /// Inserts an item into the storage map delta.
    pub fn insert(&mut self, key: Digest, value: Word) {
        self.0.insert(key, value);
    }

    /// Returns true if storage map delta contains no updates.
    pub fn is_empty(&self) -> bool {
        self.0.is_empty()
    }

    /// Merge `other` into this delta, giving precedence to `other`.
    pub fn merge(&mut self, other: Self) {
        // Aggregate the changes into a map such that `other` overwrites self.
        self.0.extend(other.0);
    }

    /// Returns an iterator of all the cleared keys in the storage map.
    fn cleared_keys(&self) -> impl Iterator<Item = &Digest> + '_ {
        self.0.iter().filter(|&(_, value)| value == &EMPTY_WORD).map(|(key, _)| key)
    }

    /// Returns an iterator of all the updated entries in the storage map.
    fn updated_entries(&self) -> impl Iterator<Item = (&Digest, &Word)> + '_ {
        self.0.iter().filter(|&(_, value)| value != &EMPTY_WORD)
    }
}

#[cfg(any(feature = "testing", test))]
impl StorageMapDelta {
    /// Creates a new [StorageMapDelta] from the provided iterators.
    pub fn from_iters(
        cleared_leaves: impl IntoIterator<Item = Word>,
        updated_leaves: impl IntoIterator<Item = (Word, Word)>,
    ) -> Self {
        Self(BTreeMap::from_iter(
            cleared_leaves
                .into_iter()
                .map(|key| (key.into(), EMPTY_WORD))
                .chain(updated_leaves.into_iter().map(|(key, value)| (key.into(), value))),
        ))
    }
}

/// Converts a [StorageMap] into a [StorageMapDelta] for initial delta construction.
impl From<StorageMap> for StorageMapDelta {
    fn from(map: StorageMap) -> Self {
        StorageMapDelta::new(map.into_entries())
    }
}

impl Serializable for StorageMapDelta {
    fn write_into<W: ByteWriter>(&self, target: &mut W) {
        let cleared: Vec<&Digest> = self.cleared_keys().collect();
        let updated: Vec<(&Digest, &Word)> = self.updated_entries().collect();

        target.write_usize(cleared.len());
        target.write_many(cleared.iter());

        target.write_usize(updated.len());
        target.write_many(updated.iter());
    }

    fn get_size_hint(&self) -> usize {
        let word_size = EMPTY_WORD.get_size_hint();

        let cleared_keys_count = self.cleared_keys().count();
        let updated_entries_count = self.updated_entries().count();

        // Cleared Keys
        cleared_keys_count.get_size_hint() +
        cleared_keys_count * Digest::SERIALIZED_SIZE +

        // Updated Entries
        updated_entries_count.get_size_hint() +
        updated_entries_count * (Digest::SERIALIZED_SIZE + word_size)
    }
}

impl Deserializable for StorageMapDelta {
    fn read_from<R: ByteReader>(source: &mut R) -> Result<Self, DeserializationError> {
        let mut map = BTreeMap::new();

        let cleared_count = source.read_usize()?;
        for _ in 0..cleared_count {
            let cleared_key = source.read()?;
            map.insert(cleared_key, EMPTY_WORD);
        }

        let updated_count = source.read_usize()?;
        for _ in 0..updated_count {
            let (updated_key, updated_value) = source.read()?;
            map.insert(updated_key, updated_value);
        }

        Ok(Self::new(map))
    }
}

// TESTS
// ================================================================================================

#[cfg(test)]
mod tests {
    use super::{AccountStorageDelta, Deserializable, Serializable};
    use crate::{
        ONE, ZERO, account::StorageMapDelta, testing::storage::AccountStorageDeltaBuilder,
    };

    #[test]
    fn account_storage_delta_validation() {
        let delta = AccountStorageDelta::from_iters(
            [1, 2, 3],
            [(4, [ONE, ONE, ONE, ONE]), (5, [ONE, ONE, ONE, ZERO])],
            [],
        );
        assert!(delta.validate().is_ok());

        let bytes = delta.to_bytes();
        assert_eq!(AccountStorageDelta::read_from_bytes(&bytes), Ok(delta));

        // duplicate across cleared items and maps
        let delta = AccountStorageDelta::from_iters(
            [1, 2, 3],
            [(2, [ONE, ONE, ONE, ONE]), (5, [ONE, ONE, ONE, ZERO])],
            [(1, StorageMapDelta::default())],
        );
        assert!(delta.validate().is_err());

        let bytes = delta.to_bytes();
        assert!(AccountStorageDelta::read_from_bytes(&bytes).is_err());

        // duplicate across updated items and maps
        let delta = AccountStorageDelta::from_iters(
            [1, 3],
            [(2, [ONE, ONE, ONE, ONE]), (5, [ONE, ONE, ONE, ZERO])],
            [(2, StorageMapDelta::default())],
        );
        assert!(delta.validate().is_err());

        let bytes = delta.to_bytes();
        assert!(AccountStorageDelta::read_from_bytes(&bytes).is_err());
    }

    #[test]
    fn test_is_empty() {
        let storage_delta = AccountStorageDelta::default();
        assert!(storage_delta.is_empty());

        let storage_delta = AccountStorageDelta::from_iters([1], [], []);
        assert!(!storage_delta.is_empty());

        let storage_delta = AccountStorageDelta::from_iters([], [(2, [ONE, ONE, ONE, ONE])], []);
        assert!(!storage_delta.is_empty());

        let storage_delta =
            AccountStorageDelta::from_iters([], [], [(3, StorageMapDelta::default())]);
        assert!(!storage_delta.is_empty());
    }

    #[test]
    fn test_serde_account_storage_delta() {
        let storage_delta = AccountStorageDelta::default();
        let serialized = storage_delta.to_bytes();
        let deserialized = AccountStorageDelta::read_from_bytes(&serialized).unwrap();
        assert_eq!(deserialized, storage_delta);

        let storage_delta = AccountStorageDelta::from_iters([1], [], []);
        let serialized = storage_delta.to_bytes();
        let deserialized = AccountStorageDelta::read_from_bytes(&serialized).unwrap();
        assert_eq!(deserialized, storage_delta);

        let storage_delta = AccountStorageDelta::from_iters([], [(2, [ONE, ONE, ONE, ONE])], []);
        let serialized = storage_delta.to_bytes();
        let deserialized = AccountStorageDelta::read_from_bytes(&serialized).unwrap();
        assert_eq!(deserialized, storage_delta);

        let storage_delta =
            AccountStorageDelta::from_iters([], [], [(3, StorageMapDelta::default())]);
        let serialized = storage_delta.to_bytes();
        let deserialized = AccountStorageDelta::read_from_bytes(&serialized).unwrap();
        assert_eq!(deserialized, storage_delta);
    }

    #[test]
    fn test_serde_storage_map_delta() {
        let storage_map_delta = StorageMapDelta::default();
        let serialized = storage_map_delta.to_bytes();
        let deserialized = StorageMapDelta::read_from_bytes(&serialized).unwrap();
        assert_eq!(deserialized, storage_map_delta);

        let storage_map_delta = StorageMapDelta::from_iters([[ONE, ONE, ONE, ONE]], []);
        let serialized = storage_map_delta.to_bytes();
        let deserialized = StorageMapDelta::read_from_bytes(&serialized).unwrap();
        assert_eq!(deserialized, storage_map_delta);

        let storage_map_delta =
            StorageMapDelta::from_iters([], [([ZERO, ZERO, ZERO, ZERO], [ONE, ONE, ONE, ONE])]);
        let serialized = storage_map_delta.to_bytes();
        let deserialized = StorageMapDelta::read_from_bytes(&serialized).unwrap();
        assert_eq!(deserialized, storage_map_delta);
    }

    #[rstest::rstest]
    #[case::some_some(Some(1), Some(2), Some(2))]
    #[case::none_some(None, Some(2), Some(2))]
    #[case::some_none(Some(1), None, None)]
    #[test]
    fn merge_items(#[case] x: Option<u64>, #[case] y: Option<u64>, #[case] expected: Option<u64>) {
        /// Creates a delta containing the item as an update if Some, else with the item cleared.
        fn create_delta(item: Option<u64>) -> AccountStorageDelta {
            const SLOT: u8 = 123;
            let item = item.map(|x| (SLOT, [vm_core::Felt::new(x), ZERO, ZERO, ZERO]));

            AccountStorageDeltaBuilder::default()
                .add_cleared_items(item.is_none().then_some(SLOT))
                .add_updated_values(item)
                .build()
                .unwrap()
        }

        let mut delta_x = create_delta(x);
        let delta_y = create_delta(y);
        let expected = create_delta(expected);

        delta_x.merge(delta_y).unwrap();

        assert_eq!(delta_x, expected);
    }

    #[rstest::rstest]
    #[case::some_some(Some(1), Some(2), Some(2))]
    #[case::none_some(None, Some(2), Some(2))]
    #[case::some_none(Some(1), None, None)]
    #[test]
    fn merge_maps(#[case] x: Option<u64>, #[case] y: Option<u64>, #[case] expected: Option<u64>) {
        fn create_delta(value: Option<u64>) -> StorageMapDelta {
            let key = [vm_core::Felt::new(10), ZERO, ZERO, ZERO];
            match value {
                Some(value) => StorageMapDelta::from_iters(
                    [],
                    [(key, [vm_core::Felt::new(value), ZERO, ZERO, ZERO])],
                ),
                None => StorageMapDelta::from_iters([key], []),
            }
        }

        let mut delta_x = create_delta(x);
        let delta_y = create_delta(y);
        let expected = create_delta(expected);

        delta_x.merge(delta_y);

        assert_eq!(delta_x, expected);
    }
}<|MERGE_RESOLUTION|>--- conflicted
+++ resolved
@@ -140,11 +140,7 @@
                             continue;
                         }
 
-<<<<<<< HEAD
-                        for (key, value) in map_delta.leaves() {
-=======
                         for (key, value) in map_delta.entries() {
->>>>>>> 0548d3f9
                             elements.extend_from_slice(key.as_elements());
                             elements.extend_from_slice(value);
                         }
@@ -286,13 +282,8 @@
         self.0.len()
     }
 
-<<<<<<< HEAD
-    /// Returns a reference to the updated leaves in this storage map delta.
-    pub fn leaves(&self) -> &BTreeMap<Digest, Word> {
-=======
     /// Returns a reference to the updated entries in this storage map delta.
     pub fn entries(&self) -> &BTreeMap<Digest, Word> {
->>>>>>> 0548d3f9
         &self.0
     }
 

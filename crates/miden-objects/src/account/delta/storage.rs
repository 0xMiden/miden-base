--- conflicted
+++ resolved
@@ -12,11 +12,7 @@
     Serializable,
     Word,
 };
-<<<<<<< HEAD
-use crate::account::{SlotName, StorageMap};
-=======
-use crate::account::{StorageMap, StorageSlotType};
->>>>>>> 945d8bc4
+use crate::account::{SlotName, StorageMap, StorageSlotType};
 use crate::{EMPTY_WORD, Felt, LexicographicWord, ZERO};
 
 // ACCOUNT STORAGE DELTA
@@ -63,15 +59,12 @@
         Ok(delta)
     }
 
-    /// Returns the slot type of the provided slot index or `None` if no such slot exists.
-    pub(crate) fn slot_type(&self, slot_index: u8) -> Option<StorageSlotType> {
-        if self.values().contains_key(&slot_index) {
-            Some(StorageSlotType::Value)
-        } else if self.maps().contains_key(&slot_index) {
-            Some(StorageSlotType::Map)
-        } else {
-            None
-        }
+    /// Returns an iterator over the slot names and types tracked by this delta.
+    pub(crate) fn slots(&self) -> impl Iterator<Item = (&SlotName, StorageSlotType)> {
+        self.values()
+            .keys()
+            .map(|slot_name| (slot_name, StorageSlotType::Value))
+            .chain(self.maps.keys().map(|slot_name| (slot_name, StorageSlotType::Map)))
     }
 
     /// Returns a reference to the updated values in this storage delta.
@@ -102,8 +95,8 @@
     /// Inserts an empty storage map delta for the provided slot index.
     ///
     /// This is useful for full state deltas to represent an empty map in the delta.
-    pub fn insert_empty_map_delta(&mut self, slot_index: u8) {
-        self.maps.entry(slot_index).or_default();
+    pub fn insert_empty_map_delta(&mut self, slot_name: SlotName) {
+        self.maps.entry(slot_name).or_default();
     }
 
     /// Merges another delta into this one, overwriting any existing values.
@@ -185,35 +178,10 @@
                     ]);
                     elements.extend_from_slice(new_value.as_elements());
                 },
-<<<<<<< HEAD
                 StorageSlotDelta::Map(map_delta) => {
-                    if map_delta.is_empty() {
-                        continue;
-                    }
-
                     for (key, value) in map_delta.entries() {
                         elements.extend_from_slice(key.inner().as_elements());
                         elements.extend_from_slice(value.as_elements());
-=======
-                None => {
-                    if let Some(map_delta) = self.maps().get(&slot_idx) {
-                        for (key, value) in map_delta.entries() {
-                            elements.extend_from_slice(key.inner().as_elements());
-                            elements.extend_from_slice(value.as_elements());
-                        }
-
-                        let num_changed_entries = Felt::try_from(map_delta.num_entries()).expect(
-                            "number of changed entries should not exceed max representable felt",
-                        );
-
-                        elements.extend_from_slice(&[
-                            DOMAIN_MAP,
-                            slot_idx_felt,
-                            num_changed_entries,
-                            ZERO,
-                        ]);
-                        elements.extend_from_slice(EMPTY_WORD.as_elements());
->>>>>>> 945d8bc4
                     }
 
                     let num_changed_entries = Felt::try_from(map_delta.num_entries()).expect(

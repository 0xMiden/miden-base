--- conflicted
+++ resolved
@@ -9,11 +9,7 @@
     Word,
 };
 use crate::{
-<<<<<<< HEAD
-    Digest, EMPTY_WORD, Felt, ONE, ZERO,
-=======
     Digest, EMPTY_WORD, Felt, ZERO,
->>>>>>> f8aa1884
     account::{AccountStorage, StorageMap, StorageSlot},
 };
 // ACCOUNT STORAGE DELTA
@@ -120,21 +116,6 @@
         self.values.iter().filter(|&(_, value)| value != &EMPTY_WORD)
     }
 
-<<<<<<< HEAD
-    /// TODO: Make num_slots part of this struct.
-    pub(super) fn append_delta_elements(&self, elements: &mut Vec<Felt>, num_slots: u8) {
-        for slot_idx in 0..num_slots {
-            match self.values().get(&slot_idx) {
-                Some(new_slot_value) => {
-                    // Append [was_slot_changed, 0, 0, 0].
-                    elements.extend_from_slice(&[ONE, ZERO, ZERO, ZERO]);
-                    elements.extend_from_slice(new_slot_value);
-                },
-                None => {
-                    // TODO: Handle map slots and slots for which no delta is provided.
-                    elements.extend_from_slice(&EMPTY_WORD);
-                    elements.extend_from_slice(&EMPTY_WORD);
-=======
     /// Appends the storage slots delta to the given `elements` from which the delta commitment will
     /// be computed.
     ///
@@ -176,7 +157,6 @@
                         ]);
                         elements.extend_from_slice(&EMPTY_WORD);
                     }
->>>>>>> f8aa1884
                 },
             }
         }

--- conflicted
+++ resolved
@@ -100,11 +100,7 @@
     /// is appended to in the following way. Whenever sorting is expected, it is that of a link map
     /// key. The WORD layout is in memory-order.
     ///
-<<<<<<< HEAD
-    /// - Append `[0, 0, 0, 0, nonce_delta, 0, account_id_suffix, account_id_prefix]`, where
-=======
     /// - Append `[[nonce_delta, 0, account_id_suffix, account_id_prefix], EMPTY_WORD]`, where
->>>>>>> 0548d3f9
     ///   account_id_{prefix,suffix} are the prefix and suffix felts of the native account id and
     ///   nonce_delta is the value by which the nonce was incremented.
     /// - Fungible Asset Delta
@@ -171,11 +167,7 @@
     ///
     /// ```text
     /// [
-<<<<<<< HEAD
-    ///   EMPTY_WORD, ID_AND_NONCE,
-=======
     ///   ID_AND_NONCE, EMPTY_WORD,
->>>>>>> 0548d3f9
     ///   [/* no fungible asset delta */],
     ///   [[domain = 1, was_added = 1, 0, 0], NON_FUNGIBLE_ASSET],
     ///   [/* no storage delta */]
@@ -184,11 +176,7 @@
     ///
     /// ```text
     /// [
-<<<<<<< HEAD
-    ///   EMPTY_WORD, ID_AND_NONCE,
-=======
     ///   ID_AND_NONCE, EMPTY_WORD,
->>>>>>> 0548d3f9
     ///   [/* no fungible asset delta */],
     ///   [/* no non-fungible asset delta */],
     ///   [[domain = 2, slot_idx = 1, 0, 0], NEW_VALUE]
@@ -215,11 +203,7 @@
     ///
     /// ```text
     /// [
-<<<<<<< HEAD
-    ///   EMPTY_WORD, ID_AND_NONCE,
-=======
     ///    ID_AND_NONCE, EMPTY_WORD,
->>>>>>> 0548d3f9
     ///   [/* no fungible asset delta */],
     ///   [/* no non-fungible asset delta */],
     ///   [KEY0, VALUE0],
@@ -246,20 +230,13 @@
         let mut elements = Vec::with_capacity(24);
 
         // ID and Nonce
-<<<<<<< HEAD
-        elements.extend_from_slice(&EMPTY_WORD);
-=======
->>>>>>> 0548d3f9
         elements.extend_from_slice(&[
             self.nonce.unwrap_or(ZERO),
             ZERO,
             account_id.suffix(),
             account_id.prefix().as_felt(),
         ]);
-<<<<<<< HEAD
-=======
         elements.extend_from_slice(&EMPTY_WORD);
->>>>>>> 0548d3f9
 
         // Vault Delta
         self.vault.append_delta_elements(&mut elements);

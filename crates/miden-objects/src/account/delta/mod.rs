use alloc::{string::ToString, vec::Vec};
<<<<<<< HEAD

use vm_core::EMPTY_WORD;
=======
>>>>>>> f8aa1884

use super::{
    Account, ByteReader, ByteWriter, Deserializable, DeserializationError, Felt, Serializable,
    Word, ZERO,
};
<<<<<<< HEAD
use crate::{AccountDeltaError, Digest, Hasher, account::AccountId};
=======
use crate::{AccountDeltaError, Digest, EMPTY_WORD, Hasher, account::AccountId};
>>>>>>> f8aa1884

mod storage;
pub use storage::{AccountStorageDelta, StorageMapDelta};

mod vault;
pub use vault::{
    AccountVaultDelta, FungibleAssetDelta, NonFungibleAssetDelta, NonFungibleDeltaAction,
};

// ACCOUNT DELTA
// ================================================================================================

/// [AccountDelta] stores the differences between two account states.
///
/// The differences are represented as follows:
/// - storage: an [AccountStorageDelta] that contains the changes to the account storage.
/// - vault: an [AccountVaultDelta] object that contains the changes to the account vault.
/// - nonce: if the nonce of the account has changed, the _delta_ of the nonce is stored, i.e. the
///   value by which the nonce increased.
///
/// TODO: add ability to trace account code updates.
#[derive(Clone, Debug, Default, PartialEq, Eq)]
pub struct AccountDelta {
    storage: AccountStorageDelta,
    vault: AccountVaultDelta,
    nonce: Option<Felt>,
}

impl AccountDelta {
    // CONSTRUCTOR
    // --------------------------------------------------------------------------------------------
    /// Returns new [AccountDelta] instantiated from the provided components.
    ///
    /// # Errors
    ///
    /// - Returns an error if storage or vault were updated, but the nonce was either not updated or
    ///   set to 0.
    pub fn new(
        storage: AccountStorageDelta,
        vault: AccountVaultDelta,
        nonce: Option<Felt>,
    ) -> Result<Self, AccountDeltaError> {
        // nonce must be updated if either account storage or vault were updated
        validate_nonce(nonce, &storage, &vault)?;

        Ok(Self { storage, vault, nonce })
    }

    /// Merge another [AccountDelta] into this one.
    pub fn merge(&mut self, other: Self) -> Result<(), AccountDeltaError> {
        self.nonce = match (self.nonce, other.nonce) {
            (Some(self_nonce_delta), Some(other_nonce_delta)) => {
                Some(self_nonce_delta + other_nonce_delta)
            },
            (self_nonce_delta, other_nonce_delta) => other_nonce_delta.or(self_nonce_delta),
        };

        self.storage.merge(other.storage)?;
        self.vault.merge(other.vault)
    }

    // PUBLIC ACCESSORS
    // --------------------------------------------------------------------------------------------

    /// Returns true if this account delta does not contain any updates.
    pub fn is_empty(&self) -> bool {
        self.storage.is_empty() && self.vault.is_empty()
    }

    /// Returns storage updates for this account delta.
    pub fn storage(&self) -> &AccountStorageDelta {
        &self.storage
    }

    /// Returns vault updates for this account delta.
    pub fn vault(&self) -> &AccountVaultDelta {
        &self.vault
    }

    /// Returns the amount by which the nonce changed.
    pub fn nonce(&self) -> Option<Felt> {
        self.nonce
    }

    /// Converts this storage delta into individual delta components.
    pub fn into_parts(self) -> (AccountStorageDelta, AccountVaultDelta, Option<Felt>) {
        (self.storage, self.vault, self.nonce)
    }

    /// Computes the commitment to the account delta.
    ///
<<<<<<< HEAD
    /// TODO: Make account ID and num_slots part of delta.
    pub fn commitment(&self, account_id: AccountId, num_slots: u8) -> Digest {
        let mut elements = Vec::with_capacity(16);

        // ID and nonce
=======
    /// The delta is a sequential hash over a vector of field elements which starts out empty and
    /// is appended to in the following way. Whenever sorting is expected, it is that of a link map
    /// key. The WORD layout is in memory-order.
    ///
    /// - Append `[0, 0, 0, 0, nonce_delta, 0, account_id_suffix, account_id_prefix]`, where
    ///   account_id_{prefix,suffix} are the prefix and suffix felts of the native account id and
    ///   nonce_delta is the value by which the nonce was incremented.
    /// - Fungible Asset Delta
    ///   - For each **updated** fungible asset, sorted by its vault key, whose amount delta is
    ///     **non-zero**:
    ///     - Append `[domain = 1, 0, 0, 0]`.
    ///     - Append `[amount_hi, amount_lo, faucet_id_suffix, faucet_id_prefix]` where amount_hi
    ///       and amount_lo are the u32 limbs of the amount delta by which the fungible asset's
    ///       amount has changed.
    /// - Non-Fungible Asset Delta
    ///   - For each **updated** non-fungible asset, sorted by its vault key:
    ///     - Append `[domain = 1, was_added, 0, 0]` where was_added is a boolean flag indicating
    ///       whether the asset was added (1) or removed (0). Note that the domain is the same for
    ///       assets since `faucet_id_prefix` is at the same position in the layout for both assets,
    ///       and, by design, it is never the same for fungible and non-fungible assets.
    ///     - Append `[hash0, hash1, hash2, faucet_id_prefix]`, i.e. the non-fungible asset.
    /// - Storage Slots - for each slot **whose value has changed**, depending on the slot type:
    ///   - Value Slot
    ///     - Append `[[domain = 2, slot_idx, 0, 0], NEW_VALUE]` where NEW_VALUE is the new value of
    ///       the slot and slot_idx is the index of the slot.
    ///   - Map Slot
    ///     - For each key-value pair, sorted by key, whose new value is different from the previous
    ///       value in the map:
    ///       - Append `[KEY, NEW_VALUE]`.
    ///     - Append `[[domain = 3, slot_idx, num_changed_entries, 0], 0, 0, 0, 0]` where slot_idx
    ///       is the index of the slot and `num_changed_entries` is the number of changed key-value
    ///       pairs in the map.
    ///
    /// # Rationale
    ///
    /// The rationale for this layout is that hashing in the VM should be as efficient as possible
    /// and minimize the number of branches to be as efficient as possible. Every high-level section
    /// in this bullet point list should add an even number of words since the hasher operates
    /// on double words. In the VM, each permutation is done immediately, so adding an uneven
    /// number of words in a given step will result in more difficulty in the MASM implementation.
    ///
    /// # Security
    ///
    /// The general concern with the commitment is that two deltas must never has to the same
    /// commitment. E.g. a commitment of a delta that changes a key-value pair in a storage map
    /// slot should be different from a delta that adds a non-fungible asset to the vault. If
    /// not, a delta can be crafted in the VM that sets a map key but a malicious actor crafts a
    /// delta outside the VM that adds a non-fungible asset. To prevent that, a couple of
    /// measures are taken.
    ///
    /// - Because multiple unrelated contexts (e.g. vaults and storage slots) are hashed in the same
    ///   hasher, domain separators are used to disambiguate. For each changed asset and each
    ///   changed slot in the delta, a domain separator is hashed into the delta. The domain
    ///   separator is always at the same index in each layout so it cannot be maliciously crafted
    ///   (see below for an example).
    /// - Storage value slots:
    ///   - since only changed value slots are included in the delta, there is no ambiguity between
    ///     a value slot being set to EMPTY_WORD and its value being unchanged.
    /// - Storage map slots:
    ///   - Map slots append a header which summarizes the changes in the slot, in particular the
    ///     slot index and number of changed entries. Since only changed slots are included, the
    ///     number of changed entries is never zero.
    ///   - Two distinct storage map slots use the same domain but are disambiguated due to
    ///     inclusion of the slot index.
    ///
    /// **Domain Separators**
    ///
    /// As an example for ambiguity, consider these two deltas:
    ///
    /// ```text
    /// [
    ///   EMPTY_WORD, ID_AND_NONCE,
    ///   [/* no fungible asset delta */],
    ///   [[domain = 1, was_added = 1, 0, 0], NON_FUNGIBLE_ASSET],
    ///   [/* no storage delta */]
    /// ]
    /// ```
    ///
    /// ```text
    /// [
    ///   EMPTY_WORD, ID_AND_NONCE,
    ///   [/* no fungible asset delta */],
    ///   [/* no non-fungible asset delta */],
    ///   [[domain = 2, slot_idx = 1, 0, 0], NEW_VALUE]
    /// ]
    /// ```
    ///
    /// `NEW_VALUE` is user-controllable so it can be crafted to match `NON_FUNGIBLE_ASSET`. The
    /// domain separator is then the only value that differentiates these two deltas. This shows the
    /// importance of placing the domain separators in the same index within each word's layout
    /// which makes it easy to see that this value cannot be crafted to be the same.
    ///
    /// **Number of Changed Entries**
    ///
    /// As an example for ambiguity, consider these two deltas:
    ///
    /// ```text
    /// [
    ///   EMPTY_WORD, ID_AND_NONCE,
    ///   [/* no fungible asset delta */],
    ///   [[domain = 1, was_added = 1, 0, 0], NON_FUNGIBLE_ASSET],
    ///   [/* no storage delta */],
    /// ]
    /// ```
    ///
    /// ```text
    /// [
    ///   EMPTY_WORD, ID_AND_NONCE,
    ///   [/* no fungible asset delta */],
    ///   [/* no non-fungible asset delta */],
    ///   [KEY0, VALUE0],
    ///   [KEY1, VALUE1],
    ///   [domain = 3, slot_idx = 0, num_changed_entries = 2, 0, 0, 0, 0, 0]
    /// ]
    /// ```
    ///
    /// The keys and values of map slots are user-controllable so `KEY0` and `VALUE0` can be crafted
    /// to match `NON_FUNGIBLE_ASSET` and its metadata. Including the header of the map slot
    /// additionally hashes the map domain into the delta, but if the header was included whenever
    /// _any_ value in the map has changed, it would cause ambiguity about whether `KEY0`/`VALUE0`
    /// are in fact map keys or a non-fungible asset (or any asset or a value storage slot more
    /// generally). Including `num_changed_entries` disambiguates this situation, by ensuring
    /// that the delta commitment is different when, e.g. 1) a non-fungible asset and one key-value
    /// pair have changed and 2) when two key-value pairs have changed.
    ///
    /// TODO: Make account ID and num_slots part of delta.
    /// TODO: Currently does not implement the sorting mentioned above. This is easy to add later
    /// but depends on the link map which is currently not in next and this PR should branch off of
    /// next so it can be merged sooner than later.
    pub fn commitment(&self, account_id: AccountId, num_slots: u8) -> Digest {
        // Minor optimization: At least 24 elements are always added.
        let mut elements = Vec::with_capacity(24);

        // ID and Nonce
        elements.extend_from_slice(&EMPTY_WORD);
>>>>>>> f8aa1884
        elements.extend_from_slice(&[
            self.nonce.unwrap_or(ZERO),
            ZERO,
            account_id.suffix(),
            account_id.prefix().as_felt(),
        ]);

<<<<<<< HEAD
        // Fungible Vault Delta Commitment
        elements.extend_from_slice(&EMPTY_WORD);

        // Non-Fungible Vault Delta Commitment
        elements.extend_from_slice(&EMPTY_WORD);
        // Empty Word for padding
        elements.extend_from_slice(&EMPTY_WORD);

        self.storage.append_delta_elements(&mut elements, num_slots);

=======
        // Vault Delta
        self.vault.append_delta_elements(&mut elements);

        // Storage Delta
        self.storage.append_delta_elements(&mut elements, num_slots);

        debug_assert!(
            elements.len() % (2 * crate::WORD_SIZE) == 0,
            "expected elements to contain an even number of words, but it contained {} elements",
            elements.len()
        );

>>>>>>> f8aa1884
        Hasher::hash_elements(&elements)
    }
}

/// Describes the details of an account state transition resulting from applying a transaction to
/// the account.
#[derive(Clone, Debug, PartialEq, Eq)]
pub enum AccountUpdateDetails {
    /// Account is private (no on-chain state change).
    Private,

    /// The whole state is needed for new accounts.
    New(Account),

    /// For existing accounts, only the delta is needed.
    Delta(AccountDelta),
}

impl AccountUpdateDetails {
    /// Returns `true` if the account update details are for private account.
    pub fn is_private(&self) -> bool {
        matches!(self, Self::Private)
    }

    /// Merges the `other` update into this one.
    ///
    /// This account update is assumed to come before the other.
    pub fn merge(self, other: AccountUpdateDetails) -> Result<Self, AccountDeltaError> {
        let merged_update = match (self, other) {
            (AccountUpdateDetails::Private, AccountUpdateDetails::Private) => {
                AccountUpdateDetails::Private
            },
            (AccountUpdateDetails::New(mut account), AccountUpdateDetails::Delta(delta)) => {
                account.apply_delta(&delta).map_err(|err| {
                    AccountDeltaError::AccountDeltaApplicationFailed {
                        account_id: account.id(),
                        source: err,
                    }
                })?;

                AccountUpdateDetails::New(account)
            },
            (AccountUpdateDetails::Delta(mut delta), AccountUpdateDetails::Delta(new_delta)) => {
                delta.merge(new_delta)?;
                AccountUpdateDetails::Delta(delta)
            },
            (left, right) => {
                return Err(AccountDeltaError::IncompatibleAccountUpdates {
                    left_update_type: left.as_tag_str(),
                    right_update_type: right.as_tag_str(),
                });
            },
        };

        Ok(merged_update)
    }

    /// Returns the tag of the [`AccountUpdateDetails`] as a string for inclusion in error messages.
    pub(crate) const fn as_tag_str(&self) -> &'static str {
        match self {
            AccountUpdateDetails::Private => "private",
            AccountUpdateDetails::New(_) => "new",
            AccountUpdateDetails::Delta(_) => "delta",
        }
    }
}

/// Converts an [Account] into an [AccountDelta] for initial delta construction.
impl From<Account> for AccountDelta {
    fn from(account: Account) -> Self {
        let (_id, vault, storage, _code, nonce) = account.into_parts();
        AccountDelta {
            storage: storage.into(),
            vault: (&vault).into(),
            nonce: Some(nonce),
        }
    }
}

// SERIALIZATION
// ================================================================================================

impl Serializable for AccountDelta {
    fn write_into<W: ByteWriter>(&self, target: &mut W) {
        self.storage.write_into(target);
        self.vault.write_into(target);
        self.nonce.write_into(target);
    }

    fn get_size_hint(&self) -> usize {
        self.storage.get_size_hint() + self.vault.get_size_hint() + self.nonce.get_size_hint()
    }
}

impl Deserializable for AccountDelta {
    fn read_from<R: ByteReader>(source: &mut R) -> Result<Self, DeserializationError> {
        let storage = AccountStorageDelta::read_from(source)?;
        let vault = AccountVaultDelta::read_from(source)?;
        let nonce = <Option<Felt>>::read_from(source)?;

        validate_nonce(nonce, &storage, &vault)
            .map_err(|err| DeserializationError::InvalidValue(err.to_string()))?;

        Ok(Self { storage, vault, nonce })
    }
}

impl Serializable for AccountUpdateDetails {
    fn write_into<W: ByteWriter>(&self, target: &mut W) {
        match self {
            AccountUpdateDetails::Private => {
                0_u8.write_into(target);
            },
            AccountUpdateDetails::New(account) => {
                1_u8.write_into(target);
                account.write_into(target);
            },
            AccountUpdateDetails::Delta(delta) => {
                2_u8.write_into(target);
                delta.write_into(target);
            },
        }
    }

    fn get_size_hint(&self) -> usize {
        // Size of the serialized enum tag.
        let u8_size = 0u8.get_size_hint();

        match self {
            AccountUpdateDetails::Private => u8_size,
            AccountUpdateDetails::New(account) => u8_size + account.get_size_hint(),
            AccountUpdateDetails::Delta(account_delta) => u8_size + account_delta.get_size_hint(),
        }
    }
}

impl Deserializable for AccountUpdateDetails {
    fn read_from<R: ByteReader>(source: &mut R) -> Result<Self, DeserializationError> {
        match u8::read_from(source)? {
            0 => Ok(Self::Private),
            1 => Ok(Self::New(Account::read_from(source)?)),
            2 => Ok(Self::Delta(AccountDelta::read_from(source)?)),
            v => Err(DeserializationError::InvalidValue(format!(
                "Unknown variant {v} for AccountDetails"
            ))),
        }
    }
}

// HELPER FUNCTIONS
// ================================================================================================

/// Checks if the nonce was updated correctly given the provided storage and vault deltas.
///
/// # Errors
/// Returns an error if storage or vault were updated, but the nonce was either not updated
/// or set to 0.
fn validate_nonce(
    nonce: Option<Felt>,
    storage: &AccountStorageDelta,
    vault: &AccountVaultDelta,
) -> Result<(), AccountDeltaError> {
    if !storage.is_empty() || !vault.is_empty() {
        match nonce {
            Some(nonce) => {
                if nonce == ZERO {
                    return Err(AccountDeltaError::InconsistentNonceUpdate(
                        "zero nonce for a non-empty account delta".to_string(),
                    ));
                }
            },
            None => {
                return Err(AccountDeltaError::InconsistentNonceUpdate(
                    "nonce not updated for non-empty account delta".to_string(),
                ));
            },
        }
    }

    Ok(())
}

// TESTS
// ================================================================================================

#[cfg(test)]
mod tests {

    use vm_core::{Felt, FieldElement, utils::Serializable};

    use super::{AccountDelta, AccountStorageDelta, AccountVaultDelta};
    use crate::{
        ONE, ZERO,
        account::{
            Account, AccountCode, AccountId, AccountStorage, AccountStorageMode, AccountType,
            StorageMapDelta, delta::AccountUpdateDetails,
        },
        asset::{Asset, AssetVault, FungibleAsset, NonFungibleAsset, NonFungibleAssetDetails},
        testing::account_id::{
            ACCOUNT_ID_PRIVATE_SENDER, ACCOUNT_ID_REGULAR_PRIVATE_ACCOUNT_UPDATABLE_CODE,
            AccountIdBuilder,
        },
    };

    #[test]
    fn account_delta_nonce_validation() {
        // empty delta
        let storage_delta = AccountStorageDelta::default();
        let vault_delta = AccountVaultDelta::default();

        assert!(AccountDelta::new(storage_delta.clone(), vault_delta.clone(), None).is_ok());
        assert!(AccountDelta::new(storage_delta.clone(), vault_delta.clone(), Some(ONE)).is_ok());

        // non-empty delta
        let storage_delta = AccountStorageDelta::from_iters([1], [], []);

        assert!(AccountDelta::new(storage_delta.clone(), vault_delta.clone(), None).is_err());
        assert!(AccountDelta::new(storage_delta.clone(), vault_delta.clone(), Some(ZERO)).is_err());
        assert!(AccountDelta::new(storage_delta.clone(), vault_delta.clone(), Some(ONE)).is_ok());
    }

    #[test]
    fn account_update_details_size_hint() {
        // AccountDelta

        let storage_delta = AccountStorageDelta::default();
        let vault_delta = AccountVaultDelta::default();
        assert_eq!(storage_delta.to_bytes().len(), storage_delta.get_size_hint());
        assert_eq!(vault_delta.to_bytes().len(), vault_delta.get_size_hint());

        let account_delta = AccountDelta::new(storage_delta, vault_delta, None).unwrap();
        assert_eq!(account_delta.to_bytes().len(), account_delta.get_size_hint());

        let storage_delta = AccountStorageDelta::from_iters(
            [1],
            [(2, [ONE, ONE, ONE, ONE]), (3, [ONE, ONE, ZERO, ONE])],
            [(
                4,
                StorageMapDelta::from_iters(
                    [[ONE, ONE, ONE, ZERO], [ZERO, ONE, ONE, ONE]],
                    [([ONE, ONE, ONE, ONE], [ONE, ONE, ONE, ONE])],
                ),
            )],
        );

        let non_fungible: Asset = NonFungibleAsset::new(
            &NonFungibleAssetDetails::new(
                AccountIdBuilder::new()
                    .account_type(AccountType::NonFungibleFaucet)
                    .storage_mode(AccountStorageMode::Public)
                    .build_with_rng(&mut rand::rng())
                    .prefix(),
                vec![6],
            )
            .unwrap(),
        )
        .unwrap()
        .into();
        let fungible_2: Asset = FungibleAsset::new(
            AccountIdBuilder::new()
                .account_type(AccountType::FungibleFaucet)
                .storage_mode(AccountStorageMode::Public)
                .build_with_rng(&mut rand::rng()),
            10,
        )
        .unwrap()
        .into();
        let vault_delta = AccountVaultDelta::from_iters([non_fungible], [fungible_2]);

        assert_eq!(storage_delta.to_bytes().len(), storage_delta.get_size_hint());
        assert_eq!(vault_delta.to_bytes().len(), vault_delta.get_size_hint());

        let account_delta = AccountDelta::new(storage_delta, vault_delta, Some(ONE)).unwrap();
        assert_eq!(account_delta.to_bytes().len(), account_delta.get_size_hint());

        // Account

        let account_id =
            AccountId::try_from(ACCOUNT_ID_REGULAR_PRIVATE_ACCOUNT_UPDATABLE_CODE).unwrap();

        let asset_vault = AssetVault::mock();
        assert_eq!(asset_vault.to_bytes().len(), asset_vault.get_size_hint());

        let account_storage = AccountStorage::mock();
        assert_eq!(account_storage.to_bytes().len(), account_storage.get_size_hint());

        let account_code = AccountCode::mock();
        assert_eq!(account_code.to_bytes().len(), account_code.get_size_hint());

        let account =
            Account::from_parts(account_id, asset_vault, account_storage, account_code, Felt::ZERO);
        assert_eq!(account.to_bytes().len(), account.get_size_hint());

        // AccountUpdateDetails

        let update_details_private = AccountUpdateDetails::Private;
        assert_eq!(update_details_private.to_bytes().len(), update_details_private.get_size_hint());

        let update_details_delta = AccountUpdateDetails::Delta(account_delta);
        assert_eq!(update_details_delta.to_bytes().len(), update_details_delta.get_size_hint());

        let update_details_new = AccountUpdateDetails::New(account);
        assert_eq!(update_details_new.to_bytes().len(), update_details_new.get_size_hint());
    }

    /// Tests that the account delta can be computed.
    #[test]
    fn account_delta_commitment() {
        let account_id: AccountId = ACCOUNT_ID_PRIVATE_SENDER.try_into().unwrap();
        let num_slots: u8 = 5;

        let storage_delta = AccountStorageDelta::from_iters(
            [1],
            [(2, [ONE, ONE, ONE, ONE]), (3, [ONE, ONE, ZERO, ONE])],
            [(
                4,
                StorageMapDelta::from_iters(
                    [[ONE, ONE, ONE, ZERO], [ZERO, ONE, ONE, ONE]],
                    [([ONE, ONE, ONE, ONE], [ONE, ONE, ONE, ONE])],
                ),
            )],
        );

        let non_fungible: Asset = NonFungibleAsset::new(
            &NonFungibleAssetDetails::new(
                AccountIdBuilder::new()
                    .account_type(AccountType::NonFungibleFaucet)
                    .storage_mode(AccountStorageMode::Public)
                    .build_with_rng(&mut rand::rng())
                    .prefix(),
                vec![6],
            )
            .unwrap(),
        )
        .unwrap()
        .into();
        let fungible_2: Asset = FungibleAsset::new(
            AccountIdBuilder::new()
                .account_type(AccountType::FungibleFaucet)
                .storage_mode(AccountStorageMode::Public)
                .build_with_rng(&mut rand::rng()),
            10,
        )
        .unwrap()
        .into();
        let vault_delta = AccountVaultDelta::from_iters([non_fungible], [fungible_2]);

        let account_delta = AccountDelta::new(storage_delta, vault_delta, Some(ONE)).unwrap();

        let _ = account_delta.commitment(account_id, num_slots);
    }
}<|MERGE_RESOLUTION|>--- conflicted
+++ resolved
@@ -1,19 +1,10 @@
 use alloc::{string::ToString, vec::Vec};
-<<<<<<< HEAD
-
-use vm_core::EMPTY_WORD;
-=======
->>>>>>> f8aa1884
 
 use super::{
     Account, ByteReader, ByteWriter, Deserializable, DeserializationError, Felt, Serializable,
     Word, ZERO,
 };
-<<<<<<< HEAD
-use crate::{AccountDeltaError, Digest, Hasher, account::AccountId};
-=======
 use crate::{AccountDeltaError, Digest, EMPTY_WORD, Hasher, account::AccountId};
->>>>>>> f8aa1884
 
 mod storage;
 pub use storage::{AccountStorageDelta, StorageMapDelta};
@@ -105,13 +96,6 @@
 
     /// Computes the commitment to the account delta.
     ///
-<<<<<<< HEAD
-    /// TODO: Make account ID and num_slots part of delta.
-    pub fn commitment(&self, account_id: AccountId, num_slots: u8) -> Digest {
-        let mut elements = Vec::with_capacity(16);
-
-        // ID and nonce
-=======
     /// The delta is a sequential hash over a vector of field elements which starts out empty and
     /// is appended to in the following way. Whenever sorting is expected, it is that of a link map
     /// key. The WORD layout is in memory-order.
@@ -247,7 +231,6 @@
 
         // ID and Nonce
         elements.extend_from_slice(&EMPTY_WORD);
->>>>>>> f8aa1884
         elements.extend_from_slice(&[
             self.nonce.unwrap_or(ZERO),
             ZERO,
@@ -255,18 +238,6 @@
             account_id.prefix().as_felt(),
         ]);
 
-<<<<<<< HEAD
-        // Fungible Vault Delta Commitment
-        elements.extend_from_slice(&EMPTY_WORD);
-
-        // Non-Fungible Vault Delta Commitment
-        elements.extend_from_slice(&EMPTY_WORD);
-        // Empty Word for padding
-        elements.extend_from_slice(&EMPTY_WORD);
-
-        self.storage.append_delta_elements(&mut elements, num_slots);
-
-=======
         // Vault Delta
         self.vault.append_delta_elements(&mut elements);
 
@@ -279,7 +250,6 @@
             elements.len()
         );
 
->>>>>>> f8aa1884
         Hasher::hash_elements(&elements)
     }
 }

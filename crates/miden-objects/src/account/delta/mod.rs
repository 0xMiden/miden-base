use alloc::string::ToString;
use alloc::vec::Vec;

use crate::account::{
    Account,
    AccountCode,
    AccountId,
    AccountStorage,
    StorageSlot,
    StorageSlotType,
};
use crate::asset::AssetVault;
use crate::crypto::SequentialCommit;
use crate::utils::{ByteReader, ByteWriter, Deserializable, DeserializationError, Serializable};
use crate::{AccountDeltaError, AccountError, Felt, Word, ZERO};

mod storage;
pub use storage::{AccountStorageDelta, StorageMapDelta};

mod vault;
pub use vault::{
    AccountVaultDelta,
    FungibleAssetDelta,
    NonFungibleAssetDelta,
    NonFungibleDeltaAction,
};

// ACCOUNT DELTA
// ================================================================================================

/// The [`AccountDelta`] stores the differences between two account states, which can result from
/// one or more transaction.
///
/// The differences are represented as follows:
/// - storage: an [`AccountStorageDelta`] that contains the changes to the account storage.
/// - vault: an [`AccountVaultDelta`] object that contains the changes to the account vault.
/// - nonce: if the nonce of the account has changed, the _delta_ of the nonce is stored, i.e. the
///   value by which the nonce increased.
/// - code: an [`AccountCode`] for new accounts and `None` for others.
///
/// The presence of the code in a delta signals if the delta is a _full state_ or _partial state_
/// delta. A full state delta must be converted into an [`Account`] object, while a partial state
/// delta must be applied to an existing [`Account`].
///
/// TODO(code_upgrades): The ability to track account code updates is an outstanding feature. For
/// that reason, the account code is not considered as part of the "nonce must be incremented if
/// state changed" check.
#[derive(Clone, Debug, PartialEq, Eq)]
pub struct AccountDelta {
    /// The ID of the account to which this delta applies. If the delta is created during
    /// transaction execution, that is the native account of the transaction.
    account_id: AccountId,
    /// The delta of the account's storage.
    storage: AccountStorageDelta,
    /// The delta of the account's asset vault.
    vault: AccountVaultDelta,
    /// The code of a new account (`Some`) or `None` for existing accounts.
    code: Option<AccountCode>,
    /// The value by which the nonce was incremented. Must be greater than zero if storage or vault
    /// are non-empty.
    nonce_delta: Felt,
}

impl AccountDelta {
    // CONSTRUCTOR
    // --------------------------------------------------------------------------------------------

    /// Returns new [AccountDelta] instantiated from the provided components.
    ///
    /// # Errors
    ///
    /// - Returns an error if storage or vault were updated, but the nonce_delta is 0.
    pub fn new(
        account_id: AccountId,
        storage: AccountStorageDelta,
        vault: AccountVaultDelta,
        nonce_delta: Felt,
    ) -> Result<Self, AccountDeltaError> {
        // nonce must be updated if either account storage or vault were updated
        validate_nonce(nonce_delta, &storage, &vault)?;

        Ok(Self {
            account_id,
            storage,
            vault,
            code: None,
            nonce_delta,
        })
    }

    // PUBLIC MUTATORS
    // --------------------------------------------------------------------------------------------

    /// Merge another [AccountDelta] into this one.
    pub fn merge(&mut self, other: Self) -> Result<(), AccountDeltaError> {
        let new_nonce_delta = self.nonce_delta + other.nonce_delta;

        if new_nonce_delta.as_int() < self.nonce_delta.as_int() {
            return Err(AccountDeltaError::NonceIncrementOverflow {
                current: self.nonce_delta,
                increment: other.nonce_delta,
                new: new_nonce_delta,
            });
        }

        // TODO(code_upgrades): This should go away once we have proper account code updates in
        // deltas. Then, the two code updates can be merged. For now, code cannot be merged
        // and this should never happen.
        if self.is_full_state() && other.is_full_state() {
            return Err(AccountDeltaError::MergingFullStateDeltas);
        }

        if let Some(code) = other.code {
            self.code = Some(code);
        }

        self.nonce_delta = new_nonce_delta;

        self.storage.merge(other.storage)?;
        self.vault.merge(other.vault)
    }

    /// Returns a mutable reference to the account vault delta.
    pub fn vault_mut(&mut self) -> &mut AccountVaultDelta {
        &mut self.vault
    }

    /// Sets the [`AccountCode`] of the delta.
    pub fn with_code(mut self, code: Option<AccountCode>) -> Self {
        self.code = code;
        self
    }

    // PUBLIC ACCESSORS
    // --------------------------------------------------------------------------------------------

    /// Returns true if this account delta does not contain any vault, storage or nonce updates.
    pub fn is_empty(&self) -> bool {
        self.storage.is_empty() && self.vault.is_empty() && self.nonce_delta == ZERO
    }

    /// Returns `true` if this delta is a "full state" delta, `false` otherwise, i.e. if it is a
    /// "partial state" delta.
    ///
    /// See the type-level docs for more on this distinction.
    pub fn is_full_state(&self) -> bool {
        // TODO(code_upgrades): Change this to another detection mechanism once we have code upgrade
        // support, at which point the presence of code may not be enough of an indication
        // that a delta can be converted to a full account.
        self.code.is_some()
    }

    /// Returns storage updates for this account delta.
    pub fn storage(&self) -> &AccountStorageDelta {
        &self.storage
    }

    /// Returns vault updates for this account delta.
    pub fn vault(&self) -> &AccountVaultDelta {
        &self.vault
    }

    /// Returns the amount by which the nonce was incremented.
    pub fn nonce_delta(&self) -> Felt {
        self.nonce_delta
    }

    /// Returns the account ID to which this delta applies.
    pub fn id(&self) -> AccountId {
        self.account_id
    }

    /// Returns a reference to the account code of this delta, if present.
    pub fn code(&self) -> Option<&AccountCode> {
        self.code.as_ref()
    }

    /// Converts this storage delta into individual delta components.
    pub fn into_parts(self) -> (AccountStorageDelta, AccountVaultDelta, Option<AccountCode>, Felt) {
        (self.storage, self.vault, self.code, self.nonce_delta)
    }

    /// Computes the commitment to the account delta.
    ///
    /// ## Computation
    ///
    /// The delta is a sequential hash over a vector of field elements which starts out empty and
    /// is appended to in the following way. Whenever sorting is expected, it is that of a
    /// [`LexicographicWord`](crate::LexicographicWord). The WORD layout is in memory-order.
    ///
    /// - Append `[[nonce_delta, 0, account_id_suffix, account_id_prefix], EMPTY_WORD]`, where
    ///   account_id_{prefix,suffix} are the prefix and suffix felts of the native account id and
    ///   nonce_delta is the value by which the nonce was incremented.
    /// - Fungible Asset Delta
    ///   - For each **updated** fungible asset, sorted by its vault key, whose amount delta is
    ///     **non-zero**:
    ///     - Append `[domain = 1, was_added, 0, 0]`.
    ///     - Append `[amount, 0, faucet_id_suffix, faucet_id_prefix]` where amount is the delta by
    ///       which the fungible asset's amount has changed and was_added is a boolean flag
    ///       indicating whether the amount was added (1) or subtracted (0).
    /// - Non-Fungible Asset Delta
    ///   - For each **updated** non-fungible asset, sorted by its vault key:
    ///     - Append `[domain = 1, was_added, 0, 0]` where was_added is a boolean flag indicating
    ///       whether the asset was added (1) or removed (0). Note that the domain is the same for
    ///       assets since `faucet_id_prefix` is at the same position in the layout for both assets,
    ///       and, by design, it is never the same for fungible and non-fungible assets.
    ///     - Append `[hash0, hash1, hash2, faucet_id_prefix]`, i.e. the non-fungible asset.
    /// - Storage Slots are sorted by slot name ID and are iterated in this order. For each slot
    ///   **whose value has changed**, depending on the slot type:
    ///   - Value Slot
    ///     - Append `[[domain = 2, 0, name_id_suffix, name_id_prefix], NEW_VALUE]` where
    ///       `NEW_VALUE` is the new value of the slot and `name_id_{suffix, prefix}` are the slot
    ///       name identifiers of the slot.
    ///   - Map Slot
    ///     - For each key-value pair, sorted by key, whose new value is different from the previous
    ///       value in the map:
    ///       - Append `[KEY, NEW_VALUE]`.
<<<<<<< HEAD
    ///     - Append `[[domain = 3, num_changed_entries, name_id_suffix, name_id_prefix], 0, 0, 0,
    ///       0]`, where `name_id_{suffix, prefix}` are the slot name identifiers and
    ///       `num_changed_entries` is the number of changed key-value pairs in the map.
=======
    ///     - Append `[[domain = 3, slot_idx, num_changed_entries, 0], 0, 0, 0, 0]`.
    ///         - For partial state deltas, the map header must only be included if
    ///           `num_changed_entries` is not zero.
    ///         - For full state deltas, the map header must always be included.
>>>>>>> 945d8bc4
    ///
    /// ## Rationale
    ///
    /// The rationale for this layout is that hashing in the VM should be as efficient as possible
    /// and minimize the number of branches to be as efficient as possible. Every high-level section
    /// in this bullet point list should add an even number of words since the hasher operates
    /// on double words. In the VM, each permutation is done immediately, so adding an uneven
    /// number of words in a given step will result in more difficulty in the MASM implementation.
    ///
    /// ### New Accounts
    ///
    /// The delta for new accounts (a full state delta) must commit to all the storage slots of the
    /// account, even if the storage slots have a default value (e.g. the empty word for value slots
    /// or an empty storage map). This ensures the full state delta commits to the exact storage
    /// slots that are contained in the account.
    ///
    /// ## Security
    ///
    /// The general concern with the commitment is that two distinct deltas must never hash to the
    /// same commitment. E.g. a commitment of a delta that changes a key-value pair in a storage
    /// map slot should be different from a delta that adds a non-fungible asset to the vault.
    /// If not, a delta can be crafted in the VM that sets a map key but a malicious actor
    /// crafts a delta outside the VM that adds a non-fungible asset. To prevent that, a couple
    /// of measures are taken.
    ///
    /// - Because multiple unrelated contexts (e.g. vaults and storage slots) are hashed in the same
    ///   hasher, domain separators are used to disambiguate. For each changed asset and each
    ///   changed slot in the delta, a domain separator is hashed into the delta. The domain
    ///   separator is always at the same index in each layout so it cannot be maliciously crafted
    ///   (see below for an example).
    /// - Storage value slots:
    ///   - since only changed value slots are included in the delta, there is no ambiguity between
    ///     a value slot being set to EMPTY_WORD and its value being unchanged.
    /// - Storage map slots:
    ///   - Map slots append a header which summarizes the changes in the slot, in particular the
    ///     slot index and number of changed entries. Since only changed slots are included, the
    ///     number of changed entries is never zero.
    ///   - Two distinct storage map slots use the same domain but are disambiguated due to
    ///     inclusion of the slot index.
    ///
    /// ### Domain Separators
    ///
    /// As an example for ambiguity, consider these two deltas:
    ///
    /// ```text
    /// [
    ///   ID_AND_NONCE, EMPTY_WORD,
    ///   [/* no fungible asset delta */],
    ///   [[domain = 1, was_added = 0, 0, 0], NON_FUNGIBLE_ASSET],
    ///   [/* no storage delta */]
    /// ]
    /// ```
    ///
    /// ```text
    /// [
    ///   ID_AND_NONCE, EMPTY_WORD,
    ///   [/* no fungible asset delta */],
    ///   [/* no non-fungible asset delta */],
    ///   [[domain = 2, 0, name_id_suffix = 0, name_id_prefix = 0], NEW_VALUE]
    /// ]
    /// ```
    ///
    /// `NEW_VALUE` is user-controllable so it can be crafted to match `NON_FUNGIBLE_ASSET`. The
    /// domain separator is then the only value that differentiates these two deltas. This shows the
    /// importance of placing the domain separators in the same index within each word's layout
    /// which makes it easy to see that this value cannot be crafted to be the same.
    ///
    /// ### Number of Changed Entries
    ///
    /// As an example for ambiguity, consider these two deltas:
    ///
    /// ```text
    /// [
    ///   ID_AND_NONCE, EMPTY_WORD,
    ///   [/* no fungible asset delta */],
    ///   [/* no non-fungible asset delta */],
    ///   [domain = 3, slot_idx = 0, num_changed_entries = 0, 0, 0, 0, 0, 0]
    ///   [domain = 3, slot_idx = 1, num_changed_entries = 0, 0, 0, 0, 0, 0]
    /// ]
    /// ```
    ///
    /// ```text
    /// [
    ///   ID_AND_NONCE, EMPTY_WORD,
    ///   [/* no fungible asset delta */],
    ///   [/* no non-fungible asset delta */],
    ///   [KEY0, VALUE0],
<<<<<<< HEAD
    ///   [KEY1, VALUE1],
    ///   [domain = 3, num_changed_entries = 2, name_id_suffix, name_id_prefix, 0, 0, 0, 0]
=======
    ///   [domain = 3, slot_idx = 1, num_changed_entries = 1, 0, 0, 0, 0, 0]
>>>>>>> 945d8bc4
    /// ]
    /// ```
    ///
    /// The keys and values of map slots are user-controllable so `KEY0` and `VALUE0` could be
    /// crafted to match the first map header in the first delta. So, _without_ having
    /// `num_changed_entries` included in the commitment, these deltas would be ambiguous. A delta
    /// with two empty maps could have the same commitment as a delta with one map entry where one
    /// key-value pair has changed.
    ///
    /// #### New Accounts
    ///
    /// The number of changed entries of a storage map can be validly zero when an empty storage map
    /// is added to a new account. In such cases, the number of changed key-value pairs is 0, but
    /// the map must still be committed to, in order to differentiate between a slot being an empty
    /// map or not being present at all.
    pub fn to_commitment(&self) -> Word {
        <Self as SequentialCommit>::to_commitment(self)
    }
}

impl TryFrom<&AccountDelta> for Account {
    type Error = AccountError;

    /// Converts an [`AccountDelta`] into an [`Account`].
    ///
    /// Conceptually, this applies the delta onto an empty account.
    ///
    /// # Errors
    ///
    /// Returns an error if:
    /// - If the delta is not a full state delta. See [`AccountDelta`] for details.
    /// - If any vault delta operation removes an asset.
    /// - If any vault delta operation adds an asset that would overflow the maximum representable
    ///   amount.
    /// - If any storage delta update violates account storage constraints.
    fn try_from(delta: &AccountDelta) -> Result<Self, Self::Error> {
        if !delta.is_full_state() {
            return Err(AccountError::PartialStateDeltaToAccount);
        }

        let Some(code) = delta.code().cloned() else {
            return Err(AccountError::PartialStateDeltaToAccount);
        };

        let mut vault = AssetVault::default();
        vault.apply_delta(delta.vault()).map_err(AccountError::AssetVaultUpdateError)?;

        // Once we support addition and removal of storage slots, we may be able to change
        // this to create an empty account and use `Account::apply_delta` instead.
        // For now, we need to create the initial storage of the account with the same slot types.
        let mut empty_storage_slots = Vec::new();
        for slot_idx in 0..u8::MAX {
            let slot = match delta.storage().slot_type(slot_idx) {
                Some(StorageSlotType::Value) => StorageSlot::empty_value(),
                Some(StorageSlotType::Map) => StorageSlot::empty_map(),
                None => break,
            };
            empty_storage_slots.push(slot);
        }
        let mut storage = AccountStorage::new(empty_storage_slots)
            .expect("storage delta should contain a valid number of slots");
        storage.apply_delta(delta.storage())?;

        // The nonce of the account is the initial nonce of 0 plus the nonce_delta, so the
        // nonce_delta itself.
        let nonce = delta.nonce_delta();

        Account::new(delta.id(), vault, storage, code, nonce, None)
    }
}

impl SequentialCommit for AccountDelta {
    type Commitment = Word;

    /// Reduces the delta to a sequence of field elements.
    ///
    /// See [AccountDelta::to_commitment()] for more details.
    fn to_elements(&self) -> Vec<Felt> {
        // The commitment to an empty delta is defined as the empty word.
        if self.is_empty() {
            return Vec::new();
        }

        // Minor optimization: At least 24 elements are always added.
        let mut elements = Vec::with_capacity(24);

        // ID and Nonce
        elements.extend_from_slice(&[
            self.nonce_delta,
            ZERO,
            self.account_id.suffix(),
            self.account_id.prefix().as_felt(),
        ]);
        elements.extend_from_slice(Word::empty().as_elements());

        // Vault Delta
        self.vault.append_delta_elements(&mut elements);

        // Storage Delta
        self.storage.append_delta_elements(&mut elements);

        debug_assert!(
            elements.len() % (2 * crate::WORD_SIZE) == 0,
            "expected elements to contain an even number of words, but it contained {} elements",
            elements.len()
        );

        elements
    }
}

// ACCOUNT UPDATE DETAILS
// ================================================================================================

/// [`AccountUpdateDetails`] describes the details of one or more transactions executed against an
/// account.
///
/// In particular, private account changes aren't tracked at all; they are represented as
/// [`AccountUpdateDetails::Private`].
///
/// Non-private accounts are tracked as an [`AccountDelta`]. If the account is new, the delta can be
/// converted into an [`Account`]. If not, the delta can be applied to the existing account using
/// [`Account::apply_delta`].
///
/// Note that these details can represent the changes from one or more transactions in which case
/// the deltas of each transaction are merged together using [`AccountDelta::merge`].
#[derive(Clone, Debug, PartialEq, Eq)]
pub enum AccountUpdateDetails {
    /// The state update details of a private account is not publicly accessible.
    Private,

    /// The state update details of non-private accounts.
    Delta(AccountDelta),
}

impl AccountUpdateDetails {
    /// Returns `true` if the account update details are for private account.
    pub fn is_private(&self) -> bool {
        matches!(self, Self::Private)
    }

    /// Merges the `other` update into this one.
    ///
    /// This account update is assumed to come before the other.
    pub fn merge(self, other: AccountUpdateDetails) -> Result<Self, AccountDeltaError> {
        let merged_update = match (self, other) {
            (AccountUpdateDetails::Private, AccountUpdateDetails::Private) => {
                AccountUpdateDetails::Private
            },
            (AccountUpdateDetails::Delta(mut delta), AccountUpdateDetails::Delta(new_delta)) => {
                delta.merge(new_delta)?;
                AccountUpdateDetails::Delta(delta)
            },
            (left, right) => {
                return Err(AccountDeltaError::IncompatibleAccountUpdates {
                    left_update_type: left.as_tag_str(),
                    right_update_type: right.as_tag_str(),
                });
            },
        };

        Ok(merged_update)
    }

    /// Returns the tag of the [`AccountUpdateDetails`] as a string for inclusion in error messages.
    pub(crate) const fn as_tag_str(&self) -> &'static str {
        match self {
            AccountUpdateDetails::Private => "private",
            AccountUpdateDetails::Delta(_) => "delta",
        }
    }
}

// SERIALIZATION
// ================================================================================================

impl Serializable for AccountDelta {
    fn write_into<W: ByteWriter>(&self, target: &mut W) {
        self.account_id.write_into(target);
        self.storage.write_into(target);
        self.vault.write_into(target);
        self.code.write_into(target);
        self.nonce_delta.write_into(target);
    }

    fn get_size_hint(&self) -> usize {
        self.account_id.get_size_hint()
            + self.storage.get_size_hint()
            + self.vault.get_size_hint()
            + self.code.get_size_hint()
            + self.nonce_delta.get_size_hint()
    }
}

impl Deserializable for AccountDelta {
    fn read_from<R: ByteReader>(source: &mut R) -> Result<Self, DeserializationError> {
        let account_id = AccountId::read_from(source)?;
        let storage = AccountStorageDelta::read_from(source)?;
        let vault = AccountVaultDelta::read_from(source)?;
        let code = <Option<AccountCode>>::read_from(source)?;
        let nonce_delta = Felt::read_from(source)?;

        validate_nonce(nonce_delta, &storage, &vault)
            .map_err(|err| DeserializationError::InvalidValue(err.to_string()))?;

        Ok(Self {
            account_id,
            storage,
            vault,
            code,
            nonce_delta,
        })
    }
}

impl Serializable for AccountUpdateDetails {
    fn write_into<W: ByteWriter>(&self, target: &mut W) {
        match self {
            AccountUpdateDetails::Private => {
                0_u8.write_into(target);
            },
            AccountUpdateDetails::Delta(delta) => {
                1_u8.write_into(target);
                delta.write_into(target);
            },
        }
    }

    fn get_size_hint(&self) -> usize {
        // Size of the serialized enum tag.
        let u8_size = 0u8.get_size_hint();

        match self {
            AccountUpdateDetails::Private => u8_size,
            AccountUpdateDetails::Delta(account_delta) => u8_size + account_delta.get_size_hint(),
        }
    }
}

impl Deserializable for AccountUpdateDetails {
    fn read_from<R: ByteReader>(source: &mut R) -> Result<Self, DeserializationError> {
        match u8::read_from(source)? {
            0 => Ok(Self::Private),
            1 => Ok(Self::Delta(AccountDelta::read_from(source)?)),
            variant => Err(DeserializationError::InvalidValue(format!(
                "Unknown variant {variant} for AccountDetails"
            ))),
        }
    }
}

// HELPER FUNCTIONS
// ================================================================================================

/// Checks if the nonce was updated correctly given the provided storage and vault deltas.
///
/// # Errors
///
/// Returns an error if:
/// - storage or vault were updated, but the nonce_delta was set to 0.
fn validate_nonce(
    nonce_delta: Felt,
    storage: &AccountStorageDelta,
    vault: &AccountVaultDelta,
) -> Result<(), AccountDeltaError> {
    if (!storage.is_empty() || !vault.is_empty()) && nonce_delta == ZERO {
        return Err(AccountDeltaError::NonEmptyStorageOrVaultDeltaWithZeroNonceDelta);
    }

    Ok(())
}

// TESTS
// ================================================================================================

#[cfg(test)]
mod tests {

    use assert_matches::assert_matches;
    use miden_core::utils::Serializable;
    use miden_core::{Felt, FieldElement};

    use super::{AccountDelta, AccountStorageDelta, AccountVaultDelta};
    use crate::account::delta::AccountUpdateDetails;
    use crate::account::{
        Account,
        AccountCode,
        AccountId,
        AccountStorage,
        AccountStorageMode,
        AccountType,
        SlotName,
        StorageMapDelta,
    };
    use crate::asset::{
        Asset,
        AssetVault,
        FungibleAsset,
        NonFungibleAsset,
        NonFungibleAssetDetails,
    };
    use crate::testing::account_id::{
        ACCOUNT_ID_PRIVATE_SENDER,
        ACCOUNT_ID_REGULAR_PRIVATE_ACCOUNT_UPDATABLE_CODE,
        AccountIdBuilder,
    };
    use crate::{AccountDeltaError, ONE, Word, ZERO};

    #[test]
    fn account_delta_nonce_validation() {
        let account_id = AccountId::try_from(ACCOUNT_ID_PRIVATE_SENDER).unwrap();
        // empty delta
        let storage_delta = AccountStorageDelta::new();
        let vault_delta = AccountVaultDelta::default();

        AccountDelta::new(account_id, storage_delta.clone(), vault_delta.clone(), ZERO).unwrap();
        AccountDelta::new(account_id, storage_delta.clone(), vault_delta.clone(), ONE).unwrap();

        // non-empty delta
        let storage_delta = AccountStorageDelta::from_iters([SlotName::mock(1)], [], []);

        assert_matches!(
            AccountDelta::new(account_id, storage_delta.clone(), vault_delta.clone(), ZERO)
                .unwrap_err(),
            AccountDeltaError::NonEmptyStorageOrVaultDeltaWithZeroNonceDelta
        );
        AccountDelta::new(account_id, storage_delta.clone(), vault_delta.clone(), ONE).unwrap();
    }

    #[test]
    fn account_delta_nonce_overflow() {
        let account_id = AccountId::try_from(ACCOUNT_ID_PRIVATE_SENDER).unwrap();
        let storage_delta = AccountStorageDelta::new();
        let vault_delta = AccountVaultDelta::default();

        let nonce_delta0 = ONE;
        let nonce_delta1 = Felt::try_from(0xffff_ffff_0000_0000u64).unwrap();

        let mut delta0 =
            AccountDelta::new(account_id, storage_delta.clone(), vault_delta.clone(), nonce_delta0)
                .unwrap();
        let delta1 =
            AccountDelta::new(account_id, storage_delta, vault_delta, nonce_delta1).unwrap();

        assert_matches!(delta0.merge(delta1).unwrap_err(), AccountDeltaError::NonceIncrementOverflow {
          current, increment, new
        } => {
            assert_eq!(current, nonce_delta0);
            assert_eq!(increment, nonce_delta1);
            assert_eq!(new, nonce_delta0 + nonce_delta1);
        });
    }

    #[test]
    fn account_update_details_size_hint() {
        // AccountDelta
        let account_id = AccountId::try_from(ACCOUNT_ID_PRIVATE_SENDER).unwrap();
        let storage_delta = AccountStorageDelta::new();
        let vault_delta = AccountVaultDelta::default();
        assert_eq!(storage_delta.to_bytes().len(), storage_delta.get_size_hint());
        assert_eq!(vault_delta.to_bytes().len(), vault_delta.get_size_hint());

        let account_delta =
            AccountDelta::new(account_id, storage_delta, vault_delta, ZERO).unwrap();
        assert_eq!(account_delta.to_bytes().len(), account_delta.get_size_hint());

        let storage_delta = AccountStorageDelta::from_iters(
            [SlotName::mock(1)],
            [
                (SlotName::mock(2), Word::from([1, 1, 1, 1u32])),
                (SlotName::mock(3), Word::from([1, 1, 0, 1u32])),
            ],
            [(
                SlotName::mock(4),
                StorageMapDelta::from_iters(
                    [Word::from([1, 1, 1, 0u32]), Word::from([0, 1, 1, 1u32])],
                    [(Word::from([1, 1, 1, 1u32]), Word::from([1, 1, 1, 1u32]))],
                ),
            )],
        );

        let non_fungible: Asset = NonFungibleAsset::new(
            &NonFungibleAssetDetails::new(
                AccountIdBuilder::new()
                    .account_type(AccountType::NonFungibleFaucet)
                    .storage_mode(AccountStorageMode::Public)
                    .build_with_rng(&mut rand::rng())
                    .prefix(),
                vec![6],
            )
            .unwrap(),
        )
        .unwrap()
        .into();
        let fungible_2: Asset = FungibleAsset::new(
            AccountIdBuilder::new()
                .account_type(AccountType::FungibleFaucet)
                .storage_mode(AccountStorageMode::Public)
                .build_with_rng(&mut rand::rng()),
            10,
        )
        .unwrap()
        .into();
        let vault_delta = AccountVaultDelta::from_iters([non_fungible], [fungible_2]);

        assert_eq!(storage_delta.to_bytes().len(), storage_delta.get_size_hint());
        assert_eq!(vault_delta.to_bytes().len(), vault_delta.get_size_hint());

        let account_delta = AccountDelta::new(account_id, storage_delta, vault_delta, ONE).unwrap();
        assert_eq!(account_delta.to_bytes().len(), account_delta.get_size_hint());

        // Account

        let account_id =
            AccountId::try_from(ACCOUNT_ID_REGULAR_PRIVATE_ACCOUNT_UPDATABLE_CODE).unwrap();

        let asset_vault = AssetVault::mock();
        assert_eq!(asset_vault.to_bytes().len(), asset_vault.get_size_hint());

        let account_storage = AccountStorage::mock();
        assert_eq!(account_storage.to_bytes().len(), account_storage.get_size_hint());

        let account_code = AccountCode::mock();
        assert_eq!(account_code.to_bytes().len(), account_code.get_size_hint());

        let account = Account::new_existing(
            account_id,
            asset_vault,
            account_storage,
            account_code,
            Felt::ONE,
        );
        assert_eq!(account.to_bytes().len(), account.get_size_hint());

        // AccountUpdateDetails

        let update_details_private = AccountUpdateDetails::Private;
        assert_eq!(update_details_private.to_bytes().len(), update_details_private.get_size_hint());

        let update_details_delta = AccountUpdateDetails::Delta(account_delta);
        assert_eq!(update_details_delta.to_bytes().len(), update_details_delta.get_size_hint());
    }
}<|MERGE_RESOLUTION|>--- conflicted
+++ resolved
@@ -6,7 +6,7 @@
     AccountCode,
     AccountId,
     AccountStorage,
-    StorageSlot,
+    NamedStorageSlot,
     StorageSlotType,
 };
 use crate::asset::AssetVault;
@@ -215,16 +215,12 @@
     ///     - For each key-value pair, sorted by key, whose new value is different from the previous
     ///       value in the map:
     ///       - Append `[KEY, NEW_VALUE]`.
-<<<<<<< HEAD
     ///     - Append `[[domain = 3, num_changed_entries, name_id_suffix, name_id_prefix], 0, 0, 0,
     ///       0]`, where `name_id_{suffix, prefix}` are the slot name identifiers and
     ///       `num_changed_entries` is the number of changed key-value pairs in the map.
-=======
-    ///     - Append `[[domain = 3, slot_idx, num_changed_entries, 0], 0, 0, 0, 0]`.
     ///         - For partial state deltas, the map header must only be included if
     ///           `num_changed_entries` is not zero.
     ///         - For full state deltas, the map header must always be included.
->>>>>>> 945d8bc4
     ///
     /// ## Rationale
     ///
@@ -301,8 +297,8 @@
     ///   ID_AND_NONCE, EMPTY_WORD,
     ///   [/* no fungible asset delta */],
     ///   [/* no non-fungible asset delta */],
-    ///   [domain = 3, slot_idx = 0, num_changed_entries = 0, 0, 0, 0, 0, 0]
-    ///   [domain = 3, slot_idx = 1, num_changed_entries = 0, 0, 0, 0, 0, 0]
+    ///   [domain = 3, num_changed_entries = 0, name_id_suffix = 20, name_id_prefix = 21, 0, 0, 0, 0]
+    ///   [domain = 3, num_changed_entries = 0, name_id_suffix = 42, name_id_prefix = 43, 0, 0, 0, 0]
     /// ]
     /// ```
     ///
@@ -312,12 +308,7 @@
     ///   [/* no fungible asset delta */],
     ///   [/* no non-fungible asset delta */],
     ///   [KEY0, VALUE0],
-<<<<<<< HEAD
-    ///   [KEY1, VALUE1],
-    ///   [domain = 3, num_changed_entries = 2, name_id_suffix, name_id_prefix, 0, 0, 0, 0]
-=======
-    ///   [domain = 3, slot_idx = 1, num_changed_entries = 1, 0, 0, 0, 0, 0]
->>>>>>> 945d8bc4
+    ///   [domain = 3, num_changed_entries = 1, name_id_suffix = 42, name_id_prefix = 43, 0, 0, 0, 0]
     /// ]
     /// ```
     ///
@@ -369,11 +360,10 @@
         // this to create an empty account and use `Account::apply_delta` instead.
         // For now, we need to create the initial storage of the account with the same slot types.
         let mut empty_storage_slots = Vec::new();
-        for slot_idx in 0..u8::MAX {
-            let slot = match delta.storage().slot_type(slot_idx) {
-                Some(StorageSlotType::Value) => StorageSlot::empty_value(),
-                Some(StorageSlotType::Map) => StorageSlot::empty_map(),
-                None => break,
+        for (slot_name, slot_type) in delta.storage().slots() {
+            let slot = match slot_type {
+                StorageSlotType::Value => NamedStorageSlot::with_empty_value(slot_name.clone()),
+                StorageSlotType::Map => NamedStorageSlot::with_empty_map(slot_name.clone()),
             };
             empty_storage_slots.push(slot);
         }

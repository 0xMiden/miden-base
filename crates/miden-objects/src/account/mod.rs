use crate::{
    AccountError, Digest, Felt, Hasher, Word, ZERO,
    asset::AssetVault,
    utils::serde::{ByteReader, ByteWriter, Deserializable, DeserializationError, Serializable},
};

mod account_id;
pub use account_id::{
    AccountId, AccountIdPrefix, AccountIdPrefixV0, AccountIdV0, AccountIdVersion,
    AccountStorageMode, AccountType, AddressType, NetworkId,
};

pub mod auth;

pub use auth::AuthSecretKey;

mod builder;
pub use builder::AccountBuilder;

pub mod code;
pub use code::{AccountCode, procedure::AccountProcedureInfo};

pub mod component;
pub use component::{
    AccountComponent, AccountComponentMetadata, AccountComponentTemplate, FeltRepresentation,
    InitStorageData, MapEntry, MapRepresentation, PlaceholderTypeRequirement, StorageEntry,
    StorageValueName, StorageValueNameError, TemplateType, TemplateTypeError, WordRepresentation,
};

pub mod delta;
pub use delta::{
    AccountDelta, AccountStorageDelta, AccountVaultDelta, FungibleAssetDelta,
    NonFungibleAssetDelta, NonFungibleDeltaAction, StorageMapDelta,
};

mod storage;
pub use storage::{
    AccountStorage, AccountStorageHeader, PartialStorage, StorageMap, StorageSlot, StorageSlotType,
};

mod header;
pub use header::AccountHeader;

mod file;
pub use file::AccountFile;

mod partial;
pub use partial::PartialAccount;

// ACCOUNT
// ================================================================================================

/// An account which can store assets and define rules for manipulating them.
///
/// An account consists of the following components:
/// - Account ID, which uniquely identifies the account and also defines basic properties of the
///   account.
/// - Account vault, which stores assets owned by the account.
/// - Account storage, which is a key-value map (both keys and values are words) used to store
///   arbitrary user-defined data.
/// - Account code, which is a set of Miden VM programs defining the public interface of the
///   account.
/// - Account nonce, a value which is incremented whenever account state is updated.
///
/// Out of the above components account ID is always immutable (once defined it can never be
/// changed). Other components may be mutated throughout the lifetime of the account. However,
/// account state can be changed only by invoking one of account interface methods.
///
/// The recommended way to build an account is through an [`AccountBuilder`], which can be
/// instantiated through [`Account::builder`]. See the type's documentation for details.
#[derive(Debug, Clone, PartialEq, Eq)]
pub struct Account {
    id: AccountId,
    vault: AssetVault,
    storage: AccountStorage,
    code: AccountCode,
    nonce: Felt,
}

impl Account {
    // CONSTRUCTORS
    // --------------------------------------------------------------------------------------------

    /// Returns an [Account] instantiated with the provided components.
    pub fn from_parts(
        id: AccountId,
        vault: AssetVault,
        storage: AccountStorage,
        code: AccountCode,
        nonce: Felt,
    ) -> Self {
        Self { id, vault, storage, code, nonce }
    }

    /// Creates an account's [`AccountCode`] and [`AccountStorage`] from the provided components.
    ///
    /// This merges all libraries of the components into a single
    /// [`MastForest`](vm_processor::MastForest) to produce the [`AccountCode`]. For each
    /// procedure in the resulting forest, the storage offset and size are set so that the
    /// procedure can only access the storage slots of the component in which it was defined and
    /// each component's storage offset is the total number of slots in the previous components.
    /// To illustrate, given two components with one and two storage slots respectively:
    ///
    /// - RpoFalcon512 Component: Component slot 0 stores the public key.
    /// - Custom Component: Component slot 0 stores a custom [`StorageSlot::Value`] and component
    ///   slot 1 stores a custom [`StorageSlot::Map`].
    ///
    /// When combined, their assigned slots in the [`AccountStorage`] would be:
    ///
    /// - The RpoFalcon512 Component has offset 0 and size 1: Account slot 0 stores the public key.
    /// - The Custom Component has offset 1 and size 2: Account slot 1 stores the value and account
    ///   slot 2 stores the map.
    ///
    /// The resulting commitments from code and storage can then be used to construct an
    /// [`AccountId`]. Finally, a new account can then be instantiated from those parts using
    /// [`Account::new`].
    ///
    /// If the account type is faucet the reserved slot (slot 0) will be initialized.
    /// - For Fungible Faucets the value is [`StorageSlot::empty_value`].
    /// - For Non-Fungible Faucets the value is [`StorageSlot::empty_map`].
    ///
    /// If the storage needs to be initialized with certain values in that slot, those can be added
    /// after construction with the standard set methods for items and maps.
    ///
    /// # Errors
    ///
    /// Returns an error if:
    /// - Any of the components does not support `account_type`.
    /// - The number of procedures in all merged libraries is 0 or exceeds
    ///   [`AccountCode::MAX_NUM_PROCEDURES`].
    /// - Two or more libraries export a procedure with the same MAST root.
    /// - The number of [`StorageSlot`]s of all components exceeds 255.
    /// - [`MastForest::merge`](vm_processor::MastForest::merge) fails on all libraries.
    pub(super) fn initialize_from_components(
        account_type: AccountType,
        components: &[AccountComponent],
    ) -> Result<(AccountCode, AccountStorage), AccountError> {
        validate_components_support_account_type(components, account_type)?;

        let code = AccountCode::from_components_unchecked(components, account_type)?;
        let storage = AccountStorage::from_components(components, account_type)?;

        Ok((code, storage))
    }

    /// Creates a new [`AccountBuilder`] for an account and sets the initial seed from which the
    /// grinding process for that account's [`AccountId`] will start.
    ///
    /// This initial seed should come from a cryptographic random number generator.
    pub fn builder(init_seed: [u8; 32]) -> AccountBuilder {
        AccountBuilder::new(init_seed)
    }

    // PUBLIC ACCESSORS
    // --------------------------------------------------------------------------------------------

    /// Returns the commitment of this account.
    ///
    /// The commitment of an account is computed as hash(id, nonce, vault_root, storage_commitment,
    /// code_commitment). Computing the account commitment requires 2 permutations of the hash
    /// function.
    pub fn commitment(&self) -> Digest {
        hash_account(
            self.id,
            self.nonce,
            self.vault.root(),
            self.storage.commitment(),
            self.code.commitment(),
        )
    }

    /// Returns the commitment of this account as used for the initial account state commitment in
    /// transaction proofs.
    ///
    /// For existing accounts, this is exactly the same as [Account::commitment()], however, for new
    /// accounts this value is set to [crate::EMPTY_WORD]. This is because when a transaction is
    /// executed against a new account, public input for the initial account state is set to
    /// [crate::EMPTY_WORD] to distinguish new accounts from existing accounts. The actual
    /// commitment of the initial account state (and the initial state itself), are provided to
    /// the VM via the advice provider.
    pub fn init_commitment(&self) -> Digest {
        if self.is_new() {
            Digest::default()
        } else {
            self.commitment()
        }
    }

    /// Returns unique identifier of this account.
    pub fn id(&self) -> AccountId {
        self.id
    }

    /// Returns the account type
    pub fn account_type(&self) -> AccountType {
        self.id.account_type()
    }

    /// Returns a reference to the vault of this account.
    pub fn vault(&self) -> &AssetVault {
        &self.vault
    }

    /// Returns a reference to the storage of this account.
    pub fn storage(&self) -> &AccountStorage {
        &self.storage
    }

    /// Returns a reference to the code of this account.
    pub fn code(&self) -> &AccountCode {
        &self.code
    }

    /// Returns nonce for this account.
    pub fn nonce(&self) -> Felt {
        self.nonce
    }

    /// Returns true if this account can issue assets.
    pub fn is_faucet(&self) -> bool {
        self.id.is_faucet()
    }

    /// Returns true if this is a regular account.
    pub fn is_regular_account(&self) -> bool {
        self.id.is_regular_account()
    }

    /// Returns `true` if the full state of the account is on chain, i.e. if the storage modes are
    /// [`AccountStorageMode::Public`] or [`AccountStorageMode::Network`], `false` otherwise.
    pub fn is_onchain(&self) -> bool {
        self.id().is_onchain()
    }

    /// Returns `true` if the storage mode is [`AccountStorageMode::Public`], `false` otherwise.
    pub fn is_public(&self) -> bool {
        self.id().is_public()
    }

    /// Returns `true` if the storage mode is [`AccountStorageMode::Private`], `false` otherwise.
    pub fn is_private(&self) -> bool {
        self.id().is_private()
    }

    /// Returns `true` if the storage mode is [`AccountStorageMode::Network`], `false` otherwise.
    pub fn is_network(&self) -> bool {
        self.id().is_network()
    }

    /// Returns true if the account is new (i.e. it has not been initialized yet).
    pub fn is_new(&self) -> bool {
        self.nonce == ZERO
    }

    /// Decomposes the account into the underlying account components.
    pub fn into_parts(self) -> (AccountId, AssetVault, AccountStorage, AccountCode, Felt) {
        (self.id, self.vault, self.storage, self.code, self.nonce)
    }

    // DATA MUTATORS
    // --------------------------------------------------------------------------------------------

    /// Applies the provided delta to this account. This updates account vault, storage, and nonce
    /// to the values specified by the delta.
    ///
    /// # Errors
    /// Returns an error if:
    /// - Applying vault sub-delta to the vault of this account fails.
    /// - Applying storage sub-delta to the storage of this account fails.
    /// - The nonce specified in the provided delta smaller than or equal to the current account
    ///   nonce.
    pub fn apply_delta(&mut self, delta: &AccountDelta) -> Result<(), AccountError> {
        // update vault; we don't check vault delta validity here because `AccountDelta` can contain
        // only valid vault deltas
        self.vault
            .apply_delta(delta.vault())
            .map_err(AccountError::AssetVaultUpdateError)?;

        // update storage
        self.storage.apply_delta(delta.storage())?;

        // update nonce
        if let Some(nonce_delta) = delta.nonce() {
            self.set_nonce(self.nonce() + nonce_delta)?;
        }

        Ok(())
    }

    /// Sets the nonce of this account to the specified nonce value.
    ///
    /// # Errors
    /// Returns an error if:
    /// - The new nonce is smaller than the actual account nonce
    /// - The new nonce is equal to the actual account nonce
    pub fn set_nonce(&mut self, nonce: Felt) -> Result<(), AccountError> {
        if self.nonce.as_int() >= nonce.as_int() {
            return Err(AccountError::NonceNotMonotonicallyIncreasing {
                current: self.nonce.as_int(),
                new: nonce.as_int(),
            });
        }

        self.nonce = nonce;

        Ok(())
    }

    // TEST HELPERS
    // --------------------------------------------------------------------------------------------

    #[cfg(any(feature = "testing", test))]
    /// Returns a mutable reference to the vault of this account.
    pub fn vault_mut(&mut self) -> &mut AssetVault {
        &mut self.vault
    }

    #[cfg(any(feature = "testing", test))]
    /// Returns a mutable reference to the storage of this account.
    pub fn storage_mut(&mut self) -> &mut AccountStorage {
        &mut self.storage
    }
}

// SERIALIZATION
// ================================================================================================

impl Serializable for Account {
    fn write_into<W: ByteWriter>(&self, target: &mut W) {
        let Account { id, vault, storage, code, nonce } = self;

        id.write_into(target);
        vault.write_into(target);
        storage.write_into(target);
        code.write_into(target);
        nonce.write_into(target);
    }

    fn get_size_hint(&self) -> usize {
        self.id.get_size_hint()
            + self.vault.get_size_hint()
            + self.storage.get_size_hint()
            + self.code.get_size_hint()
            + self.nonce.get_size_hint()
    }
}

impl Deserializable for Account {
    fn read_from<R: ByteReader>(source: &mut R) -> Result<Self, DeserializationError> {
        let id = AccountId::read_from(source)?;
        let vault = AssetVault::read_from(source)?;
        let storage = AccountStorage::read_from(source)?;
        let code = AccountCode::read_from(source)?;
        let nonce = Felt::read_from(source)?;

        Ok(Self::from_parts(id, vault, storage, code, nonce))
    }
}

// HELPERS
// ================================================================================================

/// Returns hash of an account with the specified ID, nonce, vault root, storage commitment, and
/// code commitment.
///
/// Hash of an account is computed as hash(id, nonce, vault_root, storage_commitment,
/// code_commitment). Computing the account commitment requires 2 permutations of the hash function.
pub fn hash_account(
    id: AccountId,
    nonce: Felt,
    vault_root: Digest,
    storage_commitment: Digest,
    code_commitment: Digest,
) -> Digest {
    let mut elements = [ZERO; 16];
    elements[0] = id.suffix();
    elements[1] = id.prefix().as_felt();
    elements[3] = nonce;
    elements[4..8].copy_from_slice(&*vault_root);
    elements[8..12].copy_from_slice(&*storage_commitment);
    elements[12..].copy_from_slice(&*code_commitment);
    Hasher::hash_elements(&elements)
}

/// Validates that all `components` support the given `account_type`.
fn validate_components_support_account_type(
    components: &[AccountComponent],
    account_type: AccountType,
) -> Result<(), AccountError> {
    for (component_index, component) in components.iter().enumerate() {
        if !component.supports_type(account_type) {
            return Err(AccountError::UnsupportedComponentForAccountType {
                account_type,
                component_index,
            });
        }
    }

    Ok(())
}

// TESTS
// ================================================================================================

#[cfg(test)]
mod tests {
    use alloc::vec::Vec;

    use assembly::Assembler;
    use assert_matches::assert_matches;
    use miden_crypto::{
        Felt, Word,
        utils::{Deserializable, Serializable},
    };
    use vm_processor::Digest;

    use super::{
        AccountCode, AccountDelta, AccountId, AccountStorage, AccountStorageDelta,
        AccountVaultDelta,
    };
    use crate::{
        AccountError,
        account::{
            Account, AccountComponent, AccountType, StorageMap, StorageMapDelta, StorageSlot,
        },
        asset::{Asset, AssetVault, FungibleAsset, NonFungibleAsset},
        testing::{
            account_id::{
                ACCOUNT_ID_PRIVATE_SENDER, ACCOUNT_ID_REGULAR_PUBLIC_ACCOUNT_IMMUTABLE_CODE,
            },
            storage::AccountStorageDeltaBuilder,
        },
    };

    #[test]
    fn test_serde_account() {
        let init_nonce = Felt::new(1);
        let asset_0 = FungibleAsset::mock(99);
        let word = [Felt::new(1), Felt::new(2), Felt::new(3), Felt::new(4)];
        let storage_slot = StorageSlot::Value(word);
        let account = build_account(vec![asset_0], init_nonce, vec![storage_slot]);

        let serialized = account.to_bytes();
        let deserialized = Account::read_from_bytes(&serialized).unwrap();
        assert_eq!(deserialized, account);
    }

    #[test]
    fn test_serde_account_delta() {
        let account_id = AccountId::try_from(ACCOUNT_ID_PRIVATE_SENDER).unwrap();
        let final_nonce = Felt::new(2);
        let asset_0 = FungibleAsset::mock(15);
        let asset_1 = NonFungibleAsset::mock(&[5, 5, 5]);
        let storage_delta = AccountStorageDeltaBuilder::new()
            .add_cleared_items([0])
            .add_updated_values([(1_u8, [Felt::new(1), Felt::new(2), Felt::new(3), Felt::new(4)])])
            .build()
            .unwrap();
        let account_delta = build_account_delta(
            account_id,
            vec![asset_1],
            vec![asset_0],
            final_nonce,
            storage_delta,
        );

        let serialized = account_delta.to_bytes();
        let deserialized = AccountDelta::read_from_bytes(&serialized).unwrap();
        assert_eq!(deserialized, account_delta);
    }

    #[test]
    fn valid_account_delta_is_correctly_applied() {
        // build account
        let account_id = AccountId::try_from(ACCOUNT_ID_PRIVATE_SENDER).unwrap();
        let init_nonce = Felt::new(1);
        let asset_0 = FungibleAsset::mock(100);
        let asset_1 = NonFungibleAsset::mock(&[1, 2, 3]);

        // build storage slots
        let storage_slot_value_0 =
            StorageSlot::Value([Felt::new(1), Felt::new(2), Felt::new(3), Felt::new(4)]);
        let storage_slot_value_1 =
            StorageSlot::Value([Felt::new(5), Felt::new(6), Felt::new(7), Felt::new(8)]);
        let mut storage_map = StorageMap::with_entries([
            (
                Digest::new([Felt::new(101), Felt::new(102), Felt::new(103), Felt::new(104)]),
                [Felt::new(1_u64), Felt::new(2_u64), Felt::new(3_u64), Felt::new(4_u64)],
            ),
            (
                Digest::new([Felt::new(105), Felt::new(106), Felt::new(107), Felt::new(108)]),
                [Felt::new(5_u64), Felt::new(6_u64), Felt::new(7_u64), Felt::new(8_u64)],
            ),
        ])
        .unwrap();
        let storage_slot_map = StorageSlot::Map(storage_map.clone());

        let mut account = build_account(
            vec![asset_0],
            init_nonce,
            vec![storage_slot_value_0, storage_slot_value_1, storage_slot_map],
        );

        // update storage map
        let new_map_entry = (
            Digest::new([Felt::new(101), Felt::new(102), Felt::new(103), Felt::new(104)]),
            [Felt::new(9_u64), Felt::new(10_u64), Felt::new(11_u64), Felt::new(12_u64)],
        );

        let updated_map =
            StorageMapDelta::from_iters([], [(new_map_entry.0.into(), new_map_entry.1)]);
        storage_map.insert(new_map_entry.0, new_map_entry.1);

        // build account delta
        let final_nonce = Felt::new(2);
        let storage_delta = AccountStorageDeltaBuilder::new()
            .add_cleared_items([0])
            .add_updated_values([(1, [Felt::new(1), Felt::new(2), Felt::new(3), Felt::new(4)])])
            .add_updated_maps([(2, updated_map)])
            .build()
            .unwrap();
        let account_delta = build_account_delta(
<<<<<<< HEAD
            vec![asset_1],
            vec![asset_0],
            final_nonce - init_nonce,
=======
            account_id,
            vec![asset_1],
            vec![asset_0],
            final_nonce,
>>>>>>> 45e5175a
            storage_delta,
        );

        // apply delta and create final_account
        account.apply_delta(&account_delta).unwrap();

        let final_account = build_account(
            vec![asset_1],
            final_nonce,
            vec![
                StorageSlot::Value(Word::default()),
                StorageSlot::Value([Felt::new(1), Felt::new(2), Felt::new(3), Felt::new(4)]),
                StorageSlot::Map(storage_map),
            ],
        );

        // assert account is what it should be
        assert_eq!(account, final_account);
    }

    #[test]
    #[should_panic]
    fn valid_account_delta_with_unchanged_nonce() {
        // build account
        let account_id = AccountId::try_from(ACCOUNT_ID_PRIVATE_SENDER).unwrap();
        let init_nonce = Felt::new(1);
        let asset = FungibleAsset::mock(110);
        let mut account =
            build_account(vec![asset], init_nonce, vec![StorageSlot::Value(Word::default())]);

        // build account delta
        let storage_delta = AccountStorageDeltaBuilder::new()
            .add_cleared_items([0])
            .add_updated_values([(1_u8, [Felt::new(1), Felt::new(2), Felt::new(3), Felt::new(4)])])
            .build()
            .unwrap();
        let account_delta =
            build_account_delta(account_id, vec![], vec![asset], init_nonce, storage_delta);

        // apply delta
        account.apply_delta(&account_delta).unwrap()
    }

    #[test]
    #[should_panic]
    fn valid_account_delta_with_decremented_nonce() {
        // build account
        let account_id = AccountId::try_from(ACCOUNT_ID_PRIVATE_SENDER).unwrap();
        let init_nonce = Felt::new(2);
        let asset = FungibleAsset::mock(100);
        let mut account =
            build_account(vec![asset], init_nonce, vec![StorageSlot::Value(Word::default())]);

        // build account delta
        let final_nonce = Felt::new(1);
        let storage_delta = AccountStorageDeltaBuilder::new()
            .add_cleared_items([0])
            .add_updated_values([(1_u8, [Felt::new(1), Felt::new(2), Felt::new(3), Felt::new(4)])])
            .build()
            .unwrap();
        let account_delta =
            build_account_delta(account_id, vec![], vec![asset], final_nonce, storage_delta);

        // apply delta
        account.apply_delta(&account_delta).unwrap()
    }

    #[test]
    fn empty_account_delta_with_incremented_nonce() {
        // build account
        let account_id = AccountId::try_from(ACCOUNT_ID_PRIVATE_SENDER).unwrap();
        let init_nonce = Felt::new(1);
        let word = [Felt::new(1), Felt::new(2), Felt::new(3), Felt::new(4)];
        let storage_slot = StorageSlot::Value(word);
        let mut account = build_account(vec![], init_nonce, vec![storage_slot]);

        // build account delta
        let final_nonce = Felt::new(2);
        let account_delta = AccountDelta::new(
            account_id,
            AccountStorageDelta::new(),
            AccountVaultDelta::default(),
            Some(final_nonce),
        )
        .unwrap();

        // apply delta
        account.apply_delta(&account_delta).unwrap()
    }

    pub fn build_account_delta(
        account_id: AccountId,
        added_assets: Vec<Asset>,
        removed_assets: Vec<Asset>,
        nonce: Felt,
        storage_delta: AccountStorageDelta,
    ) -> AccountDelta {
        let vault_delta = AccountVaultDelta::from_iters(added_assets, removed_assets);
        AccountDelta::new(account_id, storage_delta, vault_delta, Some(nonce)).unwrap()
    }

    pub fn build_account(assets: Vec<Asset>, nonce: Felt, slots: Vec<StorageSlot>) -> Account {
        let id = AccountId::try_from(ACCOUNT_ID_REGULAR_PUBLIC_ACCOUNT_IMMUTABLE_CODE).unwrap();
        let code = AccountCode::mock();

        let vault = AssetVault::new(&assets).unwrap();

        let storage = AccountStorage::new(slots).unwrap();

        Account::from_parts(id, vault, storage, code, nonce)
    }

    /// Tests that initializing code and storage from a component which does not support the given
    /// account type returns an error.
    #[test]
    fn test_account_unsupported_component_type() {
        let code1 = "export.foo add end";
        let library1 = Assembler::default().assemble_library([code1]).unwrap();

        // This component support all account types except the regular account with updatable code.
        let component1 = AccountComponent::new(library1, vec![])
            .unwrap()
            .with_supported_type(AccountType::FungibleFaucet)
            .with_supported_type(AccountType::NonFungibleFaucet)
            .with_supported_type(AccountType::RegularAccountImmutableCode);

        let err = Account::initialize_from_components(
            AccountType::RegularAccountUpdatableCode,
            &[component1],
        )
        .unwrap_err();

        assert!(matches!(
            err,
            AccountError::UnsupportedComponentForAccountType {
                account_type: AccountType::RegularAccountUpdatableCode,
                component_index: 0
            }
        ))
    }

    /// Two components who export a procedure with the same MAST root should fail to convert into
    /// code and storage.
    #[test]
    fn test_account_duplicate_exported_mast_root() {
        let code1 = "export.foo add eq.1 end";
        let code2 = "export.bar add eq.1 end";

        let library1 = Assembler::default().assemble_library([code1]).unwrap();
        let library2 = Assembler::default().assemble_library([code2]).unwrap();

        let component1 = AccountComponent::new(library1, vec![]).unwrap().with_supports_all_types();
        let component2 = AccountComponent::new(library2, vec![]).unwrap().with_supports_all_types();

        let err = Account::initialize_from_components(
            AccountType::RegularAccountUpdatableCode,
            &[component1, component2],
        )
        .unwrap_err();

        assert_matches!(err, AccountError::AccountComponentDuplicateProcedureRoot(_))
    }
}<|MERGE_RESOLUTION|>--- conflicted
+++ resolved
@@ -520,16 +520,10 @@
             .build()
             .unwrap();
         let account_delta = build_account_delta(
-<<<<<<< HEAD
+            account_id,
             vec![asset_1],
             vec![asset_0],
             final_nonce - init_nonce,
-=======
-            account_id,
-            vec![asset_1],
-            vec![asset_0],
-            final_nonce,
->>>>>>> 45e5175a
             storage_delta,
         );
 

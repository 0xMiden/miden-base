--- conflicted
+++ resolved
@@ -427,14 +427,10 @@
         },
         asset::{Asset, AssetVault, FungibleAsset, NonFungibleAsset},
         testing::{
-<<<<<<< HEAD
             account_component::NoopAuthComponent,
-            account_id::ACCOUNT_ID_REGULAR_PUBLIC_ACCOUNT_IMMUTABLE_CODE,
-=======
             account_id::{
                 ACCOUNT_ID_PRIVATE_SENDER, ACCOUNT_ID_REGULAR_PUBLIC_ACCOUNT_IMMUTABLE_CODE,
             },
->>>>>>> c4249183
             storage::AccountStorageDeltaBuilder,
         },
     };

--- conflicted
+++ resolved
@@ -48,8 +48,8 @@
 miden-tx-batch-prover = { default-features = false, path = "crates/miden-tx-batch-prover", version = "0.12" }
 
 # Miden dependencies
-<<<<<<< HEAD
 miden-assembly     = { default-features = false, git = "https://github.com/0xMiden/miden-vm", rev = "61e58a8d8ed05d09375723c341e5184e8ebcbdb9", version = "0.18" }
+miden-assembly-syntax = { default-features = false, git = "https://github.com/0xMiden/miden-vm", rev = "61e58a8d8ed05d09375723c341e5184e8ebcbdb9", version = "0.18" }
 miden-core         = { default-features = false, git = "https://github.com/0xMiden/miden-vm", rev = "61e58a8d8ed05d09375723c341e5184e8ebcbdb9", version = "0.18" }
 miden-crypto       = { default-features = false, version = "0.17" }
 miden-mast-package = { default-features = false, git = "https://github.com/0xMiden/miden-vm", rev = "61e58a8d8ed05d09375723c341e5184e8ebcbdb9", version = "0.18" }
@@ -58,18 +58,6 @@
 miden-stdlib       = { default-features = false, git = "https://github.com/0xMiden/miden-vm", rev = "61e58a8d8ed05d09375723c341e5184e8ebcbdb9", version = "0.18" }
 miden-utils-sync   = { default-features = false, git = "https://github.com/0xMiden/miden-vm", rev = "61e58a8d8ed05d09375723c341e5184e8ebcbdb9", version = "0.18" }
 miden-verifier     = { default-features = false, git = "https://github.com/0xMiden/miden-vm", rev = "61e58a8d8ed05d09375723c341e5184e8ebcbdb9", version = "0.18" }
-=======
-miden-assembly        = { default-features = false, version = "0.18" }
-miden-assembly-syntax = { default-features = false, version = "0.18" }
-miden-core            = { default-features = false, version = "0.18" }
-miden-crypto          = { default-features = false, version = "0.17" }
-miden-mast-package    = { default-features = false, version = "0.18" }
-miden-processor       = { default-features = false, version = "0.18" }
-miden-prover          = { default-features = false, version = "0.18" }
-miden-stdlib          = { default-features = false, version = "0.18" }
-miden-utils-sync      = { default-features = false, version = "0.18" }
-miden-verifier        = { default-features = false, version = "0.18" }
->>>>>>> f60406e9
 
 # External dependencies
 anyhow         = { default-features = false, features = ["backtrace", "std"], version = "1.0" }

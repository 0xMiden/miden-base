[workspace]
members = [
  "bin/bench-prover",
  "bin/bench-tx",
  "crates/miden-block-prover",
  "crates/miden-lib",
  "crates/miden-objects",
  "crates/miden-testing",
  "crates/miden-tx",
  "crates/miden-tx-batch-prover",
]
resolver = "3"

[workspace.package]
authors      = ["Miden contributors"]
edition      = "2024"
exclude      = [".github/"]
homepage     = "https://miden.xyz"
license      = "MIT"
repository   = "https://github.com/0xMiden/miden-base"
rust-version = "1.88"

[profile.release]
codegen-units = 1
lto           = true

[profile.test-dev]
inherits  = "dev"
opt-level = 1

# Avoid running the expensive debug assertion in winter-prover
# https://github.com/facebook/winterfell/blob/cd32dce2fd4986c94516113568eefd938fafe31c/prover/src/lib.rs#L355C1-L356
[profile.test-dev.package.winter-prover]
debug-assertions = false

[profile.bench]
codegen-units = 1
lto           = true

[workspace.dependencies]
# Workspace crates
miden-block-prover    = { default-features = false, path = "crates/miden-block-prover", version = "0.11" }
miden-lib             = { default-features = false, path = "crates/miden-lib", version = "0.11" }
miden-objects         = { default-features = false, path = "crates/miden-objects", version = "0.11" }
miden-testing         = { default-features = false, path = "crates/miden-testing", version = "0.11" }
miden-tx              = { default-features = false, path = "crates/miden-tx", version = "0.11" }
miden-tx-batch-prover = { default-features = false, path = "crates/miden-tx-batch-prover", version = "0.11" }

# Miden dependencies
<<<<<<< HEAD
assembly         = { default-features = false, package = "miden-assembly", version = "0.16.1" }
miden-crypto     = { default-features = false, version = "0.15.6" }
miden-prover     = { default-features = false, version = "0.16.1" }
miden-stdlib     = { default-features = false, version = "0.16.1" }
miden-utils-sync = { default-features = false, version = "0.16.1" }
miden-verifier   = { default-features = false, version = "0.16.1" }
vm-core          = { default-features = false, package = "miden-core", version = "0.16.1" }
vm-processor     = { default-features = false, package = "miden-processor", version = "0.16.1" }
=======
assembly         = { default-features = false, package = "miden-assembly", version = "0.16.3" }
miden-crypto     = { default-features = false, version = "0.15.5" }
miden-prover     = { default-features = false, version = "0.16.3" }
miden-stdlib     = { default-features = false, version = "0.16.3" }
miden-utils-sync = { default-features = false, version = "0.16.3" }
miden-verifier   = { default-features = false, version = "0.16.3" }
vm-core          = { default-features = false, package = "miden-core", version = "0.16.3" }
vm-processor     = { default-features = false, package = "miden-processor", version = "0.16.3" }
>>>>>>> 818f8f96

# External dependencies
assert_matches = { default-features = false, version = "1.5" }
rand           = { default-features = false, version = "0.9" }
thiserror      = { default-features = false, version = "2.0" }<|MERGE_RESOLUTION|>--- conflicted
+++ resolved
@@ -47,25 +47,14 @@
 miden-tx-batch-prover = { default-features = false, path = "crates/miden-tx-batch-prover", version = "0.11" }
 
 # Miden dependencies
-<<<<<<< HEAD
-assembly         = { default-features = false, package = "miden-assembly", version = "0.16.1" }
+assembly         = { default-features = false, package = "miden-assembly", version = "0.16.3" }
 miden-crypto     = { default-features = false, version = "0.15.6" }
-miden-prover     = { default-features = false, version = "0.16.1" }
-miden-stdlib     = { default-features = false, version = "0.16.1" }
-miden-utils-sync = { default-features = false, version = "0.16.1" }
-miden-verifier   = { default-features = false, version = "0.16.1" }
-vm-core          = { default-features = false, package = "miden-core", version = "0.16.1" }
-vm-processor     = { default-features = false, package = "miden-processor", version = "0.16.1" }
-=======
-assembly         = { default-features = false, package = "miden-assembly", version = "0.16.3" }
-miden-crypto     = { default-features = false, version = "0.15.5" }
 miden-prover     = { default-features = false, version = "0.16.3" }
 miden-stdlib     = { default-features = false, version = "0.16.3" }
 miden-utils-sync = { default-features = false, version = "0.16.3" }
 miden-verifier   = { default-features = false, version = "0.16.3" }
 vm-core          = { default-features = false, package = "miden-core", version = "0.16.3" }
 vm-processor     = { default-features = false, package = "miden-processor", version = "0.16.3" }
->>>>>>> 818f8f96
 
 # External dependencies
 assert_matches = { default-features = false, version = "1.5" }

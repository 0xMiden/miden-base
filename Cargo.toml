[workspace]
members = [
  "bin/bench-prover",
  "bin/bench-tx",
  "crates/miden-block-prover",
  "crates/miden-lib",
  "crates/miden-objects",
  "crates/miden-testing",
  "crates/miden-tx",
  "crates/miden-tx-batch-prover",
]
resolver = "3"

[workspace.package]
authors      = ["Miden contributors"]
edition      = "2024"
exclude      = [".github/"]
homepage     = "https://miden.xyz"
license      = "MIT"
repository   = "https://github.com/0xMiden/miden-base"
rust-version = "1.88"

[profile.release]
codegen-units = 1
lto           = true

[profile.test-dev]
inherits  = "dev"
opt-level = 1

# Avoid running the expensive debug assertion in winter-prover
# https://github.com/facebook/winterfell/blob/cd32dce2fd4986c94516113568eefd938fafe31c/prover/src/lib.rs#L355C1-L356
[profile.test-dev.package.winter-prover]
debug-assertions = false

[profile.bench]
codegen-units = 1
lto           = true

[workspace.dependencies]
# Workspace crates
miden-block-prover    = { default-features = false, path = "crates/miden-block-prover", version = "0.11" }
miden-lib             = { default-features = false, path = "crates/miden-lib", version = "0.11" }
miden-objects         = { default-features = false, path = "crates/miden-objects", version = "0.11" }
miden-testing         = { default-features = false, path = "crates/miden-testing", version = "0.11" }
miden-tx              = { default-features = false, path = "crates/miden-tx", version = "0.11" }
miden-tx-batch-prover = { default-features = false, path = "crates/miden-tx-batch-prover", version = "0.11" }

# Miden dependencies
<<<<<<< HEAD
assembly = { package = "miden-assembly", version = "0.16", default-features = false }
miden-crypto = { version = "0.15", default-features = false }
miden-prover = { version = "0.16", default-features = false }
miden-stdlib = { version = "0.16", default-features = false }
miden-utils-sync = { version = "0.16", default-features = false }
miden-verifier = { version = "0.16", default-features = false }
vm-core = { package = "miden-core", version = "0.16", default-features = false }
vm-processor = { package = "miden-processor", version = "0.16", default-features = false }
=======
assembly       = { default-features = false, package = "miden-assembly", version = "0.15" }
miden-crypto   = { default-features = false, version = "0.14" }
miden-prover   = { default-features = false, version = "0.15" }
miden-stdlib   = { default-features = false, version = "0.15" }
miden-verifier = { default-features = false, version = "0.15" }
vm-core        = { default-features = false, package = "miden-core", version = "0.15" }
vm-processor   = { default-features = false, package = "miden-processor", version = "0.15" }
>>>>>>> 61d057ba

# External dependencies
assert_matches = { default-features = false, version = "1.5" }
rand           = { default-features = false, version = "0.9" }
thiserror      = { default-features = false, version = "2.0" }<|MERGE_RESOLUTION|>--- conflicted
+++ resolved
@@ -47,24 +47,14 @@
 miden-tx-batch-prover = { default-features = false, path = "crates/miden-tx-batch-prover", version = "0.11" }
 
 # Miden dependencies
-<<<<<<< HEAD
-assembly = { package = "miden-assembly", version = "0.16", default-features = false }
-miden-crypto = { version = "0.15", default-features = false }
-miden-prover = { version = "0.16", default-features = false }
-miden-stdlib = { version = "0.16", default-features = false }
+assembly         = { package = "miden-assembly", version = "0.16", default-features = false }
+miden-crypto     = { version = "0.15", default-features = false }
+miden-prover     = { version = "0.16", default-features = false }
+miden-stdlib     = { version = "0.16", default-features = false }
 miden-utils-sync = { version = "0.16", default-features = false }
-miden-verifier = { version = "0.16", default-features = false }
-vm-core = { package = "miden-core", version = "0.16", default-features = false }
-vm-processor = { package = "miden-processor", version = "0.16", default-features = false }
-=======
-assembly       = { default-features = false, package = "miden-assembly", version = "0.15" }
-miden-crypto   = { default-features = false, version = "0.14" }
-miden-prover   = { default-features = false, version = "0.15" }
-miden-stdlib   = { default-features = false, version = "0.15" }
-miden-verifier = { default-features = false, version = "0.15" }
-vm-core        = { default-features = false, package = "miden-core", version = "0.15" }
-vm-processor   = { default-features = false, package = "miden-processor", version = "0.15" }
->>>>>>> 61d057ba
+miden-verifier   = { version = "0.16", default-features = false }
+vm-core          = { package = "miden-core", version = "0.16", default-features = false }
+vm-processor     = { package = "miden-processor", version = "0.16", default-features = false }
 
 # External dependencies
 assert_matches = { default-features = false, version = "1.5" }

# Transactions

A `Transaction` in Miden is the state transition of a single account. A `Transaction` takes as input a single [account](account.md) and zero or more [notes](note.md), and outputs the same account with an updated state, together with zero or more notes. Transactions in Miden are Miden VM programs, their execution resulting in the generation of a zero-knowledge proof.

Miden's `Transaction` model aims for the following:

- **Parallel transaction execution**: Accounts can update their state independently from each other and in parallel.
<<<<<<< HEAD
- **Private transaction execution**: Client-side `Transaction` proving allows the network to verify transactions validity with zero knowledge.
=======
- **Private transaction execution**: Client-side `Transaction` proving allows the network to verify transactions validity with zero-knowledge.
>>>>>>> 7b448857

<p style="text-align: center;">
    <img src="img/transaction/transaction-diagram.png" style="width:70%;" alt="Transaction diagram"/>
</p>

<<<<<<< HEAD
Compared to most blockchains, where a `Transaction` typically involves more than one account (e.g., sender and receiver), a `Transaction` in Miden involves a single account. To illustrate, Alice (Account 1) sends 3 ETH to Bob (Account 2). In Miden, sending 3 ETH from Alice to Bob takes two transactions: one in which Alice creates a note containing 3 ETH and one in which Bob consumes that note and receives the 3 ETH. This model removes the need for a global lock on the blockchain's state, enabling Miden to process transactions in parallel.

<p style="text-align: center;">
    <img src="img/transaction/one-transfer-two-transactions.gif" style="width:70%;" alt="Example: One transfer, two transactions"/>
</p>
=======
Compared to most blockchains, where a `Transaction` typically involves more than one account (e.g., sender and receiver), a `Transaction` in Miden involves a single account. To illustrate, Alice sends 5 ETH to Bob. In Miden, sending 5 ETH from Alice to Bob takes two transactions, one in which Alice creates a note containing 5 ETH and one in which Bob consumes that note and receives the 5 ETH. This model removes the need for a global lock on the blockchain's state, enabling Miden to process transactions in parallel.
>>>>>>> 7b448857

Currently the protocol limits the number of notes that can be consumed and produced in a transaction to 1000 each, which means that in a single `Transaction` an application could serve up to 2000 different user requests like deposits or withdrawals into/from a pool.

A simple transaction currently takes about 1-2 seconds on a MacBook Pro. It takes around `90K` cycles to create the proof, as of now the signature verification step is the dominant cost.

## Transaction lifecycle

Every `Transaction` describes the process of an account changing its state. This process is described as a Miden VM program, resulting in the generation of a zero-knowledge proof. Transactions are being executed in a specified sequence, in which several notes and a transaction script can interact with an account.

<p style="text-align: center;">
    <img src="img/transaction/transaction-program.png" style="width:70%;" alt="Transaction program"/>
</p>

### Inputs

A `Transaction` requires several inputs:

- **Account**: A `Transaction` is always executed against a single account. The executor must have complete knowledge of the account's state.
- **Notes**: A `Transaction` can consume and output up to `1024` notes. The executor must have complete knowledge of the note data, including note inputs, before consumption. For private notes, the data cannot be fetched from the blockchain and must be received through an off-chain channel.
- **Blockchain state**: The current reference block and information about the notes database used to authenticate notes to be consumed must be retrieved from the Miden operator before execution. Usually, notes to be consumed in a `Transaction` must have been created before the reference block.
- **Transaction script (optional)**: The `Transaction` script is code defined by the executor. And like note scripts, they can invoke account methods, e.g., sign a transaction. There is no limit to the amount of code a `Transaction` script can hold.
- **Transaction arguments (optional)**: For every note, the executor can inject transaction arguments that are present at runtime. If the note script — and therefore the note creator — allows, the note script can read those arguments to allow dynamic execution. See below for an example.
- **Foreign account data (optional)**: Any foreign account data accessed during a `Transaction`, whether private or public, must be available beforehand. There is no need to know the full account storage, but the data necessary for the `Transaction`, e.g., the key/value pair that is read and the corresponding storage root.

### Flow

1. **Prologue**
   Executes at the beginning of a transaction. It validates on-chain commitments against the provided data. This is to ensure that the transaction executes against a valid on-chain recorded state of the account and to be consumed notes. Notes to be consumed must be registered on-chain — except for [erasable notes](note.md) which can be consumed without block inclusion.
2. **Note processing**
   Notes are executed sequentially against the account, following a sequence defined by the executor. To execute a note means processing the note script that calls methods exposed on the account interface. Notes must be consumed fully, which means that all assets must be transferred into the account or into other created notes. [Note scripts](note.md#script) can invoke the account interface during execution. They can push assets into the account's vault, create new notes, set a transaction expiration, and read from or write to the account’s storage. Any method they call must be explicitly exposed by the account interface. Note scripts can also invoke methods of foreign accounts to read their state.
3. **Transaction script processing**
   `Transaction` scripts are an optional piece of code defined by the executor which interacts with account methods after all notes have been executed. For example, `Transaction` scripts can be used to sign the `Transaction` (e.g., sign the transaction by incrementing the nonce of the account, without which, the transaction would fail), to mint tokens from a faucet, create notes, or modify account storage. `Transaction` scripts can also invoke methods of foreign accounts to read their state.
4. **Epilogue**
   Completes the execution, resulting in an updated account state and a generated zero-knowledge proof. The validity of the resulting state change is checked. The account's `Nonce` must have been incremented, which is how the entire transaction is authenticated. Also, the net sum of all involved assets must be `0` (if the account is not a faucet).

The proof together with the corresponding data needed for verification and updates of the global state can then be submitted and processed by the network.

## Examples

To illustrate the `Transaction` protocol, we provide two examples for a basic `Transaction`. We will use references to the existing Miden `Transaction` kernel — the reference implementation of the protocol — and to the methods in Miden Assembly.

### Creating a P2ID note

Let's assume account A wants to create a P2ID note. P2ID notes are pay-to-ID notes that can only be consumed by a specified target account ID. Note creators can provide the target account ID using the [note inputs](note.md#inputs).

In this example, account A uses the basic wallet and the authentication component provided by `miden-lib`. The basic wallet component defines the methods `wallets::basic::create_note` and `wallets::basic::move_asset_to_note` to create notes with assets, and `wallets::basic::receive_asset` to receive assets. The authentication component exposes `auth::basic::auth_tx_rpo_falcon512` which allows for signing a transaction. Some account methods like `account::get_id` are always exposed.

The executor inputs to the Miden VM a `Transaction` script in which he places on the stack the data (tag, aux, note_type, execution_hint, RECIPIENT) of the note(s) that he wants to create using `wallets::basic::create_note` during the said `Transaction`. The [`NoteRecipient`](https://github.com/0xMiden/miden-base/blob/main/crates/miden-objects/src/note/recipient.rs) is a value that describes under which condition a note can be consumed and is built using a `serial_number`, the `note_script` (in this case P2ID script) and the `note_inputs`. The Miden VM will execute the `Transaction` script and create the note(s). After having been created, the executor can use `wallets::basic::move_asset_to_note` to move assets from the account's vault to the notes vault.

After finalizing the `Transaction` the updated state and created note(s) can now be submitted to the Miden operator to be recorded on-chain.

### Consuming a P2ID note

Let's now assume that account A wants to consume a P2ID note to receive the assets contained in that note.

To start the transaction process, the executor fetches and prepares all the input data to the `Transaction`. First, it retrieves blockchain data, like global inputs and block data of the most recent block. This information is needed to authenticate the native account's state and that the P2ID note exists on-chain. Then it loads the full account and note data, to start the `Transaction` execution.

In the transaction's prologue the data is being authenticated by re-hashing the provided values and comparing them to the blockchain's data (this is how private data can be used and verified during the execution of transaction without actually revealing it to the network).

Then the P2ID note script is being executed. The script starts by reading the note inputs `note::get_inputs` — in our case the account ID of the intended target account. It checks if the provided target account ID equals the account ID of the executing account. This is the first time the note invokes a method exposed by the `Transaction` kernel, `account::get_id`.

If the check passes, the note script pushes the assets it holds into the account's vault. For every asset the note contains, the script calls the `wallets::basic::receive_asset` method exposed by the account's wallet component. The `wallets::basic::receive_asset` procedure calls `account::add_asset`, which cannot be called from the note itself. This allows accounts to control what functionality to expose, e.g. whether the account supports receiving assets or not, and the note cannot bypass that.

After the assets are stored in the account's vault, the transaction script is being executed. The script calls `auth::basic::auth_tx_rpo_falcon512` which is explicitly exposed in the account interface. The method is used to verify a provided signature against a public key stored in the account's storage and a commitment to this specific transaction. If the signature can be verified, the method increments the nonce.

The Epilogue finalizes the transaction by computing the final account hash, asserting the nonce increment and checking that no assets were created or destroyed in the transaction — that means the net sum of all assets must stay the same.

## Transaction types

There are two types of transactions in Miden: **local transactions** and **network transactions** [not yet implemented].

### Local transaction

Users transition their account's state locally using the Miden VM and generate a `Transaction` proof that can be verified by the network, which we call **client-side proving**. The network then only has to verify the proof and to change the global parts of the state to apply the state transition.

They are useful, because:

1. They enable privacy as neither the account state nor account code are needed to verify the zero-knowledge proof. Public inputs are only commitments and block information that are stored on-chain.
2. They are cheaper (i.e., lower in fees) as the execution of the state transition and the generation of the zero-knowledge proof are already made by the users. Hence **privacy is the cheaper option on Miden**.
3. They allow arbitrarily complex computation to be done. The proof size doesn't grow linearly with the complexity of the computation. Hence there is no gas limit for client-side proving.

Client-side proving or local transactions on low-power devices can be slow, but Miden offers a pragmatic alternative: **delegated proving**. Instead of waiting for complex computations to finish on your device, you can hand off proof generation to a service, ensuring a consistent 1-2 second proving time, even on mobile.

### Network transaction

The Miden operator executes the `Transaction` and generates the proof. Miden uses network transactions for smart contracts with public shared state. This type of `Transaction` is quite similar to the ones in traditional blockchains (e.g., Ethereum).

They are useful, because:

1. For public shared state of smart contracts. Network transactions allow orchestrated state changes of public smart contracts without race conditions.
2. Smart contracts should be able to be executed autonomously, ensuring liveness. Local transactions require a user to execute and prove, but in some cases a smart contract should be able to execute when certain conditions are met.
3. Clients may not have sufficient resources to generate zero-knowledge proofs.

The ability to facilitate both, local and network transactions, **is one of the differentiating factors of Miden** compared to other blockchains. Local `Transaction` execution and proving can happen in parallel as for most transactions there is no need for public state changes. This increases the network's throughput tremendously and provides privacy. Network transactions on the other hand enable autonomous smart contracts and public shared state.

---

> [!Tip]
>
> - Usually, notes that are consumed in a `Transaction` must be recorded on-chain in order for the `Transaction` to succeed. However, Miden supports **erasable notes** which are notes that can be consumed in a `Transaction` before being registered on-chain. For example, one can build a sub-second order book by allowing its traders to build faster transactions that depend on each other and are being validated or erased in batches.
>
> - There is no nullifier check during a `Transaction`. Nullifiers are checked by the Miden operator during `Transaction` verification. So at the local level, there is "double spending." If a note was already spent, i.e. there exists a nullifier for that note, the block producer would never include the `Transaction` as it would make the block invalid.
>
> - One of the main reasons for separating execution and proving steps is to allow _stateless provers_; i.e., the executed `Transaction` has all the data it needs to re-execute and prove a `Transaction` without database access. This supports easier proof-generation distribution.
>
> - Not all transactions require notes. For example, the owner of a faucet can mint new tokens using only a `Transaction` script, without interacting with external notes.
>
> - In Miden executors can choose arbitrary reference blocks to execute against their state. Hence it is possible to set `Transaction` expiration heights and in doing so, to define a block height until a `Transaction` should be included into a block. If the `Transaction` is expired, the resulting account state change is not valid and the `Transaction` cannot be verified anymore.
>
> - Note and `Transaction` scripts can read the state of foreign accounts during execution. This is called foreign procedure invocation. For example, the price of an asset for the **Swap** script might depend on a certain value stored in the oracle account.
>
> - An example of the right usage of `Transaction` arguments is the consumption of a **Swap** note. Those notes allow asset exchange based on predefined conditions. Example:
>   - The note's consumption condition is defined as "anyone can consume this note to take `X` units of asset A if they simultaneously create a note sending Y units of asset B back to the creator." If an executor wants to buy only a fraction `(X-m)` of asset A, they provide this amount via transaction arguments. The executor would provide the value `m`. The note script then enforces the correct transfer:
>     - A new note is created returning `Y-((m*Y)/X)` of asset B to the sender.
>     - A second note is created, holding the remaining `(X-m)` of asset A for future consumption.
>
> - When executing a `Transaction` the max number of VM cycles is **$2^{30}$**.<|MERGE_RESOLUTION|>--- conflicted
+++ resolved
@@ -5,25 +5,13 @@
 Miden's `Transaction` model aims for the following:
 
 - **Parallel transaction execution**: Accounts can update their state independently from each other and in parallel.
-<<<<<<< HEAD
 - **Private transaction execution**: Client-side `Transaction` proving allows the network to verify transactions validity with zero knowledge.
-=======
-- **Private transaction execution**: Client-side `Transaction` proving allows the network to verify transactions validity with zero-knowledge.
->>>>>>> 7b448857
 
 <p style="text-align: center;">
     <img src="img/transaction/transaction-diagram.png" style="width:70%;" alt="Transaction diagram"/>
 </p>
 
-<<<<<<< HEAD
-Compared to most blockchains, where a `Transaction` typically involves more than one account (e.g., sender and receiver), a `Transaction` in Miden involves a single account. To illustrate, Alice (Account 1) sends 3 ETH to Bob (Account 2). In Miden, sending 3 ETH from Alice to Bob takes two transactions: one in which Alice creates a note containing 3 ETH and one in which Bob consumes that note and receives the 3 ETH. This model removes the need for a global lock on the blockchain's state, enabling Miden to process transactions in parallel.
-
-<p style="text-align: center;">
-    <img src="img/transaction/one-transfer-two-transactions.gif" style="width:70%;" alt="Example: One transfer, two transactions"/>
-</p>
-=======
 Compared to most blockchains, where a `Transaction` typically involves more than one account (e.g., sender and receiver), a `Transaction` in Miden involves a single account. To illustrate, Alice sends 5 ETH to Bob. In Miden, sending 5 ETH from Alice to Bob takes two transactions, one in which Alice creates a note containing 5 ETH and one in which Bob consumes that note and receives the 5 ETH. This model removes the need for a global lock on the blockchain's state, enabling Miden to process transactions in parallel.
->>>>>>> 7b448857
 
 Currently the protocol limits the number of notes that can be consumed and produced in a transaction to 1000 each, which means that in a single `Transaction` an application could serve up to 2000 different user requests like deposits or withdrawals into/from a pool.
 

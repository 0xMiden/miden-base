--- conflicted
+++ resolved
@@ -9,17 +9,9 @@
       - [Code](./account/code.md)
       - [Storage](./account/storage.md)
       - [Component](./account/component.md)
-<<<<<<< HEAD
-    * [Note](./note.md)
-    * [Asset](./asset.md)
-    * [Transaction](./transaction.md)
-      * [Kernel Procedures](./transaction/procedures.md)
-    * [State](./state.md)
-    * [Blockchain](./blockchain.md)
-=======
     - [Note](./note.md)
     - [Asset](./asset.md)
     - [Transaction](./transaction.md)
+      - [Kernel Procedures](./transaction/procedures.md)
     - [State](./state.md)
-    - [Blockchain](./blockchain.md)
->>>>>>> ba37a80f
+    - [Blockchain](./blockchain.md)
--- conflicted
+++ resolved
@@ -113,10 +113,7 @@
 The encryption key is optional in an address. If not provided, senders may use alternative encryption mechanisms or send unencrypted notes.
 
 When an encryption key is included in the address, it is encoded in bech32 format alongside other routing parameters. The encoding consists of a 1-byte variant discriminant followed by the public key bytes (32 bytes for Curve25519 keys, 33 bytes for secp256k1 keys in their compressed format).
-<<<<<<< HEAD
-=======
 
->>>>>>> 02236cb2
 ## Encoding
 
 The two parts of an address are encoded as follows:

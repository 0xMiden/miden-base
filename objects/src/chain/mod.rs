use super::{crypto::merkle::Mmr, AdviceInputsBuilder, ToAdviceInputs};

// TODO: Consider using a PartialMmr that only contains the Mmr nodes that are relevant to the
// transaction being processed.

/// A struct that represents the chain Mmr accumulator.
/// This wraps the [Mmr] object and provides a simple interface to access / modify it.
/// We use a custom type here as the traits we implement on this type could be context specific.
///
/// The Mmr allows for efficient authentication of consumed notes during transaction execution.
/// Authentication is achieved by providing an inclusion proof for the consumed notes in the
/// transaction against the chain Mmr root associated with the latest block known at the time
/// of transaction execution.
#[derive(Clone, Default, Debug)]
#[cfg_attr(feature = "serde", derive(serde::Deserialize, serde::Serialize))]
pub struct ChainMmr(Mmr);

impl ChainMmr {
    /// Returns a reference to the Mmr.
    pub fn mmr(&self) -> &Mmr {
        &self.0
    }

    /// Returns a mutable reference to the Mmr.
    pub fn mmr_mut(&mut self) -> &mut Mmr {
        &mut self.0
    }
}

impl ToAdviceInputs for &ChainMmr {
    fn to_advice_inputs<T: AdviceInputsBuilder>(&self, target: &mut T) {
        // Add the Mmr nodes to the merkle store
        target.add_merkle_nodes(self.0.inner_nodes());

        // Extract Mmr accumulator
        let peaks = self.0.peaks(self.0.forest()).unwrap();

<<<<<<< HEAD
        // create the vector of items to insert into the map
        // The vector is in the following format:
        //    elements[0]       = number of leaves in the Mmr
        //    elements[1..4]    = padding ([Felt::ZERO; 3])
        //    elements[4..]     = Mmr peak roots
        let mut elements = vec![Felt::new(accumulator.num_leaves() as u64), ZERO, ZERO, ZERO];
        elements.extend(accumulator.flatten_and_pad_peaks());

        // insert the Mmr accumulator vector into the advice map against the Mmr root, which acts
        // as the key.
        target.insert_into_map(accumulator.hash_peaks().into(), elements);
=======
        peaks.to_advice_inputs(target);
>>>>>>> 6d0d417f
    }
}<|MERGE_RESOLUTION|>--- conflicted
+++ resolved
@@ -35,20 +35,6 @@
         // Extract Mmr accumulator
         let peaks = self.0.peaks(self.0.forest()).unwrap();
 
-<<<<<<< HEAD
-        // create the vector of items to insert into the map
-        // The vector is in the following format:
-        //    elements[0]       = number of leaves in the Mmr
-        //    elements[1..4]    = padding ([Felt::ZERO; 3])
-        //    elements[4..]     = Mmr peak roots
-        let mut elements = vec![Felt::new(accumulator.num_leaves() as u64), ZERO, ZERO, ZERO];
-        elements.extend(accumulator.flatten_and_pad_peaks());
-
-        // insert the Mmr accumulator vector into the advice map against the Mmr root, which acts
-        // as the key.
-        target.insert_into_map(accumulator.hash_peaks().into(), elements);
-=======
         peaks.to_advice_inputs(target);
->>>>>>> 6d0d417f
     }
 }
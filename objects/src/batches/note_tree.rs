--- conflicted
+++ resolved
@@ -12,12 +12,7 @@
 ///
 /// Value of each leaf is computed as: `hash(note_id || note_metadata)`.
 #[derive(Debug, Clone, PartialEq, Eq)]
-<<<<<<< HEAD
-pub struct BatchNoteTree(SimpleSmt<BATCH_NOTES_TREE_DEPTH>);
-=======
-#[cfg_attr(feature = "serde", derive(serde::Deserialize, serde::Serialize))]
 pub struct BatchNoteTree(SimpleSmt<BATCH_NOTE_TREE_DEPTH>);
->>>>>>> adc66268
 
 impl BatchNoteTree {
     /// Wrapper around [`SimpleSmt::with_contiguous_leaves`] which populates notes at contiguous

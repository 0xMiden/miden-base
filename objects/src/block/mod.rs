use alloc::vec::Vec;

use super::{Digest, Felt, Hasher, ZERO};

mod header;
pub use header::BlockHeader;
mod note_tree;
pub use note_tree::{BlockNoteIndex, BlockNoteTree};

use crate::{
    accounts::{delta::AccountUpdateDetails, AccountId},
    notes::Nullifier,
    transaction::OutputNote,
    utils::{ByteReader, ByteWriter, Deserializable, DeserializationError, Serializable},
};

pub type NoteBatch = Vec<OutputNote>;

// BLOCK
// ================================================================================================

/// A block in the Miden chain.
///
/// A block contains information resulting from executing a set of transactions against the chain
/// state defined by the previous block. It consists of 3 main components:
/// - A set of change descriptors for all accounts updated in this block. For private accounts,
///   the block contains only the new account state hashes; for public accounts, the block also
///   contains a set of state deltas which can be applied to the previous account state to get the
///   new account state.
/// - A set of new notes created in this block. For private notes, the block contains only note IDs
///   and note metadata; for public notes, full note details are recorded.
/// - A set of new nullifiers created for all notes that were consumed in the block.
///
/// In addition to the above components, a block also contains a block header which contains
/// commitments to the new state of the chain as well as a ZK proof attesting that a set of valid
/// transactions was executed to transition the chain into the state described by this block (the
/// ZK proof part is not yet implemented).
#[derive(Debug, Clone)]
pub struct Block {
    /// Block header.
    header: BlockHeader,

    /// Account updates for the block.
    updated_accounts: Vec<BlockAccountUpdate>,

    /// Note batches created in transactions in the block.
    created_notes: Vec<NoteBatch>,

    /// Nullifiers produced in transactions in the block.
    created_nullifiers: Vec<Nullifier>,
    //
    // TODO: add zk proof
}

impl Block {
    /// Returns a new [Block] instantiated from the provided components.
    ///
    /// Note: consistency of the provided components is not validated.
    pub const fn new(
        header: BlockHeader,
        updated_accounts: Vec<BlockAccountUpdate>,
        created_notes: Vec<NoteBatch>,
        created_nullifiers: Vec<Nullifier>,
    ) -> Self {
        Self {
            header,
            updated_accounts,
            created_notes,
            created_nullifiers,
        }
    }

    /// Returns the block header.
    pub fn header(&self) -> BlockHeader {
        self.header
    }

<<<<<<< HEAD
    /// Returns the account updates.
    pub fn updated_accounts(&self) -> &[BlockAccountUpdate] {
=======
    /// Returns a set of account update descriptions for all accounts updated in this block.
    pub fn updated_accounts(&self) -> &[AccountUpdate] {
>>>>>>> d75d6c23
        &self.updated_accounts
    }

    /// Returns a set of note batches containing all notes created in this block.
    pub fn created_notes(&self) -> &[NoteBatch] {
        &self.created_notes
    }

    /// Returns an iterator over all notes created in this block.
    ///
    /// Each note is accompanies with a corresponding index specifying where the note is located
    /// in the blocks note tree.
    pub fn notes(&self) -> impl Iterator<Item = (BlockNoteIndex, &OutputNote)> {
        self.created_notes.iter().enumerate().flat_map(|(batch_idx, notes)| {
            notes.iter().enumerate().map(move |(note_idx_in_batch, note)| {
                (BlockNoteIndex::new(batch_idx, note_idx_in_batch), note)
            })
        })
    }

    /// Returns a set of nullifiers for all notes consumed in the block.
    pub fn created_nullifiers(&self) -> &[Nullifier] {
        &self.created_nullifiers
    }
}

/// Account update data.
#[derive(Debug, Clone, PartialEq, Eq)]
pub struct BlockAccountUpdate {
    /// Account ID.
    account_id: AccountId,

    /// The hash of the account after the transaction was executed.
    new_state_hash: Digest,

    /// Optional account state changes used for on-chain accounts. This data is used to update an
    /// on-chain account's state after a local transaction execution. For private accounts, this
    /// is [AccountUpdateDetails::Private].
    details: AccountUpdateDetails,
}

impl BlockAccountUpdate {
    /// Creates a new [BlockAccountUpdate].
    pub const fn new(
        account_id: AccountId,
        new_state_hash: Digest,
        details: AccountUpdateDetails,
    ) -> Self {
        Self { account_id, new_state_hash, details }
    }

    /// Returns the account ID.
    pub fn account_id(&self) -> AccountId {
        self.account_id
    }

    /// Returns the final account state hash.
    pub fn new_state_hash(&self) -> Digest {
        self.new_state_hash
    }

    /// Returns the account update details.
    pub fn details(&self) -> &AccountUpdateDetails {
        &self.details
    }

    /// Returns `true` if the account update details are for private account.
    pub fn is_private(&self) -> bool {
        self.details.is_private()
    }
}

// SERIALIZATION
// ================================================================================================

impl Serializable for Block {
    fn write_into<W: ByteWriter>(&self, target: &mut W) {
        self.header.write_into(target);
        self.updated_accounts.write_into(target);
        self.created_notes.write_into(target);
        self.created_nullifiers.write_into(target);
    }
}

impl Deserializable for Block {
    fn read_from<R: ByteReader>(source: &mut R) -> Result<Self, DeserializationError> {
        Ok(Self {
            header: BlockHeader::read_from(source)?,
            updated_accounts: <Vec<BlockAccountUpdate>>::read_from(source)?,
            created_notes: <Vec<NoteBatch>>::read_from(source)?,
            created_nullifiers: <Vec<Nullifier>>::read_from(source)?,
        })
    }
}

impl Serializable for BlockAccountUpdate {
    fn write_into<W: ByteWriter>(&self, target: &mut W) {
        self.account_id.write_into(target);
        self.new_state_hash.write_into(target);
        self.details.write_into(target);
    }
}

impl Deserializable for BlockAccountUpdate {
    fn read_from<R: ByteReader>(source: &mut R) -> Result<Self, DeserializationError> {
        Ok(Self {
            account_id: AccountId::read_from(source)?,
            new_state_hash: Digest::read_from(source)?,
            details: AccountUpdateDetails::read_from(source)?,
        })
    }
}<|MERGE_RESOLUTION|>--- conflicted
+++ resolved
@@ -75,13 +75,8 @@
         self.header
     }
 
-<<<<<<< HEAD
-    /// Returns the account updates.
+    /// Returns a set of account update descriptions for all accounts updated in this block.
     pub fn updated_accounts(&self) -> &[BlockAccountUpdate] {
-=======
-    /// Returns a set of account update descriptions for all accounts updated in this block.
-    pub fn updated_accounts(&self) -> &[AccountUpdate] {
->>>>>>> d75d6c23
         &self.updated_accounts
     }
 

use alloc::vec::Vec;
use core::fmt::Display;

use assembly::Assembler;
use miden_crypto::{dsa::rpo_falcon512::SecretKey, merkle::MerkleError};
use rand::Rng;
use vm_core::FieldElement;

use super::{
    account_code::DEFAULT_ACCOUNT_CODE,
    account_id::AccountIdBuilder,
    constants::{self, FUNGIBLE_ASSET_AMOUNT, NON_FUNGIBLE_ASSET_DATA},
    storage::AccountStorageBuilder,
};
use crate::{
    accounts::{
        account_id::testing::{
            ACCOUNT_ID_FUNGIBLE_FAUCET_ON_CHAIN, ACCOUNT_ID_FUNGIBLE_FAUCET_ON_CHAIN_1,
            ACCOUNT_ID_FUNGIBLE_FAUCET_ON_CHAIN_2, ACCOUNT_ID_NON_FUNGIBLE_FAUCET_ON_CHAIN,
        },
<<<<<<< HEAD
        Account, AccountCode, AccountId, AccountStorage, AccountStorageType, AccountType,
=======
        Account, AccountCode, AccountId, AccountStorage, AccountStorageMode, AccountType, SlotItem,
>>>>>>> 7ede403d
        StorageMap, StorageSlot,
    },
    assets::{Asset, AssetVault, FungibleAsset},
    AccountError, AssetVaultError, Felt, Word, ZERO,
};

/// Builder for an `Account`, the builder allows for a fluent API to construct an account. Each
/// account needs a unique builder.
#[derive(Clone)]
pub struct AccountBuilder<T> {
    assets: Vec<Asset>,
    storage_builder: AccountStorageBuilder,
    code: Option<AccountCode>,
    nonce: Felt,
    account_id_builder: AccountIdBuilder<T>,
}

impl<T: Rng> AccountBuilder<T> {
    pub fn new(rng: T) -> Self {
        Self {
            assets: vec![],
            storage_builder: AccountStorageBuilder::new(),
            code: None,
            nonce: ZERO,
            account_id_builder: AccountIdBuilder::new(rng),
        }
    }

    pub fn add_asset(mut self, asset: Asset) -> Self {
        self.assets.push(asset);
        self
    }

    pub fn add_assets<I: IntoIterator<Item = Asset>>(mut self, assets: I) -> Self {
        for asset in assets.into_iter() {
            self.assets.push(asset);
        }
        self
    }

    pub fn add_storage_slot(mut self, slot: StorageSlot) -> Self {
        self.storage_builder.add_slot(slot);
        self
    }

    pub fn add_storage_items<I: IntoIterator<Item = StorageSlot>>(mut self, slots: I) -> Self {
        self.storage_builder.add_slots(slots);
        self
    }

    pub fn code(mut self, account_code: AccountCode) -> Self {
        self.code = Some(account_code);
        self
    }

    /// Compiles [DEFAULT_ACCOUNT_CODE] into [AccountCode] and sets it.
    pub fn default_code(self, assembler: Assembler) -> Self {
        let default_account_code = AccountCode::compile(DEFAULT_ACCOUNT_CODE, assembler)
            .expect("Default account code should compile.");
        self.code(default_account_code)
    }

    pub fn nonce(mut self, nonce: Felt) -> Self {
        self.nonce = nonce;
        self
    }

    pub fn account_type(mut self, account_type: AccountType) -> Self {
        self.account_id_builder.account_type(account_type);
        self
    }

    pub fn storage_mode(mut self, storage_mode: AccountStorageMode) -> Self {
        self.account_id_builder.storage_mode(storage_mode);
        self
    }

    pub fn build(mut self) -> Result<(Account, Word), AccountBuilderError> {
        let vault = AssetVault::new(&self.assets).map_err(AccountBuilderError::AssetVaultError)?;
        let storage = self.storage_builder.build();
        let account_code = self.code.ok_or(AccountBuilderError::AccountCodeNotSet)?;

        self.account_id_builder.code(account_code.clone());
        self.account_id_builder.storage_root(storage.commitment());
        let (account_id, seed) = self.account_id_builder.build()?;

        let account = Account::from_parts(account_id, vault, storage, account_code, self.nonce);
        Ok((account, seed))
    }

    /// Build an account using the provided `seed`.
    pub fn build_with_seed(mut self, seed: Word) -> Result<Account, AccountBuilderError> {
        let vault = AssetVault::new(&self.assets).map_err(AccountBuilderError::AssetVaultError)?;
        let storage = self.storage_builder.build();

        self.account_id_builder.storage_root(storage.commitment());
        let account_id = self.account_id_builder.with_seed(seed)?;
        let account_code = self.code.ok_or(AccountBuilderError::AccountCodeNotSet)?;

        Ok(Account::from_parts(account_id, vault, storage, account_code, self.nonce))
    }

    /// Build an account using the provided `seed` and `storage`.
    ///
    /// The storage items added to this builder will added on top of `storage`.
    pub fn build_with_seed_and_storage(
        mut self,
        seed: Word,
        storage: AccountStorage,
    ) -> Result<Account, AccountBuilderError> {
        let vault = AssetVault::new(&self.assets).map_err(AccountBuilderError::AssetVaultError)?;

        let account_code = self.code.ok_or(AccountBuilderError::AccountCodeNotSet)?;

        self.account_id_builder.code(account_code.clone());
        self.account_id_builder.storage_root(storage.commitment());
        let account_id = self.account_id_builder.with_seed(seed)?;

        Ok(Account::from_parts(account_id, vault, storage, account_code, self.nonce))
    }

    /// Build an account using the provided `seed` and `storage`.
    /// This method also returns the seed and secret key generated for the account based on the
    /// provided RNG.
    ///
    /// The storage items added to this builder will added on top of `storage`.
    pub fn build_with_auth(
        self,
        rng: &mut impl Rng,
    ) -> Result<(Account, Word, SecretKey), AccountBuilderError> {
        let sec_key = SecretKey::with_rng(rng);
        let pub_key: Word = sec_key.public_key().into();

        let storage_slot = StorageSlot::Value(pub_key);
        let (account, seed) = self.add_storage_slot(storage_slot).build()?;

        Ok((account, seed, sec_key))
    }
}

#[derive(Debug)]
pub enum AccountBuilderError {
    AccountError(AccountError),
    AccountCodeNotSet,
    AssetVaultError(AssetVaultError),
    MerkleError(MerkleError),

    /// When the created [AccountId] doesn't match the builder's configured [AccountType].
    SeedAndAccountTypeMismatch,

    /// When the created [AccountId] doesn't match the builder's `on_chain` config.
    SeedAndOnChainMismatch,
}

impl Display for AccountBuilderError {
    fn fmt(&self, f: &mut core::fmt::Formatter<'_>) -> core::fmt::Result {
        write!(f, "{:?}", self)
    }
}

#[cfg(feature = "std")]
impl std::error::Error for AccountBuilderError {}

// MOCK ACCOUNT
// ================================================================================================

impl Account {
    /// Creates a non-new mock account with a defined number of assets and storage
    pub fn mock(account_id: u64, nonce: Felt, assembler: Assembler) -> Self {
        let account_storage = AccountStorage::mock();

        let account_vault = if nonce == Felt::ZERO {
            AssetVault::default()
        } else {
            AssetVault::mock()
        };

        let account_code = AccountCode::mock_wallet(assembler);

        let account_id = AccountId::try_from(account_id).unwrap();
        Account::from_parts(account_id, account_vault, account_storage, account_code, nonce)
    }

    pub fn mock_fungible_faucet(
        account_id: u64,
        nonce: Felt,
        initial_balance: Felt,
        assembler: Assembler,
    ) -> Self {
        let account_storage =
            AccountStorage::new(vec![StorageSlot::Value([ZERO, ZERO, ZERO, initial_balance])])
                .unwrap();
        let account_id = AccountId::try_from(account_id).unwrap();
        let account_code = AccountCode::mock_wallet(assembler);
        Account::from_parts(account_id, AssetVault::default(), account_storage, account_code, nonce)
    }

    pub fn mock_non_fungible_faucet(
        account_id: u64,
        nonce: Felt,
        empty_reserved_slot: bool,
        assembler: Assembler,
    ) -> Self {
        let entries = match empty_reserved_slot {
            true => vec![],
            false => {
                let asset = Asset::mock_non_fungible(
                    ACCOUNT_ID_NON_FUNGIBLE_FAUCET_ON_CHAIN,
                    &constants::NON_FUNGIBLE_ASSET_DATA_2,
                );
                vec![(Word::from(asset).into(), asset.into())]
            },
        };
        // construct nft tree
        let nft_storage_map = StorageMap::with_entries(entries).unwrap();

        let account_storage = AccountStorage::new(vec![StorageSlot::Map(nft_storage_map)]).unwrap();
        let account_id = AccountId::try_from(account_id).unwrap();
        let account_code = AccountCode::mock_wallet(assembler);
        Account::from_parts(account_id, AssetVault::default(), account_storage, account_code, nonce)
    }
}

impl AssetVault {
    /// Creates an [AssetVault] with 4 default assets.
    ///
    /// The ids of the assets added to the vault are defined by the following constants:
    ///
    /// - ACCOUNT_ID_FUNGIBLE_FAUCET_ON_CHAIN
    /// - ACCOUNT_ID_FUNGIBLE_FAUCET_ON_CHAIN_1
    /// - ACCOUNT_ID_FUNGIBLE_FAUCET_ON_CHAIN_2
    /// - ACCOUNT_ID_NON_FUNGIBLE_FAUCET_ON_CHAIN
    pub fn mock() -> Self {
        let faucet_id: AccountId = ACCOUNT_ID_FUNGIBLE_FAUCET_ON_CHAIN.try_into().unwrap();
        let fungible_asset =
            Asset::Fungible(FungibleAsset::new(faucet_id, FUNGIBLE_ASSET_AMOUNT).unwrap());

        let faucet_id_1: AccountId = ACCOUNT_ID_FUNGIBLE_FAUCET_ON_CHAIN_1.try_into().unwrap();
        let fungible_asset_1 =
            Asset::Fungible(FungibleAsset::new(faucet_id_1, FUNGIBLE_ASSET_AMOUNT).unwrap());

        let faucet_id_2: AccountId = ACCOUNT_ID_FUNGIBLE_FAUCET_ON_CHAIN_2.try_into().unwrap();
        let fungible_asset_2 =
            Asset::Fungible(FungibleAsset::new(faucet_id_2, FUNGIBLE_ASSET_AMOUNT).unwrap());

        let non_fungible_asset = Asset::mock_non_fungible(
            ACCOUNT_ID_NON_FUNGIBLE_FAUCET_ON_CHAIN,
            &NON_FUNGIBLE_ASSET_DATA,
        );
        AssetVault::new(&[fungible_asset, fungible_asset_1, fungible_asset_2, non_fungible_asset])
            .unwrap()
    }
}<|MERGE_RESOLUTION|>--- conflicted
+++ resolved
@@ -18,11 +18,7 @@
             ACCOUNT_ID_FUNGIBLE_FAUCET_ON_CHAIN, ACCOUNT_ID_FUNGIBLE_FAUCET_ON_CHAIN_1,
             ACCOUNT_ID_FUNGIBLE_FAUCET_ON_CHAIN_2, ACCOUNT_ID_NON_FUNGIBLE_FAUCET_ON_CHAIN,
         },
-<<<<<<< HEAD
-        Account, AccountCode, AccountId, AccountStorage, AccountStorageType, AccountType,
-=======
-        Account, AccountCode, AccountId, AccountStorage, AccountStorageMode, AccountType, SlotItem,
->>>>>>> 7ede403d
+        Account, AccountCode, AccountId, AccountStorage, AccountStorageMode, AccountType,
         StorageMap, StorageSlot,
     },
     assets::{Asset, AssetVault, FungibleAsset},

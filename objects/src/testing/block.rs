--- conflicted
+++ resolved
@@ -182,7 +182,6 @@
         ));
     }
 
-<<<<<<< HEAD
     pub fn get_transaction_inputs(
         &self,
         account: Account,
@@ -207,27 +206,6 @@
 
         let block_headers: Vec<BlockHeader> = block_headers_map.values().cloned().collect();
         let mmr = mmr_to_chain_mmr(&self.chain, &block_headers);
-=======
-    /// Creates [crate::assets::FungibleAsset] from the fungible faucet at position `faucet_pos`.
-    pub fn build_fungible_asset(&mut self, faucet_pos: usize, amount: u64) -> Asset {
-        self.objects.fungible_faucets[faucet_pos]
-            .1
-            .amount(amount)
-            .unwrap()
-            .build()
-            .map(|v| v.into())
-            .unwrap()
-    }
-
-    /// Creates [crate::assets::NonFungibleAsset] from the nonfungible faucet at position `faucet_pos`.
-    pub fn build_nonfungible_asset(&mut self, faucet_pos: usize) -> Asset {
-        self.objects.nonfungible_faucets[faucet_pos]
-            .1
-            .build()
-            .map(|v| v.into())
-            .unwrap()
-    }
->>>>>>> 190cfd9e
 
         TransactionInputs::new(
             account,

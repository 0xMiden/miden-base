use alloc::{string::ToString, sync::Arc, vec::Vec};

use assembly::{Assembler, Compile, Library};
use vm_core::mast::MastForest;

use super::{
    AccountError, ByteReader, ByteWriter, Deserializable, DeserializationError, Digest, Felt,
    Hasher, Serializable,
};

pub mod procedure;
use procedure::AccountProcedureInfo;

// ACCOUNT CODE
// ================================================================================================

/// A public interface of an account.
///
/// Account's public interface consists of a set of account procedures, each procedure being a
/// Miden VM program. Thus, MAST root of each procedure commits to the underlying program.
///
/// Each exported procedure is associated with a storage offset. This offset is applied to any
/// accesses made from within the procedure to the associated account's storage. For example, if
/// storage offset for a procedure is set ot 1, a call to the account::get_item(storage_slot=4)
/// made from this procedure would actually access storage slot with index 5.
///
/// We commit to the entire account interface by building a sequential hash of all procedure MAST
/// roots and associated storage_offset's. Specifically, each procedure contributes exactly 8 field
/// elements to the sequence of elements to be hashed. These elements are defined as follows:
///
/// ```text
/// [PROCEDURE_MAST_ROOT, storage_offset, 0, 0, 0]
/// ```
#[derive(Debug, Clone)]
pub struct AccountCode {
    mast: Arc<MastForest>,
    procedures: Vec<AccountProcedureInfo>,
    commitment: Digest,
}

impl AccountCode {
    // CONSTANTS
    // --------------------------------------------------------------------------------------------

    /// The maximum number of account interface procedures.
    pub const MAX_NUM_PROCEDURES: usize = u8::MAX as usize;

    // CONSTRUCTORS
    // --------------------------------------------------------------------------------------------

    /// Returns a new [AccountCode] instantiated from the provided [Library].
    ///
    /// All procedures exported from the provided library will become members of the account's
    /// public interface.
    ///
    /// # Errors
    /// Returns an error if the number of procedures exported from the provided library is smaller
    /// than 1 or greater than 256.
    pub fn new(library: Library) -> Result<Self, AccountError> {
        // extract procedure information from the library exports
        // TODO: currently, offsets for all procedures are set to 0; instead they should be read
        // from the Library metadata
        let mut procedures: Vec<AccountProcedureInfo> = Vec::new();
        for module in library.module_infos() {
            for proc_mast_root in module.procedure_digests() {
                procedures.push(AccountProcedureInfo::new(proc_mast_root, 0));
            }
        }

        // make sure the number of procedures is between 1 and 65535 (both inclusive)
        if procedures.is_empty() {
            return Err(AccountError::AccountCodeNoProcedures);
        } else if procedures.len() > Self::MAX_NUM_PROCEDURES {
            return Err(AccountError::AccountCodeTooManyProcedures {
                max: Self::MAX_NUM_PROCEDURES,
                actual: procedures.len(),
            });
        }

        Ok(Self {
            commitment: build_procedure_commitment(&procedures),
            procedures,
            mast: Arc::new(library.into()),
        })
    }

    /// Returns a new [AccountCode] compiled from the provided source code using the specified
    /// assembler.
    ///
    /// All procedures exported from the provided code will become members of the account's
    /// public interface.
    ///
    /// # Errors
    /// Returns an error if:
    /// - Compilation of the provided source code fails.
    /// - The number of procedures exported from the provided library is smaller than 1 or greater
    ///   than 256.
    pub fn compile(source_code: impl Compile, assembler: Assembler) -> Result<Self, AccountError> {
        let library = assembler
            .assemble_library([source_code])
            .map_err(|report| AccountError::AccountCodeAssemblyError(report.to_string()))?;

        Self::new(library)
    }

    /// Returns a new [AccountCode] deserialized from the provided bytes.
    ///
    /// # Errors
    /// Returns an error if account code deserialization fails.
    pub fn from_bytes(bytes: &[u8]) -> Result<Self, AccountError> {
        Self::read_from_bytes(bytes).map_err(AccountError::AccountCodeDeserializationError)
    }

    /// Returns a new definition of an account's interface instantiated from the provided
    /// [MastForest] and a list of [AccountProcedureInfo]s.
    ///
    /// # Panics
    /// Panics if:
    /// - The number of procedures is smaller than 1 or greater than 256.
    /// - If some any of the provided procedures does not have a corresponding root in the
    ///   provided MAST forest.
    pub fn from_parts(mast: Arc<MastForest>, procedures: Vec<AccountProcedureInfo>) -> Self {
        assert!(!procedures.is_empty(), "no account procedures");
        assert!(procedures.len() <= Self::MAX_NUM_PROCEDURES, "too many account procedures");

        // make sure all procedures are roots in the MAST forest
        for procedure in procedures.iter() {
            assert!(mast.find_procedure_root(*procedure.mast_root()).is_some());
        }

        Self {
            commitment: build_procedure_commitment(&procedures),
            procedures,
            mast,
        }
    }

    // PUBLIC ACCESSORS
    // --------------------------------------------------------------------------------------------

    /// Returns a commitment to an account's public interface.
    pub fn commitment(&self) -> Digest {
        self.commitment
    }

    /// Returns a reference to the [MastForest] backing this account code.
    pub fn mast(&self) -> Arc<MastForest> {
        self.mast.clone()
    }

    /// Returns a reference to the account procedures.
    pub fn procedures(&self) -> &[AccountProcedureInfo] {
        &self.procedures
    }

    /// Returns an iterator over the procedure MAST roots of this account code.
    pub fn procedure_roots(&self) -> impl Iterator<Item = Digest> + '_ {
        self.procedures().iter().map(|procedure| *procedure.mast_root())
    }

    /// Returns the number of public interface procedures defined in this account code.
    pub fn num_procedures(&self) -> usize {
        self.procedures.len()
    }

    /// Returns true if a procedure with the specified MAST root is defined in this account code.
    pub fn has_procedure(&self, mast_root: Digest) -> bool {
        self.procedures.iter().any(|procedure| procedure.mast_root() == &mast_root)
    }

    /// Returns information about the procedure at the specified index.
    ///
    /// # Panics
    /// Panics if the provided index is out of bounds.
    pub fn get_procedure_by_index(&self, index: usize) -> &AccountProcedureInfo {
        &self.procedures[index]
    }

    /// Returns the procedure index for the procedure with the specified MAST root or None if such
    /// procedure is not defined in this [AccountCode].
    pub fn get_procedure_index_by_root(&self, root: Digest) -> Option<usize> {
        self.procedures
            .iter()
            .map(|procedure| procedure.mast_root())
            .position(|r| r == &root)
    }

    /// Converts procedure information in this [AccountCode] into a vector of field elements.
    ///
    /// This is done by first converting each procedure into exactly 8 elements as follows:
    /// ```text
    /// [PROCEDURE_MAST_ROOT, storage_offset, 0, 0, 0]
    /// ```
    /// And then concatenating the resulting elements into a single vector.
    pub fn as_elements(&self) -> Vec<Felt> {
        procedures_as_elements(self.procedures())
    }
}

// EQUALITY
// ================================================================================================

impl PartialEq for AccountCode {
    fn eq(&self, other: &Self) -> bool {
        // TODO: consider checking equality based only on the set of procedures
        self.mast == other.mast && self.procedures == other.procedures
    }
}

impl Eq for AccountCode {}

// SERIALIZATION
// ================================================================================================

impl Serializable for AccountCode {
    fn write_into<W: ByteWriter>(&self, target: &mut W) {
<<<<<<< HEAD
        // debug info (this includes module imports and source locations) is not serialized with
        // account code
        self.module.write_into(target, MODULE_SERDE_OPTIONS);
=======
        self.mast.write_into(target);
>>>>>>> 280f5909
        // since the number of procedures is guaranteed to be between 1 and 256, we can store the
        // number as a single byte - but we do have to subtract 1 to store 256 as 255.
        target.write_u8((self.procedures.len() - 1) as u8);
        target.write_many(self.procedures());
    }
}

impl Deserializable for AccountCode {
    fn read_from<R: ByteReader>(source: &mut R) -> Result<Self, DeserializationError> {
<<<<<<< HEAD
        // debug info (this includes module imports and source locations) is not serialized with
        // account code
        let module = ModuleAst::read_from(source, MODULE_SERDE_OPTIONS)?;
=======
        let module = MastForest::read_from(source)?;
>>>>>>> 280f5909
        let num_procedures = (source.read_u8()? as usize) + 1;
        let procedures = source.read_many::<AccountProcedureInfo>(num_procedures)?;

        Ok(Self::from_parts(Arc::new(module), procedures))
    }
}

// HELPER FUNCTIONS
// ================================================================================================

/// Converts given procedures into field elements
fn procedures_as_elements(procedures: &[AccountProcedureInfo]) -> Vec<Felt> {
    procedures
        .iter()
        .flat_map(|procedure| <[Felt; 8]>::from(procedure.clone()))
        .collect()
}

/// Computes the commitment to the given procedures
fn build_procedure_commitment(procedures: &[AccountProcedureInfo]) -> Digest {
    let elements = procedures_as_elements(procedures);
    Hasher::hash_elements(&elements)
}

// TESTS
// ================================================================================================

#[cfg(test)]
mod tests {

    use super::{AccountCode, Deserializable, Serializable};
    use crate::accounts::code::build_procedure_commitment;

    #[test]
    fn test_serde() {
        let code = AccountCode::mock();
        let serialized = code.to_bytes();
        let deserialized = AccountCode::read_from_bytes(&serialized).unwrap();
        assert_eq!(deserialized, code)
    }

    #[test]
    fn test_account_code_procedure_commitment() {
        let code = AccountCode::mock();
        let procedure_commitment = build_procedure_commitment(code.procedures());
        assert_eq!(procedure_commitment, code.commitment())
    }
}<|MERGE_RESOLUTION|>--- conflicted
+++ resolved
@@ -214,13 +214,7 @@
 
 impl Serializable for AccountCode {
     fn write_into<W: ByteWriter>(&self, target: &mut W) {
-<<<<<<< HEAD
-        // debug info (this includes module imports and source locations) is not serialized with
-        // account code
-        self.module.write_into(target, MODULE_SERDE_OPTIONS);
-=======
         self.mast.write_into(target);
->>>>>>> 280f5909
         // since the number of procedures is guaranteed to be between 1 and 256, we can store the
         // number as a single byte - but we do have to subtract 1 to store 256 as 255.
         target.write_u8((self.procedures.len() - 1) as u8);
@@ -230,13 +224,7 @@
 
 impl Deserializable for AccountCode {
     fn read_from<R: ByteReader>(source: &mut R) -> Result<Self, DeserializationError> {
-<<<<<<< HEAD
-        // debug info (this includes module imports and source locations) is not serialized with
-        // account code
-        let module = ModuleAst::read_from(source, MODULE_SERDE_OPTIONS)?;
-=======
         let module = MastForest::read_from(source)?;
->>>>>>> 280f5909
         let num_procedures = (source.read_u8()? as usize) + 1;
         let procedures = source.read_many::<AccountProcedureInfo>(num_procedures)?;
 

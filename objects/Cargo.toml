--- conflicted
+++ resolved
@@ -39,8 +39,4 @@
 criterion = { version = "0.5", default-features = false, features = ["html_reports"] }
 miden-objects = { path = ".", features = ["testing"] }
 rstest = { version = "0.22" }
-<<<<<<< HEAD
-tempfile = { version = "3.0" }
-=======
-tempfile = { version = "3.12" }
->>>>>>> 7ede403d
+tempfile = { version = "3.12" }
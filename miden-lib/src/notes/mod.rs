<<<<<<< HEAD
use crate::assembler::assembler;
use crate::memory::{
    CREATED_NOTE_ASSETS_OFFSET, CREATED_NOTE_CORE_DATA_SIZE, CREATED_NOTE_HASH_OFFSET,
    CREATED_NOTE_METADATA_OFFSET, CREATED_NOTE_RECIPIENT_OFFSET, CREATED_NOTE_VAULT_HASH_OFFSET,
};
use miden_objects::crypto::rand::FeltRng;
=======
>>>>>>> 84811c7d
use miden_objects::{
    accounts::AccountId,
    assembly::ProgramAst,
    assets::Asset,
    notes::{Note, NoteMetadata, NoteScript, NoteStub, NoteVault},
    utils::{collections::Vec, vec},
    Digest, Felt, Hasher, NoteError, StarkField, Word, WORD_SIZE, ZERO,
};

use crate::{
    assembler::assembler,
    memory::{
        CREATED_NOTE_ASSETS_OFFSET, CREATED_NOTE_CORE_DATA_SIZE, CREATED_NOTE_HASH_OFFSET,
        CREATED_NOTE_METADATA_OFFSET, CREATED_NOTE_RECIPIENT_OFFSET,
        CREATED_NOTE_VAULT_HASH_OFFSET,
    },
};

// STANDARDIZED SCRIPTS
// ================================================================================================

pub enum Script {
    P2ID { target: AccountId },
    P2IDR { target: AccountId, recall_height: u32 },
    SWAP { asset: Asset, serial_num: Word },
}

/// Users can create notes with a standard script. Atm we provide three standard scripts:
/// 1. P2ID - pay to id.
/// 2. P2IDR - pay to id with recall after a certain block height.
/// 3. SWAP - swap of assets between two accounts.
pub fn create_note<R: FeltRng>(
    script: Script,
    assets: Vec<Asset>,
    sender: AccountId,
    tag: Option<Felt>,
    mut rng: R,
) -> Result<Note, NoteError> {
    let note_assembler = assembler();

    // Include the binary version of the scripts into the source file at compile time
    let p2id_bytes = include_bytes!(concat!(env!("OUT_DIR"), "/assets/P2ID.masb"));
    let p2idr_bytes = include_bytes!(concat!(env!("OUT_DIR"), "/assets/P2IDR.masb"));
    let swap_bytes = include_bytes!(concat!(env!("OUT_DIR"), "/assets/SWAP.masb"));

    let (note_script_ast, inputs): (ProgramAst, Vec<Felt>) = match script {
        Script::P2ID { target } => (
            ProgramAst::from_bytes(p2id_bytes).map_err(NoteError::NoteDeserializationError)?,
            vec![target.into(), ZERO, ZERO, ZERO],
        ),
        Script::P2IDR { target, recall_height } => (
            ProgramAst::from_bytes(p2idr_bytes).map_err(NoteError::NoteDeserializationError)?,
            vec![target.into(), recall_height.into(), ZERO, ZERO],
        ),
        Script::SWAP { asset, serial_num } => {
            let recipient = build_p2id_recipient(sender, serial_num)?;
            let asset_word: Word = asset.into();
            (
                ProgramAst::from_bytes(swap_bytes).map_err(NoteError::NoteDeserializationError)?,
                vec![
                    recipient[0],
                    recipient[1],
                    recipient[2],
                    recipient[3],
                    asset_word[0],
                    asset_word[1],
                    asset_word[2],
                    asset_word[3],
                    sender.into(),
                    ZERO,
                    ZERO,
                    ZERO,
                ],
            )
        },
    };

    let (note_script, _) = NoteScript::new(note_script_ast, &note_assembler)?;

    let serial_num = rng.draw_word();
    Note::new(note_script.clone(), &inputs, &assets, serial_num, sender, tag.unwrap_or(ZERO))
}

pub fn notes_try_from_elements(elements: &[Word]) -> Result<NoteStub, NoteError> {
    if elements.len() < CREATED_NOTE_CORE_DATA_SIZE {
        return Err(NoteError::InvalidStubDataLen(elements.len()));
    }

    let hash: Digest = elements[CREATED_NOTE_HASH_OFFSET as usize].into();
    let metadata: NoteMetadata = elements[CREATED_NOTE_METADATA_OFFSET as usize].try_into()?;
    let recipient = elements[CREATED_NOTE_RECIPIENT_OFFSET as usize].into();
    let vault_hash: Digest = elements[CREATED_NOTE_VAULT_HASH_OFFSET as usize].into();

    if elements.len()
        < (CREATED_NOTE_ASSETS_OFFSET as usize + metadata.num_assets().as_int() as usize)
            * WORD_SIZE
    {
        return Err(NoteError::InvalidStubDataLen(elements.len()));
    }

    let vault: NoteVault = elements[CREATED_NOTE_ASSETS_OFFSET as usize
        ..(CREATED_NOTE_ASSETS_OFFSET as usize + metadata.num_assets().as_int() as usize)]
        .try_into()?;
    if vault.hash() != vault_hash {
        return Err(NoteError::InconsistentStubVaultHash(vault_hash, vault.hash()));
    }

    let stub = NoteStub::new(recipient, vault, metadata)?;
    if stub.hash() != hash {
        return Err(NoteError::InconsistentStubHash(stub.hash(), hash));
    }

    Ok(stub)
}

/// Utility function generating RECIPIENT for the P2ID note script created by the SWAP script
fn build_p2id_recipient(target: AccountId, serial_num: Word) -> Result<Digest, NoteError> {
    // TODO: add lazy_static initialization or compile-time optimization instead of re-generating
    // the script hash every time we call the SWAP script
    let assembler = assembler();

    let p2id_bytes = include_bytes!(concat!(env!("OUT_DIR"), "/assets/P2ID.masb"));

    let note_script_ast =
        ProgramAst::from_bytes(p2id_bytes).map_err(NoteError::NoteDeserializationError)?;

    let (note_script, _) = NoteScript::new(note_script_ast, &assembler)?;

    let script_hash = note_script.hash();

    let serial_num_hash = Hasher::merge(&[serial_num.into(), Digest::default()]);

    let merge_script = Hasher::merge(&[serial_num_hash, script_hash]);

    Ok(Hasher::merge(&[
        merge_script,
        Hasher::hash_elements(&[target.into(), ZERO, ZERO, ZERO]),
    ]))
}<|MERGE_RESOLUTION|>--- conflicted
+++ resolved
@@ -1,12 +1,10 @@
-<<<<<<< HEAD
 use crate::assembler::assembler;
 use crate::memory::{
     CREATED_NOTE_ASSETS_OFFSET, CREATED_NOTE_CORE_DATA_SIZE, CREATED_NOTE_HASH_OFFSET,
     CREATED_NOTE_METADATA_OFFSET, CREATED_NOTE_RECIPIENT_OFFSET, CREATED_NOTE_VAULT_HASH_OFFSET,
 };
 use miden_objects::crypto::rand::FeltRng;
-=======
->>>>>>> 84811c7d
+
 use miden_objects::{
     accounts::AccountId,
     assembly::ProgramAst,
@@ -14,15 +12,6 @@
     notes::{Note, NoteMetadata, NoteScript, NoteStub, NoteVault},
     utils::{collections::Vec, vec},
     Digest, Felt, Hasher, NoteError, StarkField, Word, WORD_SIZE, ZERO,
-};
-
-use crate::{
-    assembler::assembler,
-    memory::{
-        CREATED_NOTE_ASSETS_OFFSET, CREATED_NOTE_CORE_DATA_SIZE, CREATED_NOTE_HASH_OFFSET,
-        CREATED_NOTE_METADATA_OFFSET, CREATED_NOTE_RECIPIENT_OFFSET,
-        CREATED_NOTE_VAULT_HASH_OFFSET,
-    },
 };
 
 // STANDARDIZED SCRIPTS

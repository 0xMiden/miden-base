use.kernel::account

# ERRORS
# =================================================================================================

# Malformed fungible asset: ASSET[1] must be 0
const.ERR_FUNGIBLE_ASSET_FORMAT_ELEMENT_ONE_MUST_BE_ZERO=0x00020020

# Malformed fungible asset: ASSET[2] and ASSET[3] must be a valid fungible faucet id
const.ERR_FUNGIBLE_ASSET_FORMAT_ELEMENT_TWO_AND_THREE_MUST_BE_FUNGIBLE_FAUCET_ID=0x00020022

# Malformed fungible asset: ASSET[0] exceeds the maximum allowed amount
const.ERR_FUNGIBLE_ASSET_FORMAT_ELEMENT_ZERO_MUST_BE_WITHIN_LIMITS=0x00020023

# Malformed non-fungible asset: ASSET[3] is not a valid non-fungible faucet id
const.ERR_NON_FUNGIBLE_ASSET_FORMAT_ELEMENT_THREE_MUST_BE_FUNGIBLE_FAUCET_ID=0x00020024

# Malformed non-fungible asset: the most significant bit must be 0
const.ERR_NON_FUNGIBLE_ASSET_FORMAT_MOST_SIGNIFICANT_BIT_MUST_BE_ZERO=0x00020025

# The origin of the fungible asset is not this faucet
const.ERR_FUNGIBLE_ASSET_FAUCET_IS_NOT_ORIGIN=0x00020026

# The origin of the non-fungible asset is not this faucet
const.ERR_NON_FUNGIBLE_ASSET_FAUCET_IS_NOT_ORIGIN=0x00020027

# CONSTANTS
# =================================================================================================

const.FUNGIBLE_ASSET_MAX_AMOUNT=9223372036854775807

<<<<<<< HEAD
# This mask defines the  bit in the most significant half of the element which
# is used to identify the asset type
const.FUNGIBLE_BITMASK_U32=0x20000000

# PROCEDURES
# =================================================================================================

=======
>>>>>>> 64d7a2e5
#! Returns the maximum amount of a fungible asset.
#!
#! Stack: []
#! Outputs: [fungible_asset_max_amount]
#!
#! fungible_asset_max_amount is the maximum amount of a fungible asset.
export.::utils::get_fungible_asset_max_amount

#! Validates that a fungible asset is well formed.
#!
#! Inputs:  [ASSET]
#! Outputs: [ASSET]
#!
#! Where:
#! - ASSET is the asset to validate.
#!
#! Panics if:
#! - the asset is not well formed.
export.validate_fungible_asset
    # assert that ASSET[1] == ZERO
    dup.2 not assert.err=ERR_FUNGIBLE_ASSET_FORMAT_ELEMENT_ONE_MUST_BE_ZERO
    # => [ASSET]

    # assert that the tuple (ASSET[3], ASSET[2]) forms a valid account id
    dup.1 dup.1 exec.account::validate_id
    # => [ASSET]

    # assert that the first felt (ASSET[3]) of the account id is of type fungible faucet
    dup exec.account::is_fungible_faucet
    assert.err=ERR_FUNGIBLE_ASSET_FORMAT_ELEMENT_TWO_AND_THREE_MUST_BE_FUNGIBLE_FAUCET_ID
    # => [ASSET]

    # assert that the max amount (ASSET[0]) of a fungible asset is not exceeded
    dup.3 push.FUNGIBLE_ASSET_MAX_AMOUNT lte 
    assert.err=ERR_FUNGIBLE_ASSET_FORMAT_ELEMENT_ZERO_MUST_BE_WITHIN_LIMITS
    # => [ASSET]
end

#! Returns a boolean indicating whether the asset is fungible.
#!
#! Inputs:  [ASSET]
#! Outputs: [is_fungible_asset, ASSET]
#!
#! Where:
#! - ASSET is the asset to check.
#! - is_fungible_asset is a boolean indicating whether the asset is fungible.
export.is_fungible_asset
    # check the first element, it will be:
    # - zero for a fungible asset
    # - non zero for a non-fungible asset
    dup.2 eq.0
    # => [is_fungible_asset, ASSET]
end

#! Validates that a non fungible asset is well formed.
#!
#! Inputs:  [ASSET]
#! Outputs: [ASSET]
#!
#! Where:
#! - ASSET is the asset to validate.
#!
#! Panics if:
#! - the asset is not well formed.
export.validate_non_fungible_asset
    # assert that ASSET[3] is a valid account id prefix
    # hack: because we only have the first felt we add a 0 as the second felt which is always valid
    push.0 dup.1 exec.account::validate_id
    # => [ASSET]

    # assert that the account ID prefix ASSET[3] is of type non fungible faucet
    dup exec.account::is_non_fungible_faucet
    assert.err=ERR_NON_FUNGIBLE_ASSET_FORMAT_ELEMENT_THREE_MUST_BE_FUNGIBLE_FAUCET_ID
    # => [ASSET]
end

#! Returns a boolean indicating whether the asset is non-fungible.
#!
#! Inputs:  [ASSET]
#! Outputs: [is_non_fungible_asset, ASSET]
#!
#! Where:
#! - ASSET is the asset to check.
#! - is_non_fungible_asset is a boolean indicating whether the asset is non-fungible.
export.is_non_fungible_asset
    # check the first element, it will be:
    # - zero for a fungible asset
    # - non zero for a non-fungible asset
    exec.is_fungible_asset not
    # => [is_non_fungible_asset, ASSET]
end

#! Validates that an asset is well formed.
#!
#! Inputs:  [ASSET]
#! Outputs: [ASSET]
#!
#! Where:
#! - ASSET is the asset to validate.
#!
#! Panics if:
#! - the asset is not well formed.
export.validate_asset
    # check if the asset is fungible
    exec.is_fungible_asset
    # => [is_fungible_asset, ASSET]

    # if the asset is fungible, validate the fungible asset
    if.true
        exec.validate_fungible_asset
    else
    # if the asset is non fungible, validate the non fungible asset
        exec.validate_non_fungible_asset
    end
    # => [ASSET]
end

#! Validates that a fungible asset is associated with the provided faucet_id.
#!
#! Inputs:  [faucet_id_hi, faucet_id_lo, ASSET]
#! Outputs: [ASSET]
#!
#! Where:
#! - faucet_id_hi is the first felt of the faucet's account id.
#! - ASSET is the asset to validate.
export.validate_fungible_asset_origin
    # assert the origin of the asset is the faucet_id provided via the stack
    dup.3 dup.3
    # => [asset_id_hi, asset_id_lo, faucet_id_hi, faucet_id_lo, ASSET]

    exec.account::is_id_eq assert.err=ERR_FUNGIBLE_ASSET_FAUCET_IS_NOT_ORIGIN
    # => [ASSET]

    # assert the fungible asset is valid
    exec.validate_fungible_asset
    # => [ASSET]
end

#! Validates that a non-fungible asset is associated with the provided faucet_id.
#!
#! Inputs:  [faucet_id_hi, ASSET]
#! Outputs: [ASSET]
#!
#! Where:
#! - faucet_id_hi is the first felt of the faucet's account id.
#! - ASSET is the asset to validate.
export.validate_non_fungible_asset_origin
    # assert the origin of the asset is the faucet_id prefix provided via the stack
    dup.1 assert_eq.err=ERR_NON_FUNGIBLE_ASSET_FAUCET_IS_NOT_ORIGIN
    # => [ASSET]

    # assert the non-fungible asset is valid
    exec.validate_non_fungible_asset
    # => [ASSET]
end<|MERGE_RESOLUTION|>--- conflicted
+++ resolved
@@ -29,16 +29,9 @@
 
 const.FUNGIBLE_ASSET_MAX_AMOUNT=9223372036854775807
 
-<<<<<<< HEAD
-# This mask defines the  bit in the most significant half of the element which
-# is used to identify the asset type
-const.FUNGIBLE_BITMASK_U32=0x20000000
-
 # PROCEDURES
 # =================================================================================================
 
-=======
->>>>>>> 64d7a2e5
 #! Returns the maximum amount of a fungible asset.
 #!
 #! Stack: []

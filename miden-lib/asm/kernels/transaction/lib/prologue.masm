use.std::mem
use.std::collections::mmr
use.std::crypto::hashes::native

use.kernel::account
use.kernel::asset_vault
use.kernel::constants
use.kernel::memory

# CONSTS
# =================================================================================================

# Max U32 value, used for initializing the expiration block number
const.MAX_BLOCK_NUM=0xFFFFFFFF

# ERRORS
# =================================================================================================

# The provided global inputs do not match the block hash commitment
const.ERR_PROLOGUE_GLOBAL_INPUTS_PROVIDED_DO_NOT_MATCH_BLOCK_HASH_COMMITMENT=0x0002000B

# New account must have an empty vault
const.ERR_PROLOGUE_NEW_ACCOUNT_VAULT_MUST_BE_EMPTY=0x0002000F

# Reserved slot for new fungible faucet is not empty
const.ERR_PROLOGUE_NEW_FUNGIBLE_FAUCET_RESERVED_SLOT_MUST_BE_EMPTY=0x00020011

# Reserved slot for new fungible faucet has an invalid type
const.ERR_PROLOGUE_NEW_FUNGIBLE_FAUCET_RESERVED_SLOT_INVALID_TYPE=0x00020013

# Reserved slot for non-fungible faucet is not a valid empty SMT
const.ERR_PROLOGUE_NEW_NON_FUNGIBLE_FAUCET_RESERVED_SLOT_MUST_BE_VALID_EMPY_SMT=0x00020014

# Reserved slot for new non-fungible faucet has an invalid type
const.ERR_PROLOGUE_NEW_NON_FUNGIBLE_FAUCET_RESERVED_SLOT_INVALID_TYPE=0x00020016

# Account data provided does not match the commitment recorded on-chain
const.ERR_PROLOGUE_PROVIDED_ACCOUNT_DATA_DOES_NOT_MATCH_ON_CHAIN_COMMITMENT=0x00020017

# Existing accounts must have a non-zero nonce
const.ERR_PROLOGUE_EXISTING_ACCOUNT_MUST_HAVE_NON_ZERO_NONCE=0x00020018

# Account IDs provided via global inputs and advice provider do not match
const.ERR_PROLOGUE_MISMATCH_OF_ACCOUNT_IDS_FROM_GLOBAL_INPUTS_AND_ADVICE_PROVIDER=0x00020019

# Reference block MMR and note's authentication MMR must match
const.ERR_PROLOGUE_MISMATCH_OF_REFERENCE_BLOCK_MMR_AND_NOTE_AUTHENTICATION_MMR=0x0002001A

# Number of note assets exceeds the maximum limit of 256
const.ERR_PROLOGUE_NUMBER_OF_NOTE_ASSETS_EXCEEDS_LIMIT=0x0002001C

# Provided info about assets of an input does not match its commitment
const.ERR_PROLOGUE_PROVIDED_INPUT_ASSETS_INFO_DOES_NOT_MATCH_ITS_COMMITMENT=0x0002001D

# Number of input notes exceeds the kernel's maximum limit of 1024
const.ERR_PROLOGUE_NUMBER_OF_INPUT_NOTES_EXCEEDS_LIMIT=0x0002001E

# Note commitment computed from the input note data does not match given note commitment
const.ERR_PROLOGUE_INPUT_NOTES_COMMITMENT_MISMATCH=0x0002001F

<<<<<<< HEAD
=======
# Computed account code commitment does not match recorded account code commitment
const.ERR_ACCOUNT_CODE_COMMITMENT_MISMATCH=0x0002004C

# Number of account procedures exceeds the maximum limit of 256
const.ERR_ACCOUNT_TOO_MANY_PROCEDURES=0x0002004D

# Number of account storage slots exceeds the maximum limit of 255
const.ERR_ACCOUNT_TOO_MANY_STORAGE_SLOTS=0x0002004F

# Computed account storage commitment does not match recorded account storage commitment
const.ERR_ACCOUNT_STORAGE_COMMITMENT_MISMATCH=0x00020058

>>>>>>> 6dd20049
# PUBLIC INPUTS
# =================================================================================================

#! Saves global inputs to memory.
#!
#! Stack: [BLOCK_HASH, acct_id, INITIAL_ACCOUNT_HASH, INPUT_NOTES_COMMITMENT]
#! Output: []
#!
#! Where:
#! - BLOCK_HASH, reference block for the transaction execution.
#! - acct_id is the account id of the account that the transaction is being executed against.
#! - INITIAL_ACCOUNT_HASH, account state prior to the transaction, EMPTY_WORD for new accounts.
#! - INPUT_NOTES_COMMITMENT, see `transaction::api::get_input_notes_commitment`.
proc.process_global_inputs
    exec.memory::set_block_hash dropw
    exec.memory::set_global_acct_id
    exec.memory::set_init_acct_hash dropw
    exec.memory::set_nullifier_commitment dropw
end

# KERNEL DATA
# =================================================================================================


#! Saves the procedure hashes of the chosen kernel to memory. Verifies that kernel root and kernel
#! hash match the sequential hash of all kernels and sequential hash of kernel procedures
#! respectively.
#!
#! Inputs:
#!   Operand stack: []
#!   Advice stack:  [kernel_version]
#!   Advice map: {
#!     KERNEL_ROOT: [KERNEL_HASHES]
#!     KERNEL_HASH: [KERNEL_PROCEDURE_HASHES]
#!   }
#! Outputs:
#!   Operand stack: []
#!   Advice stack:  []
#! 
#! Where:
#! - kernel_version, index of the desired kernel in the array of all kernels available for the
#!   current transaction
#! - KERNEL_ROOT, accumulative hash from all kernel hashes.
#! - [KERNEL_HASHES], array of each kernel hash
#! - [KERNEL_PROCEDURE_HASHES], array of procedure hashes of the current kernel
proc.process_kernel_data
    # move the kernel offset to the operand stack
    adv_push.1
    # OS => [kernel_version]
    # AS => []

    # load the kernel root from the memory
    exec.memory::get_kernel_root
    # OS => [KERNEL_ROOT, kernel_version]
    # AS => []

    # push the kernel hashes from the advice map to the advice stack
    adv.push_mapvaln
    # OS => [KERNEL_ROOT, kernel_version]
    # AS => [len_felts, [KERNEL_HASHES]]

    # move the number of felt elements in the [KERNEL_HASHES] array to the stack and get the
    # number of Words from it
    adv_push.1 div.4
    # OS => [len_words, KERNEL_ROOT, kernel_version]
    # AS => [[KERNEL_HASHES]]

    # get the pointer to the memory where kernel hashes will be stored
    # Note: for now we use the same address for kernel hash and for kernel procedures since there is
    # only one kernel and its hash will be overwritten by the procedures anyway.
    exec.memory::get_kernel_procedures_ptr swap
    # OS => [len_words, kernel_mem_ptr, KERNEL_ROOT, kernel_version]
    # AS => [[KERNEL_HASHES]]

    # store the kernel hashes in memory
    exec.mem::pipe_words_to_memory
    # OS => [SEQ_HASH, kernel_mem_ptr', KERNEL_ROOT, kernel_version]
    # AS => []

    # assert that sequential hash matches the precomputed kernel root
    movup.4 drop assert_eqw
    # OS => [kernel_version]
    # AS => []

    # get the hash of the kernel which will be used in the current transaction
    exec.memory::get_kernel_procedures_ptr add 
    # OS => [kernel_ptr]
    # AS => []

    padw movup.4 mem_loadw
    # OS => [KERNEL_HASH]
    # AS => []

    # push the procedure hashes of the chosen kernel from the advice map to the advice stack
    adv.push_mapvaln
    # OS => [KERNEL_HASH]
    # AS => [len_felts, [PROC_HASHES]]

    # move the number of felt elements in the [PROC_HASHES] array to the stack and get the
    # number of Words from it
    adv_push.1 div.4
    # OS => [len_words, KERNEL_HASH]
    # AS => [[PROC_HASHES]]

    # store the number of the procedures of the chosen kernel to the memory
    dup exec.memory::set_num_kernel_procedures
    # OS => [len_words, KERNEL_HASH]
    # AS => [[PROC_HASHES]]

    # get the pointer to the memory where hashes of the kernel procedures will be stored
    exec.memory::get_kernel_procedures_ptr swap
    # OS => [len_words, kernel_procs_ptr, KERNEL_HASH]
    # AS => [[PROC_HASHES]]

    # store the kernel procedures to the memory
    exec.mem::pipe_words_to_memory
    # OS => [SEQ_HASH, kernel_procs_ptr', KERNEL_HASH]
    # AS => []

    # assert that the precomputed hash matches the computed one
    movup.4 drop assert_eqw
    # OS => []
    # AS => []
end

# BLOCK DATA
# =================================================================================================

#! Saves block data to memory and verifies that it matches the BLOCK_HASH public input.
#!
#! Stack: []
#! Advice stack: [
#!     PREVIOUS_BLOCK_HASH,
#!     CHAIN_MMR_HASH,
#!     ACCOUNT_ROOT,
#!     NULLIFIER_ROOT,
#!     TX_HASH,
#!     KERNEL_ROOT
#!     PROOF_HASH,
#!     [block_num, version, timestamp, 0],
#!     NOTE_ROOT,
#! ]
#! Output: []
#!
#! Where:
#! - PREVIOUS_BLOCK_HASH, hash of the previous block.
#! - CHAIN_MMR_HASH, sequential hash of the reference MMR.
#! - ACCOUNT_ROOT, root of the tree with latest account states for all accounts.
#! - NULLIFIER_ROOT, root of the tree with nullifiers of all notes that have ever been consumed.
#! - TX_HASH, commitment to a set of IDs of transactions which affected accounts in the block.
#! - KERNEL_ROOT, accumulative hash from all kernel hashes.
#! - PROOF_HASH, hash of the block's stark proof.
#! - block_num, the reference block number.
#! - version, current protocol version.
#! - timestamp, current timestamp.
#! - NOTE_ROOT, root of the tree with all notes created in the block.
proc.process_block_data
    exec.memory::get_block_data_ptr
    # => [block_data_ptr]

    # read block data and compute its subhash. See `Advice stack` above for details.
    padw padw padw
    adv_pipe hperm
    adv_pipe hperm
    adv_pipe hperm
    adv_pipe hperm
    exec.native::state_to_digest
    # => [DIG, block_data_ptr']

    # store the note root in memory
    padw adv_loadw
    dupw exec.memory::set_note_root dropw
    # => [NOTE_ROOT, DIG, block_data_ptr']

    # merge the note root with the block data digest
    hmerge
    # => [BLOCK_HASH, block_data_ptr']

    # assert that the block hash matches the hash in global inputs
    exec.memory::get_block_hash
    assert_eqw.err=ERR_PROLOGUE_GLOBAL_INPUTS_PROVIDED_DO_NOT_MATCH_BLOCK_HASH_COMMITMENT
    # => [block_data_ptr']

    drop
    # => []
end

# CHAIN DATA
# =================================================================================================

#! Saves the MMR peaks to memory and verifies that it matches the reference block's CHAIN_MMR_HASH.
#!
#! This procedure loads the MMR peaks from the advice provider, verifies their hash matches the
#! reference block, and insert the reference block in the MMR. The reference block is added to the
#! MMR so that notes created at this block can be consumed, since the MMR can't contain it and is
#! always one block behind. The number MMR peaks is variable, from 16 up to 63, depending on
#! `num_blocks`.
#!
#! Stack: []
#! Advice Map: {CHAIN_MMR_HASH: [[num_blocks, 0, 0, 0], PEAK_1, ..., PEAK_N]}
#! Output: []
#!
#! Where:
#! - CHAIN_MMR_HASH, is the sequential hash of the padded MMR peaks.
#! - num_blocks, is the number of blocks in the MMR.
#! - PEAK_1 .. PEAK_N, are the MMR peaks.
proc.process_chain_data
    exec.memory::get_chain_mmr_ptr dup
    # => [chain_mmr_ptr, chain_mmr_ptr]

    # save the MMR peaks to memory and verify it matches the block's CHAIN_ROOT
    exec.memory::get_chain_root
    exec.mmr::unpack
    # => [chain_mmr_ptr]

    # add the current block's hash to the MMR, enabling authentication of notes created in it
    exec.memory::get_block_hash
    exec.mmr::add
    # => []
end

# ACCOUNT DATA
# =================================================================================================

#! Validates that the account the transaction is being executed against satisfies the criteria
#! for a new account.
#!
#! Stack: []
#! Output: []
#!
#!
#! Apply the following validation to the new account:
#!   - assert that the account id is valid.
#!   - assert that the account vault is empty.
#!   - assert that the account nonce is set to 0.
#!   - read the account seed from the advice provider and assert it satisfies seed requirements.
proc.validate_new_account
    # Assert the account id of the account is valid
    exec.memory::get_account_id exec.account::validate_id
    # => []

    # Assert the account nonce is 0
    exec.memory::get_acct_nonce eq.0 assert
    # => []

    # Assert the initial vault is empty
    # ---------------------------------------------------------------------------------------------
    # get the account vault root
    exec.memory::get_acct_vault_root
    # => [ACCT_VAULT_ROOT]

    # push empty vault root onto stack
    exec.constants::get_empty_smt_root
    # => [EMPTY_VAULT_ROOT, ACCT_VAULT_ROOT]

    assert_eqw.err=ERR_PROLOGUE_NEW_ACCOUNT_VAULT_MUST_BE_EMPTY
    # => []

    # Assert faucet reserved slot is correctly initialized
    # ---------------------------------------------------------------------------------------------
    # check if the account is a faucet
    exec.account::get_id dup exec.account::is_faucet
    # => [is_faucet, acct_id]

    # process conditional logic depending on whether the account is a faucet
    if.true
        # get the faucet reserved slot
        exec.account::get_faucet_storage_data_slot exec.account::get_item
        # => [FAUCET_RESERVED_SLOT, acct_id]

        # check if the account is a fungible faucet
        movup.4 exec.account::is_fungible_faucet
        # => [is_fungible_faucet, FAUCET_RESERVED_SLOT]

        if.true
            # assert the fungible faucet reserved slot is initialized correctly (EMPTY_WORD)
            # TODO: Switch to standard library implementation when available (miden-vm/#1483)
            exec.is_empty_word_dropped not assertz.err=ERR_PROLOGUE_NEW_FUNGIBLE_FAUCET_RESERVED_SLOT_MUST_BE_EMPTY
            # => []

            # get the faucet reserved storage data slot type
            exec.account::get_faucet_storage_data_slot exec.account::get_storage_slot_type
            # => [slot_type]

            # assert the fungible faucet reserved slot type == value
            exec.constants::get_storage_slot_type_value eq assert.err=ERR_PROLOGUE_NEW_FUNGIBLE_FAUCET_RESERVED_SLOT_INVALID_TYPE
            # => []
        else
            # assert the non-fungible faucet reserved slot is initialized correctly (root of
            # empty SMT)
            exec.constants::get_empty_smt_root assert_eqw.err=ERR_PROLOGUE_NEW_NON_FUNGIBLE_FAUCET_RESERVED_SLOT_MUST_BE_VALID_EMPY_SMT
            # => []
            push.1001 drop                              # TODO: remove line, see miden-vm/#1122

            # get the faucet reserved storage data slot type
            exec.account::get_faucet_storage_data_slot exec.account::get_storage_slot_type
            # => [slot_type]

            # assert the non-fungible faucet reserved slot type == map
            exec.constants::get_storage_slot_type_map eq assert.err=ERR_PROLOGUE_NEW_NON_FUNGIBLE_FAUCET_RESERVED_SLOT_INVALID_TYPE
            # => []
        end
    else
        # drop the account id
        drop
        # => []
    end

    # Assert the provided account seed satisfies the seed requirements
    # ---------------------------------------------------------------------------------------------
    exec.account::validate_seed
    # => []

    # Assert the provided procedures offsets and sizes satisfy storage requirements
    # ---------------------------------------------------------------------------------------------
    exec.account::validate_procedure_metadata
    # => []
end

<<<<<<< HEAD
=======
#! Validates that storage slots match storage commitment and saves storage slots into memory.
#!
#! This is achieved by reading the storage slots from the advice map, saving them into memory,
#! and sequentially hashing them before comparing the final hash to the storage commitment.
#!
#! Stack: [STORAGE_COMMITMENT]
#! Advice stack: [num_storage_slots, STORAGE_SLOT_VALUE_0, storage_slot_type_0, 0, 0, 0, ..., STORAGE_SLOT_VALUE_N, storage_slot_type_n, 0, 0, 0]
#! Output: []
proc.validate_account_storage_slots
    # move storage slot data from the advice map to the advice stack
    adv.push_mapval push.15160 drop                # TODO: remove line, see miden-vm/#1122

    # push the number of storage slots onto the operand stack before storing it into memory
    adv_push.1
    # => [num_storage_slots, STORAGE_COMMITMENT]

    # assert that account does not exceed allowed maximum number of storage slots
    dup exec.account::get_max_num_storage_slots lt assert.err=ERR_ACCOUNT_TOO_MANY_STORAGE_SLOTS
    # => [num_storage_slots, STORAGE_COMMITMENT]

    # store number of storage slots in memory
    dup exec.memory::set_num_storage_slots
    # => [num_storage_slots, STORAGE_COMMITMENT]

    # setup acct_storage_slots_offset and end_ptr for reading from advice stack
    mul.2 exec.memory::get_acct_storage_slots_section_ptr dup movdn.2 add swap
    # => [acct_storage_slots_offset, end_ptr, STORAGE_COMMITMENT]

    # pad stack before reading from advice stack
    padw padw padw
    # => [PAD, PAD, PAD, acct_proc_offset, end_ptr, STORAGE_COMMITMENT]

    # read the data from advice stack to memory and hash
    exec.mem::pipe_double_words_to_memory
    # => [PERM, PERM, PERM, end_ptr, STORAGE_COMMITMENT]

    # extract the digest
    exec.native::state_to_digest
    # => [DIGEST, end_ptr, STORAGE_COMMITMENT]

    # drop end_ptr
    movup.4 drop
    # => [DIGEST, STORAGE_COMMITMENT]

    # verify hashed account storage slots match account storage commitment
    assert_eqw.err=ERR_ACCOUNT_STORAGE_COMMITMENT_MISMATCH
    # => []
end

>>>>>>> 6dd20049
#! Returns whether the input word is equal to EMPTY_WORD as a boolean value.
#!
#! This procedure drops the input word.
#! Stack: [INPUT_WORD]
#! Output: [is_empty]
#!
#! Where:
#! - INPUT_WORD is the word is compared with EMPTY_WORD.
#! - is_empty is a boolean value that is 1 if INPUT_WORD is equal to EMPTY_WORD, and 0 otherwise.
proc.is_empty_word_dropped
    eq.0 swap eq.0 and swap eq.0 and swap eq.0 and
end

<<<<<<< HEAD
=======
#! Validates that account procedures match account code commitment and saves procedure information
#! into memory.
#!
#! This is achieved by reading account procedure information from the advice map, saving them into
#! memory, and sequentially hashing them before comparing the final hash to the account code
#! commitment.
#!
#! Information for each saved procedure consists of the procedure's MAST root and the storage
#! offset associated with this procedure.
#!
#! Stack: [CODE_COMMITMENT]
#! Advice stack: [num_account_procedures, PROC_0, storage_offset_0, 0, 0, 0, ..., PROC_N, storage_offset_n, 0, 0, 0]
#! Output: []
proc.validate_account_procedures
    # move procedure data from the advice map to the advice stack
    adv.push_mapval push.15161 drop               # TODO: remove line, see miden-vm/#1122

    # push the number of procedures onto the operand stack before storing it in memory
    adv_push.1
    # => [num_procs, CODE_COMMITMENT]

    # assert that account does not exceed allowed maximum number of procedures
    dup exec.account::get_max_num_procedures lt assert.err=ERR_ACCOUNT_TOO_MANY_PROCEDURES
    # => [num_procs, CODE_COMMITMENT]

    # store number of procedures in memory
    dup exec.memory::set_num_account_procedures
    # => [num_procs, CODE_COMMITMENT]

    # setup acct_proc_offset and end_ptr for reading from advice stack
    mul.2 exec.memory::get_acct_procedures_section_ptr dup movdn.2 add swap
    # => [acct_proc_offset, end_ptr, CODE_COMMITMENT]

    # pad stack before reading from advice stack
    padw padw padw
    # => [PAD, PAD, PAD, acct_proc_offset, end_ptr, CODE_COMMITMENT]

    # read the data from advice stack to memory and hash
    exec.mem::pipe_double_words_to_memory
    # => [PERM, PERM, PERM, end_ptr, CODE_COMMITMENT]

    # extract the digest
    exec.native::state_to_digest
    # => [DIGEST, end_ptr, CODE_COMMITMENT]

    # drop end_ptr
    movup.4 drop
    # => [DIGEST, CODE_COMMITMENT]

    # verify hashed account procedures match account code commitment
    assert_eqw.err=ERR_ACCOUNT_CODE_COMMITMENT_MISMATCH
    # => []
end

>>>>>>> 6dd20049
#! Saves the account data to memory and validates it.
#!
#! This procedure will:
#!
#! - Read the account data from the advice stack
#! - Save it to memory
#! - For new accounts, signaled by having a INITIAL_ACCOUNT_HASH set to EMPTY_WORD as a global input,
#!   validate the account's id and initial state
#! - For existing accounts, verify the INITIAL_ACCOUNT_HASH commitment matches the provided data,
#!   and the account nonce is not zero
#!
#! Stack: []
#! Advice stack: [account_id, 0, 0, account_nonce, ACCOUNT_VAULT_ROOT, ACCOUNT_STORAGE_COMMITMENT, ACCOUNT_CODE_COMMITMENT]
#! Output: []
#!
#! Where:
#! - account_id, the account that the transaction is being executed against.
#! - account_nonce, account's nonce.
#! - ACCOUNT_VAULT_ROOT, account's vault root.
#! - ACCOUNT_STORAGE_COMMITMENT, account's storage commitment.
#! - ACCOUNT_CODE_COMMITMENT, account's code commitment.
proc.process_account_data
    # Initialize the current account data pointer in the bookkeeping section with the native offset
    # (2048)
    exec.memory::set_current_account_data_ptr_to_native_account

    # Copy the account data from the advice provider to memory and hash it
    # ---------------------------------------------------------------------------------------------

    exec.memory::get_current_account_data_ptr
    # => [acct_data_ptr]

    # read account details and compute its digest. See `Advice stack` above for details.
    padw padw padw
    adv_pipe hperm
    adv_pipe hperm
    exec.native::state_to_digest
    # => [ACCT_HASH, acct_data_ptr']

    movup.4 drop
    # => [ACCT_HASH]

    # assert the account id matches the account id in global inputs
    exec.memory::get_global_acct_id
    exec.memory::get_account_id
    assert_eq.err=ERR_PROLOGUE_MISMATCH_OF_ACCOUNT_IDS_FROM_GLOBAL_INPUTS_AND_ADVICE_PROVIDER
    # => [ACCT_HASH]

    # store a copy of the initial nonce in global inputs
    exec.memory::get_acct_nonce
    exec.memory::set_init_nonce
    # => [ACCT_HASH]

    # validates and stores account storage slots in memory.
    exec.memory::get_acct_storage_commitment
    exec.account::save_account_storage_data
    # => [ACCT_HASH]

    # set the new account code commitment to the initial account code root 
    # this is used for managing code commitment updates
    exec.memory::get_acct_code_commitment
    exec.memory::set_new_acct_code_commitment
    # => [ACCOUNT_CODE_COMMITMENT, ACCT_HASH]

    # validates and stores account procedures in memory.
    exec.account::save_account_procedure_data
    # => [ACCT_HASH]

    # copy the initial account vault hash to the input vault hash to support transaction asset
    # invariant checking
    exec.memory::get_acct_vault_root exec.memory::set_input_vault_root dropw
    # => [ACCT_HASH]

    # Validate the account
    # ---------------------------------------------------------------------------------------------

    # It is a new account if the global input INITIAL_ACCOUNT_HASH was set to EMPTY_WORD.
    padw exec.memory::get_init_acct_hash eqw
    # => [is_new, INITIAL_ACCOUNT_HASH, EMPTY_WORD, ACCT_HASH]

    # clean the stack
    movdn.8 dropw dropw
    # => [is_new, ACCT_HASH]

    # process conditional logic depending on whether the account is new or existing
    if.true
        # set the initial account hash
        exec.memory::set_init_acct_hash dropw
        # => []

        # validate the new account
        exec.validate_new_account
        # => []
    else
        # assert that the existing account hash matches the hash in global inputs
        exec.memory::get_init_acct_hash
        assert_eqw.err=ERR_PROLOGUE_PROVIDED_ACCOUNT_DATA_DOES_NOT_MATCH_ON_CHAIN_COMMITMENT
        # => []

        # assert the nonce of an existing account is non-zero
        exec.memory::get_acct_nonce neq.0
        assert.err=ERR_PROLOGUE_EXISTING_ACCOUNT_MUST_HAVE_NON_ZERO_NONCE
        # => []
    end
end

# INPUT NOTES DATA
# =================================================================================================

#! Authenticates the input note data.
#!
#! This procedure will:
#! - authenticate the MMR leaf associated with the block the note was created in.
#! - authenticate the note root associated with the block the note was created in.
#! - authenticate the note and its metadata in the note Merkle tree from the block the note was
#!   created in.
#!
#! Inputs:
#!   Stack: [NOTE_HASH]
#!   Advice stack: [block_num, BLOCK_SUB_HASH, NOTE_ROOT, note_index]
#! Outputs:
#!   Stack: []
#!   Advice stack: []
#!
#! Where:
#! - NOTE_HASH, input note's commitment computed as `hash(NOTE_ID || NOTE_METADATA)`.
#! - block_num, leaf position in the MMR chain of the block which created the input note.
#! - BLOCK_SUB_HASH, sub_hash of the block which created the input note.
#! - NOTE_ROOT, merkle root of the notes tree containing the input note.
#! - note_index, input note's position in the notes tree.
proc.authenticate_note.2
    # Load the BLOCK_HASH from the CHAIN_MMR
    # ---------------------------------------------------------------------------------------------

    exec.memory::get_chain_mmr_ptr adv_push.1
    # => [block_num, chain_mmr_ptr, NOTE_HASH]

    exec.mmr::get
    # => [BLOCK_HASH, NOTE_HASH]

    locaddr.0
    # => [mem_ptr, BLOCK_HASH, NOTE_HASH]

    # Load and authenticate the NOTE_ROOT
    # ---------------------------------------------------------------------------------------------

    # read data from advice and compute hash(BLOCK_SUB_HASH || NOTE_ROOT)
    padw padw padw
    adv_pipe hperm
    # => [PERM, COMPUTED_BLOCK_HASH, PERM, mem_ptr', BLOCK_HASH, NOTE_HASH]

    dropw
    # => [COMPUTED_BLOCK_HASH, PERM, mem_ptr', BLOCK_HASH, NOTE_HASH]

    # assert the computed block hash matches
    movup.8 drop movupw.2 assert_eqw.err=ERR_PROLOGUE_MISMATCH_OF_REFERENCE_BLOCK_MMR_AND_NOTE_AUTHENTICATION_MMR
    # => [PERM, NOTE_HASH]

    # Authenticate the NOTE_HASH
    # ---------------------------------------------------------------------------------------------

    # load the note root from memory
    loc_loadw.1 swapw
    # => [NOTE_HASH, NOTE_ROOT]

    # load the index of the note
    adv_push.1 movdn.4
    # => [NOTE_HASH, note_index, NOTE_ROOT]

    # get the depth of the note tree
    exec.constants::get_note_tree_depth movdn.4
    # => [NOTE_HASH, depth, note_index, NOTE_ROOT]

    # verify the note hash
    mtree_verify
    # => [NOTE_HASH, depth, note_index, NOTE_ROOT]

    dropw drop drop dropw
    # => []
end

#! Copies the input note's details from the advice stack to memory and computes its nullifier.
#!
#! Stack: [note_ptr]
#! Advice stack: [
#!      SERIAL_NUMBER,
#!      SCRIPT_ROOT,
#!      INPUTS_HASH,
#!      ASSETS_HASH,
#! ]
#! Output: [NULLIFIER]
#!
#! Where:
#! - note_ptr, memory location for the input note.
#! - SERIAL_NUMBER, note's serial.
#! - SCRIPT_ROOT, note's script root.
#! - INPUTS_HASH, sequential hash of the padded note's inputs.
#! - ASSETS_HASH, sequential hash of the padded note's assets.
#! - NULLIFIER result of `hash(SERIAL_NUMBER || SCRIPT_ROOT || INPUTS_HASH || ASSETS_HASH)`.
proc.process_input_note_details
    exec.memory::get_input_note_core_ptr
    # => [note_data_ptr]

    # read input note's data and compute its digest. See `Advice stack` above for details.
    padw padw padw
    adv_pipe hperm
    adv_pipe hperm
    exec.native::state_to_digest
    # => [NULLIFIER, note_data_ptr + 4]

    movup.4 drop
    # => [NULLIFIER]
end

#! Copies the note's metadata and args from the advice stack to memory.
#!
#! # Notes
#!
#! - The note's ARGS are not authenticated, these are optional arguments the user can provide when
#!   consuming the note.
#! - The note's metadata is authenticated, so the data is returned in the stack. The value is used
#!   to compute the NOTE_HASH as `hash(NOTE_ID || NOTE_METADATA)`, which is the leaf value of the note's
#!   tree in the contained in the block header. The NOTE_HASH is either verified by this kernel, or
#!   delayed to be verified by another kernel (e.g. block or batch kernels).
#!
#! Inputs:
#!   Stack: [note_ptr]
#!   Advice stack: [NOTE_ARGS, NOTE_METADATA]
#! Outputs:
#!   Stack: [NOTE_METADATA]
#!   Advice stack: []
#!
#! Where:
#! - note_ptr, memory location for the input note.
#! - NOTE_ARGS, user arguments passed to the note.
#! - NOTE_METADATA, note's metadata.
proc.process_note_args_and_metadata
    padw adv_loadw dup.4 exec.memory::set_input_note_args dropw
    # => [note_ptr]

    padw adv_loadw movup.4 exec.memory::set_input_note_metadata
    # => [NOTE_METADATA]
end

#! Copies the note's assets the advice stack to memory and verifies the commitment.
#!
#! Stack: [note_ptr]
#! Advice stack: [
#!      assets_count,
#!      ASSET_0, ..., ASSET_N,
#! ]
#! Output: []
#!
#! Where:
#! - note_ptr, memory location for the input note.
#! - assets_count, note's assets count.
#! - ASSET_0, ..., ASSET_N, padded note's assets.
proc.process_note_assets
    # verify and save the assets count
    # ---------------------------------------------------------------------------------------------

    adv_push.1
    # => [assets_count, note_ptr]

    dup exec.constants::get_max_assets_per_note lte assert.err=ERR_PROLOGUE_NUMBER_OF_NOTE_ASSETS_EXCEEDS_LIMIT
    # => [assets_count, note_ptr]

    dup dup.2 exec.memory::set_input_note_num_assets
    # => [assets_count, note_ptr]

    # round up the number of assets, to the its padded length
    dup push.1 u32and add
    # => [rounded_num_assets, note_ptr]

    # read the note's assets
    # ---------------------------------------------------------------------------------------------

    # Stack organization:
    # - Top of the stack contains the hash state. The complete state is needed to extract the final
    #   hash.
    # - Followed by the assets_ptr, with the target address used to pipe data from the advice
    #   provider.
    # - Followed by a copy of the note_ptr for later use.
    # - Followed by the loop variables, the current counter and rounded_num_assets, laid at this
    #   depth because dup.15 is an efficient operation.

    push.0 movup.2
    # => [note_ptr, counter, rounded_num_assets]

    dup exec.memory::get_input_note_assets_ptr
    # => [assets_ptr, note_ptr, counter, rounded_num_assets]

    padw padw padw
    # => [PERM, PERM, PERM, assets_ptr, note_ptr, counter, rounded_num_assets]

    # loop condition: counter != rounded_num_assets
    dup.15 dup.15 neq
    # => [should_loop, PERM, PERM, PERM, assets_ptr, note_ptr, counter, rounded_num_assets]

    # loop and read assets from the advice provider
    while.true
        # read data and compute its digest. See `Advice stack` above for details.
        adv_pipe hperm
        # => [PERM, PERM, PERM, assets_ptr+2, note_ptr, counter, rounded_num_assets]

        # update counter
        swapw.3 movup.2 add.2 movdn.2 swapw.3
        # => [PERM, PERM, PERM, assets_ptr+2, note_ptr, counter+2, rounded_num_assets]

        # loop condition: counter != rounded_num_assets
        dup.15 dup.15 neq
        # => [should_loop, PERM, PERM, PERM, assets_ptr+2, note_ptr, counter+2, rounded_num_assets]
    end
    # => [PERM, PERM, PERM, assets_ptr+n, note_ptr, counter+n, rounded_num_assets]

    exec.native::state_to_digest
    # => [ASSET_HASH_COMPUTED, assets_ptr+n, note_ptr, counter+n, rounded_num_assets]

    swapw drop movdn.2 drop drop
    # => [note_ptr, ASSET_HASH_COMPUTED]

    # VERIFY: computed ASSET_HASH matches the provided hash
    exec.memory::get_input_note_assets_hash
    assert_eqw.err=ERR_PROLOGUE_PROVIDED_INPUT_ASSETS_INFO_DOES_NOT_MATCH_ITS_COMMITMENT
    # => []
end

#! Adds the assets of an input note to the input vault.
#!
#! Stack: [note_ptr]
#! Output: []
#!
#! Where:
#! - note_ptr, memory location for the input note.
proc.add_input_note_assets_to_vault
    # prepare the stack
    # ---------------------------------------------------------------------------------------------

    exec.memory::get_input_vault_root_ptr
    # => [input_vault_root_ptr, note_ptr]

    dup.1 exec.memory::get_input_note_assets_ptr
    # => [assets_start_ptr, input_vault_root_ptr, note_ptr]

    dup movup.3 exec.memory::get_input_note_num_assets add swap
    # => [assets_start_ptr, assets_end_ptr, input_vault_root_ptr]

    # add input note's assets to input vault
    # ---------------------------------------------------------------------------------------------

    # loop condition: assets_start_ptr != assets_end_ptr
    dup.1 dup.1 neq
    # => [should_loop, assets_start_ptr, assets_end_ptr, input_vault_root_ptr]

    while.true
        dup.2
        # => [input_vault_root_ptr, assets_start_ptr, assets_end_ptr, input_vault_root_ptr]

        padw dup.5 mem_loadw
        # => [ASSET, input_vault_root_ptr, assets_start_ptr, assets_end_ptr, input_vault_root_ptr]

        exec.asset_vault::add_asset dropw
        # => [assets_start_ptr, assets_end_ptr, input_vault_root_ptr]

        add.1
        # => [assets_start_ptr+1, assets_end_ptr, input_vault_root_ptr]

        # loop condition: assets_start_ptr != assets_end_ptr
        dup.1 dup.1 neq
        # => [should_loop, assets_start_ptr+1, assets_end_ptr, input_vault_root_ptr]
    end

    drop drop drop
    # => []
end

#! Computes an input note's id.
#!
#! Stack: [note_ptr]
#! Output: [NOTE_ID]
#!
#! Where:
#! - note_ptr, memory location for the input note.
#! - NOTE_ID, the note's id, i.e. `hash(RECIPIENT || ASSET_HASH)`.
proc.compute_input_note_id
    # compute SERIAL_HASH: hash(SERIAL_NUMBER || EMPTY_WORD)
    dup exec.memory::get_input_note_serial_num padw hmerge
    # => [SERIAL_HASH, note_ptr]

    # compute MERGE_SCRIPT: hash(SERIAL_HASH || SCRIPT_HASH)
    dup.4 exec.memory::get_input_note_script_root hmerge
    # => [MERGE_SCRIPT, note_ptr]

    # compute RECIPIENT: hash(MERGE_SCRIPT || INPUT_HASH)
    dup.4 exec.memory::get_input_note_inputs_hash hmerge
    # => [RECIPIENT, note_ptr]

    # compute NOTE_ID: hash(RECIPIENT || ASSET_HASH)
    movup.4 exec.memory::get_input_note_assets_hash hmerge
    # => [NOTE_ID]
end

#! Reads data for the input note from the advice provider and stores it in memory at the appropriate
#! memory address.
#!
#! This procedures will also compute the note's nullifier. Store the note's nullifier, metadata,
#! args, assets, id, and hash to memory. And return the hasher state in the stack so that the
#! commitment can be extracted.
#!
#! Stack: [idx, HASHER_CAPACITY]
#! Advice stack: [
#!      SERIAL_NUMBER,
#!      SCRIPT_ROOT,
#!      INPUTS_HASH,
#!      ASSETS_HASH,
#!      ARGS,
#!      NOTE_METADATA,
#!      assets_count,
#!      ASSET_0, ..., ASSET_N,
#!      is_authenticated,
#!      (
#!          block_num,
#!          BLOCK_SUB_HASH,
#!          NOTE_ROOT,
#!      )?
#! ]
#! Output: [PERM, PERM, PERM]
#!
#! Where:
#! - idx, the index of the input note.
#! - HASHER_CAPACITY, state of the hasher capacity word, with the commitment to the previous notes.
#! - SERIAL_NUMBER, note's serial.
#! - SCRIPT_ROOT, note's script root.
#! - INPUTS_HASH, sequential hash of the padded note's inputs.
#! - ASSETS_HASH, sequential hash of the padded note's assets.
#! - NOTE_METADATA, note's metadata.
#! - ARGS, user arguments passed to the note.
#! - assets_count, note's assets count.
#! - ASSET_0, ..., ASSET_N, padded note's assets.
#! - is_authenticated, boolean indicating if the note contains an authentication proof.
#!
#! Optional values, required if `is_authenticated` is true:
#!
#! - block_num, note's creation block number.
#! - BLOCK_SUB_HASH, the block's sub_hash for which the note was created.
#! - NOTE_ROOT, the merkle root of the note's tree.
#!
proc.process_input_note
    # note details
    # ---------------------------------------------------------------------------------------------

    dup exec.memory::get_input_note_ptr dup
    # => [note_ptr, note_ptr, idx, HASHER_CAPACITY]

    exec.process_input_note_details
    # => [NULLIFIER, note_ptr, idx, HASHER_CAPACITY]

    # save NULLIFIER to memory
    movup.5 exec.memory::get_input_note_nullifier_ptr mem_storew
    # => [NULLIFIER, note_ptr, HASHER_CAPACITY]

    # note metadata & args
    # ---------------------------------------------------------------------------------------------

    movup.4
    # => [note_ptr, NULLIFIER, HASHER_CAPACITY]

    dup exec.process_note_args_and_metadata
    # => [NOTE_METADATA, note_ptr, NULLIFIER, HASHER_CAPACITY]

    movup.4
    # => [note_ptr, NOTE_METADATA, NULLIFIER, HASHER_CAPACITY]

    # note assets
    # ---------------------------------------------------------------------------------------------

    dup exec.process_note_assets
    dup exec.add_input_note_assets_to_vault
    # => [note_ptr, NOTE_METADATA, NULLIFIER, HASHER_CAPACITY]

    # note id
    # ---------------------------------------------------------------------------------------------

    dup exec.compute_input_note_id
    # => [NOTE_ID, note_ptr, NOTE_METADATA, NULLIFIER, HASHER_CAPACITY]

    # save note id to memory
    movup.4 exec.memory::set_input_note_id
    # => [NOTE_ID, NOTE_METADATA, NULLIFIER, HASHER_CAPACITY]

    # note authentication
    # ---------------------------------------------------------------------------------------------

    # NOTE_HASH: `hash(NOTE_ID || NOTE_METADATA)`
    swapw hmerge
    # => [NOTE_HASH, NULLIFIER, HASHER_CAPACITY]

    adv_push.1
    # => [is_authenticated, NOTE_HASH, NULLIFIER, HASHER_CAPACITY]

    if.true
        # => [NOTE_HASH, NULLIFIER, HASHER_CAPACITY]

        exec.authenticate_note
        # => [NULLIFIER, HASHER_CAPACITY]

        padw
        # => [EMPTY_WORD, NULLIFIER, HASHER_CAPACITY]
    end
    # => [EMPTY_WORD_OR_NOTE_HASH, NULLIFIER, HASHER_CAPACITY]

    # update the input note commitment
    hperm
    # => [PERM, PERM, PERM]
end

#! Process the input notes data provided via the advice provider. This involves reading the data
#! from the advice provider and storing it at the appropriate memory addresses. As each note is
#! processed its hash and nullifier are computed. The transaction input notes commitment is
#! computed via a sequential hash of all (NULLIFIER, EMPTY_WORD_NOTE_HASH) pairs for all input
#! notes.
#!
#! Stack: []
#! Advice stack: [num_notes],
#! Advice map: { INPUT_NOTES_COMMITMENT => NOTE_DATA }
#! Output: []
#!
#! Where:
#! - num_notes is the number of input notes.
#! - INPUT_NOTES_COMMITMENT, see `transaction::api::get_input_notes_commitment`.
#! - NOTE_DATA, input notes' details, for format see `prologue::process_input_note`.
proc.process_input_notes_data
    # get the number of input notes from the advice stack
    adv_push.1
    # => [num_notes]

    # assert the number of input notes is within limits; since max number of input notes is
    # expected to be smaller than 2^32, we can use a more efficient u32 comparison
    dup
    exec.constants::get_max_num_input_notes u32assert2.err=ERR_PROLOGUE_NUMBER_OF_INPUT_NOTES_EXCEEDS_LIMIT
    u32lte assert.err=ERR_PROLOGUE_NUMBER_OF_INPUT_NOTES_EXCEEDS_LIMIT
    # => [num_notes]

    # if there are input notes, load input notes data from the advice map onto the advice stack
    dup neq.0
    if.true
        exec.memory::get_input_notes_commitment
        adv.push_mapval push.15787 drop         # TODO: remove line, see miden-vm/#1122
        dropw
    end
    # => [num_notes]

    # store the number of input notes into kernel memory
    dup exec.memory::set_num_input_notes
    # => [num_notes]

    # loop over input notes and read data
    # ---------------------------------------------------------------------------------------------

    # Stack organization:
    # - On the top of the stack is the hasher state containing the input notes commitment. The
    #   hasher state will be updated by `process_input_note`. After the loop the commitment is
    #   extracted.
    # - Below the hasher state in the stack is the current note index. This number is used for two
    #   purposes:
    #   1. Compute the input note's memory addresses, the index works as an offset.
    #   2. Determine the loop condition. The loop below runs until all input notes have been
    #      processed.
    # - The num_notes is kept at position 13, because dup.13 is cheap.
    # - The [idx, num_notes] pair is kept in a word boundary, so that its word can be swapped with a
    #   cheap swapw.3 instruction to update the `idx` counter.

    push.0 padw padw padw
    # => [PERM, PERM, PERM, idx, num_notes]

    # loop condition: idx != num_notes
    dup.13 dup.13 neq
    # => [has_more_notes, PERM, PERM, PERM, idx, num_notes]

    while.true
        # the hasher operates in overwrite mode, so discard the rate words, and keep the capacity
        dropw dropw
        # => [HASHER_CAPACITY, idx, num_notes]

        # process the note
        dup.4 exec.process_input_note
        # => [PERM, PERM, PERM, idx, num_notes]

        # update the idx counter
        swapw.3 add.1 swapw.3
        # => [PERM, PERM, PERM, idx+1, num_notes]

        # loop condition: idx != num_notes
        dup.13 dup.13 neq
        # => [has_more_notes, PERM, PERM, PERM, idx+1, num_notes]
    end

    exec.native::state_to_digest
    # => [INPUT_NOTES_COMMITMENT, idx+1, num_notes]

    # assert the input notes and the commitment matches
    exec.memory::get_input_notes_commitment
    assert_eqw.err=ERR_PROLOGUE_INPUT_NOTES_COMMITMENT_MISMATCH
    # => [idx+1, num_notes]

    # set the current input note ptr to the address of the first input note
    push.0
    exec.memory::get_input_note_ptr
    exec.memory::set_current_input_note_ptr
    # => [idx+1, num_notes]

    drop drop
    # => [...]
end

# TRANSACTION SCRIPT
# =================================================================================================

#! Saves the transaction script root to memory.
#!
#! Advice Stack: [TX_SCRIPT_ROOT]
#! Stack: []
#! Output: []
#!
#! Where:
#! - TX_SCRIPT_ROOT, the transaction's script root.
proc.process_tx_script_root
    # read the transaction script root from the advice stack
    adv_loadw
    # => [TX_SCRIPT_ROOT]

    # store the transaction script root in memory
    exec.memory::set_tx_script_root dropw
    # => []
end

# TRANSACTION PROLOGUE
# =================================================================================================

#! The transaction prologue is executed at the beginning of a transaction. Its responsibility is:
#! 1. "Unhash" inputs, authenticate the data and store it in the root contexts memory.
#! 2. Build a single vault containing assets of all inputs (input notes combined with current
#!    account vault).
#! 3. Verify that all input notes are present in the note db.
#!
#! Errors:
#!  - If data provided by the advice provider does not match global inputs.
#!  - The account data is invalid.
#!  - Any of the input notes do note exist in the note db.
#!
#! Operand stack: [
#!     BLOCK_HASH,
#!     account_id,
#!     INITIAL_ACCOUNT_HASH,
#!     INPUT_NOTES_COMMITMENT,
#!  ]
#! Advice stack: [
#!     PREVIOUS_BLOCK_HASH,
#!     CHAIN_MMR_HASH,
#!     ACCOUNT_ROOT,
#!     NULLIFIER_ROOT,
#!     TX_HASH,
#!     KERNEL_ROOT
#!     PROOF_HASH,
#!     [block_num, version, timestamp, 0],
#!     NOTE_ROOT,
#!     kernel_version
#!     [account_id, 0, 0, account_nonce],
#!     ACCOUNT_VAULT_ROOT,
#!     ACCOUNT_STORAGE_COMMITMENT,
#!     ACCOUNT_CODE_COMMITMENT,
#!     number_of_input_notes,
#!     TX_SCRIPT_ROOT,
#! ]
#! Advice map: {
#!      CHAIN_MMR_HASH: MMR_PEAKS,
#!      INPUT_NOTES_COMMITMENT => NOTE_DATA,
#!      KERNEL_ROOT => KERNEL_HASHES
#!      KERNEL_HASH => KERNEL_PROCEDURE_HASHES
#! }
#! Output: []
#!
#! Where:
#! - BLOCK_HASH, reference block for the transaction execution.
#! - account_id, the account that the transaction is being executed against.
#! - INITIAL_ACCOUNT_HASH, account state prior to the transaction, EMPTY_WORD for new accounts.
#! - INPUT_NOTES_COMMITMENT, see `transaction::api::get_input_notes_commitment`.
#! - KERNEL_ROOT, accumulative hash from all kernel hashes.
#! - PREVIOUS_BLOCK_HASH, hash of the previous block.
#! - CHAIN_MMR_HASH, sequential hash of the reference MMR.
#! - ACCOUNT_ROOT, root of the tree with latest account states for all accounts.
#! - NULLIFIER_ROOT, root of the tree with nullifiers of all notes that have ever been consumed.
#! - TX_HASH, commitment to a set of IDs of transactions which affected accounts in the block.
#! - PROOF_HASH, hash of the block's stark proof.
#! - block_num, the reference block number.
#! - version, the current protocol version.
#! - timestamp, the current timestamp.
#! - NOTE_ROOT, root of the tree with all notes created in the block.
#! - kernel_version, index of the desired kernel in the array of all kernels available for the
#!   current transaction.
#! - account_nonce, account's nonce.
#! - ACCOUNT_VAULT_ROOT, account's vault root.
#! - ACCOUNT_STORAGE_COMMITMENT, account's storage commitment.
#! - ACCOUNT_CODE_COMMITMENT, account's code commitment.
#! - number_of_input_notes, number of input notes.
#! - TX_SCRIPT_ROOT, the transaction's script root.
#! - MMR_PEAKS, is the MMR peak data, see process_chain_data
#! - NOTE_DATA, input notes' details, for format see prologue::process_input_note.
export.prepare_transaction
    exec.process_global_inputs
    # => []

    exec.process_block_data
    exec.process_kernel_data
    exec.process_chain_data
    exec.process_account_data
    exec.process_input_notes_data
    exec.process_tx_script_root
    # => []

    push.MAX_BLOCK_NUM exec.memory::set_expiration_block_num
end<|MERGE_RESOLUTION|>--- conflicted
+++ resolved
@@ -17,62 +17,47 @@
 # =================================================================================================
 
 # The provided global inputs do not match the block hash commitment
-const.ERR_PROLOGUE_GLOBAL_INPUTS_PROVIDED_DO_NOT_MATCH_BLOCK_HASH_COMMITMENT=0x0002000B
+const.ERR_PROLOGUE_GLOBAL_INPUTS_PROVIDED_DO_NOT_MATCH_BLOCK_HASH_COMMITMENT=0x00020034
 
 # New account must have an empty vault
-const.ERR_PROLOGUE_NEW_ACCOUNT_VAULT_MUST_BE_EMPTY=0x0002000F
+const.ERR_PROLOGUE_NEW_ACCOUNT_VAULT_MUST_BE_EMPTY=0x00020035
 
 # Reserved slot for new fungible faucet is not empty
-const.ERR_PROLOGUE_NEW_FUNGIBLE_FAUCET_RESERVED_SLOT_MUST_BE_EMPTY=0x00020011
+const.ERR_PROLOGUE_NEW_FUNGIBLE_FAUCET_RESERVED_SLOT_MUST_BE_EMPTY=0x00020036
 
 # Reserved slot for new fungible faucet has an invalid type
-const.ERR_PROLOGUE_NEW_FUNGIBLE_FAUCET_RESERVED_SLOT_INVALID_TYPE=0x00020013
+const.ERR_PROLOGUE_NEW_FUNGIBLE_FAUCET_RESERVED_SLOT_INVALID_TYPE=0x00020037
 
 # Reserved slot for non-fungible faucet is not a valid empty SMT
-const.ERR_PROLOGUE_NEW_NON_FUNGIBLE_FAUCET_RESERVED_SLOT_MUST_BE_VALID_EMPY_SMT=0x00020014
+const.ERR_PROLOGUE_NEW_NON_FUNGIBLE_FAUCET_RESERVED_SLOT_MUST_BE_VALID_EMPY_SMT=0x00020038
 
 # Reserved slot for new non-fungible faucet has an invalid type
-const.ERR_PROLOGUE_NEW_NON_FUNGIBLE_FAUCET_RESERVED_SLOT_INVALID_TYPE=0x00020016
+const.ERR_PROLOGUE_NEW_NON_FUNGIBLE_FAUCET_RESERVED_SLOT_INVALID_TYPE=0x00020039
 
 # Account data provided does not match the commitment recorded on-chain
-const.ERR_PROLOGUE_PROVIDED_ACCOUNT_DATA_DOES_NOT_MATCH_ON_CHAIN_COMMITMENT=0x00020017
+const.ERR_PROLOGUE_PROVIDED_ACCOUNT_DATA_DOES_NOT_MATCH_ON_CHAIN_COMMITMENT=0x0002003A
 
 # Existing accounts must have a non-zero nonce
-const.ERR_PROLOGUE_EXISTING_ACCOUNT_MUST_HAVE_NON_ZERO_NONCE=0x00020018
+const.ERR_PROLOGUE_EXISTING_ACCOUNT_MUST_HAVE_NON_ZERO_NONCE=0x0002003B
 
 # Account IDs provided via global inputs and advice provider do not match
-const.ERR_PROLOGUE_MISMATCH_OF_ACCOUNT_IDS_FROM_GLOBAL_INPUTS_AND_ADVICE_PROVIDER=0x00020019
+const.ERR_PROLOGUE_MISMATCH_OF_ACCOUNT_IDS_FROM_GLOBAL_INPUTS_AND_ADVICE_PROVIDER=0x0002003C
 
 # Reference block MMR and note's authentication MMR must match
-const.ERR_PROLOGUE_MISMATCH_OF_REFERENCE_BLOCK_MMR_AND_NOTE_AUTHENTICATION_MMR=0x0002001A
+const.ERR_PROLOGUE_MISMATCH_OF_REFERENCE_BLOCK_MMR_AND_NOTE_AUTHENTICATION_MMR=0x0002003D
 
 # Number of note assets exceeds the maximum limit of 256
-const.ERR_PROLOGUE_NUMBER_OF_NOTE_ASSETS_EXCEEDS_LIMIT=0x0002001C
+const.ERR_PROLOGUE_NUMBER_OF_NOTE_ASSETS_EXCEEDS_LIMIT=0x0002003E
 
 # Provided info about assets of an input does not match its commitment
-const.ERR_PROLOGUE_PROVIDED_INPUT_ASSETS_INFO_DOES_NOT_MATCH_ITS_COMMITMENT=0x0002001D
+const.ERR_PROLOGUE_PROVIDED_INPUT_ASSETS_INFO_DOES_NOT_MATCH_ITS_COMMITMENT=0x0002003F
 
 # Number of input notes exceeds the kernel's maximum limit of 1024
-const.ERR_PROLOGUE_NUMBER_OF_INPUT_NOTES_EXCEEDS_LIMIT=0x0002001E
+const.ERR_PROLOGUE_NUMBER_OF_INPUT_NOTES_EXCEEDS_LIMIT=0x00020040
 
 # Note commitment computed from the input note data does not match given note commitment
-const.ERR_PROLOGUE_INPUT_NOTES_COMMITMENT_MISMATCH=0x0002001F
-
-<<<<<<< HEAD
-=======
-# Computed account code commitment does not match recorded account code commitment
-const.ERR_ACCOUNT_CODE_COMMITMENT_MISMATCH=0x0002004C
-
-# Number of account procedures exceeds the maximum limit of 256
-const.ERR_ACCOUNT_TOO_MANY_PROCEDURES=0x0002004D
-
-# Number of account storage slots exceeds the maximum limit of 255
-const.ERR_ACCOUNT_TOO_MANY_STORAGE_SLOTS=0x0002004F
-
-# Computed account storage commitment does not match recorded account storage commitment
-const.ERR_ACCOUNT_STORAGE_COMMITMENT_MISMATCH=0x00020058
-
->>>>>>> 6dd20049
+const.ERR_PROLOGUE_INPUT_NOTES_COMMITMENT_MISMATCH=0x00020041
+
 # PUBLIC INPUTS
 # =================================================================================================
 
@@ -392,58 +377,6 @@
     # => []
 end
 
-<<<<<<< HEAD
-=======
-#! Validates that storage slots match storage commitment and saves storage slots into memory.
-#!
-#! This is achieved by reading the storage slots from the advice map, saving them into memory,
-#! and sequentially hashing them before comparing the final hash to the storage commitment.
-#!
-#! Stack: [STORAGE_COMMITMENT]
-#! Advice stack: [num_storage_slots, STORAGE_SLOT_VALUE_0, storage_slot_type_0, 0, 0, 0, ..., STORAGE_SLOT_VALUE_N, storage_slot_type_n, 0, 0, 0]
-#! Output: []
-proc.validate_account_storage_slots
-    # move storage slot data from the advice map to the advice stack
-    adv.push_mapval push.15160 drop                # TODO: remove line, see miden-vm/#1122
-
-    # push the number of storage slots onto the operand stack before storing it into memory
-    adv_push.1
-    # => [num_storage_slots, STORAGE_COMMITMENT]
-
-    # assert that account does not exceed allowed maximum number of storage slots
-    dup exec.account::get_max_num_storage_slots lt assert.err=ERR_ACCOUNT_TOO_MANY_STORAGE_SLOTS
-    # => [num_storage_slots, STORAGE_COMMITMENT]
-
-    # store number of storage slots in memory
-    dup exec.memory::set_num_storage_slots
-    # => [num_storage_slots, STORAGE_COMMITMENT]
-
-    # setup acct_storage_slots_offset and end_ptr for reading from advice stack
-    mul.2 exec.memory::get_acct_storage_slots_section_ptr dup movdn.2 add swap
-    # => [acct_storage_slots_offset, end_ptr, STORAGE_COMMITMENT]
-
-    # pad stack before reading from advice stack
-    padw padw padw
-    # => [PAD, PAD, PAD, acct_proc_offset, end_ptr, STORAGE_COMMITMENT]
-
-    # read the data from advice stack to memory and hash
-    exec.mem::pipe_double_words_to_memory
-    # => [PERM, PERM, PERM, end_ptr, STORAGE_COMMITMENT]
-
-    # extract the digest
-    exec.native::state_to_digest
-    # => [DIGEST, end_ptr, STORAGE_COMMITMENT]
-
-    # drop end_ptr
-    movup.4 drop
-    # => [DIGEST, STORAGE_COMMITMENT]
-
-    # verify hashed account storage slots match account storage commitment
-    assert_eqw.err=ERR_ACCOUNT_STORAGE_COMMITMENT_MISMATCH
-    # => []
-end
-
->>>>>>> 6dd20049
 #! Returns whether the input word is equal to EMPTY_WORD as a boolean value.
 #!
 #! This procedure drops the input word.
@@ -457,63 +390,6 @@
     eq.0 swap eq.0 and swap eq.0 and swap eq.0 and
 end
 
-<<<<<<< HEAD
-=======
-#! Validates that account procedures match account code commitment and saves procedure information
-#! into memory.
-#!
-#! This is achieved by reading account procedure information from the advice map, saving them into
-#! memory, and sequentially hashing them before comparing the final hash to the account code
-#! commitment.
-#!
-#! Information for each saved procedure consists of the procedure's MAST root and the storage
-#! offset associated with this procedure.
-#!
-#! Stack: [CODE_COMMITMENT]
-#! Advice stack: [num_account_procedures, PROC_0, storage_offset_0, 0, 0, 0, ..., PROC_N, storage_offset_n, 0, 0, 0]
-#! Output: []
-proc.validate_account_procedures
-    # move procedure data from the advice map to the advice stack
-    adv.push_mapval push.15161 drop               # TODO: remove line, see miden-vm/#1122
-
-    # push the number of procedures onto the operand stack before storing it in memory
-    adv_push.1
-    # => [num_procs, CODE_COMMITMENT]
-
-    # assert that account does not exceed allowed maximum number of procedures
-    dup exec.account::get_max_num_procedures lt assert.err=ERR_ACCOUNT_TOO_MANY_PROCEDURES
-    # => [num_procs, CODE_COMMITMENT]
-
-    # store number of procedures in memory
-    dup exec.memory::set_num_account_procedures
-    # => [num_procs, CODE_COMMITMENT]
-
-    # setup acct_proc_offset and end_ptr for reading from advice stack
-    mul.2 exec.memory::get_acct_procedures_section_ptr dup movdn.2 add swap
-    # => [acct_proc_offset, end_ptr, CODE_COMMITMENT]
-
-    # pad stack before reading from advice stack
-    padw padw padw
-    # => [PAD, PAD, PAD, acct_proc_offset, end_ptr, CODE_COMMITMENT]
-
-    # read the data from advice stack to memory and hash
-    exec.mem::pipe_double_words_to_memory
-    # => [PERM, PERM, PERM, end_ptr, CODE_COMMITMENT]
-
-    # extract the digest
-    exec.native::state_to_digest
-    # => [DIGEST, end_ptr, CODE_COMMITMENT]
-
-    # drop end_ptr
-    movup.4 drop
-    # => [DIGEST, CODE_COMMITMENT]
-
-    # verify hashed account procedures match account code commitment
-    assert_eqw.err=ERR_ACCOUNT_CODE_COMMITMENT_MISMATCH
-    # => []
-end
-
->>>>>>> 6dd20049
 #! Saves the account data to memory and validates it.
 #!
 #! This procedure will:

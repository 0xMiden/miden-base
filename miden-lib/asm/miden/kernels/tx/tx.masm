use.miden::kernels::tx::account
use.miden::kernels::tx::asset
use.miden::kernels::tx::constants
use.miden::kernels::tx::memory
use.miden::kernels::tx::note

# CONSTANTS
# =================================================================================================

# Constants for different note types
const.PUBLIC_NOTE=1     # 0b01
const.OFFCHAIN_NOTE=2   # 0b10
const.ENCRYPTED_NOTE=3  # 0b11

# ERRORS
# =================================================================================================

# Output notes exceeded the maximum limit of 4096
const.ERR_TX_OUTPUT_NOTES_OVERFLOW=0x00020020

# Invalid note type
const.ERR_INVALID_NOTE_TYPE=0x00020044

<<<<<<< HEAD
# The note's tag failed the most significant validation.
const.ERR_NOTE_INVALID_TAG_PREFIX_FOR_TYPE=0x00020045

# The note's tag high bits must be set to 0
const.ERR_NOTE_INVALID_TAG_HIGH_BIT_SET=0x00020046
=======
# The 2 highest bits in the u32 tag has the following meaning:
#
# | bits | Execution | Target    | Note type |
# | ---- | --------- | --------- | --------- |
# | 00   | Network   | Specific  | Public    |
# | 01   | Network   | Use case  | Public    |
# | 10   | Local     | Any       | Public    |
# | 11   | Local     | Any       | Any       |
#
# Execution: Is a hint for the network, to check if the note can be consumed by a network controlled
#   account
# Target: Is a hint for the type of target. Use case means the note may be consumed by anyone,
#   specific means there is an specific target for the note (the target may be a public key, a user
#   that knows some secret, or a specific account id)
#
# Only the note type from the above list is enforced. The other values are only hints intended as a
# best effort optimization strategy. A badly formatted note may 1. not be consumed because honest
# users won't see the note 2. generate slightly more load as extra validation is performed for the
# invalid tags. None of these scenarios have any significant impact.
#
const.ERR_NOTE_INVALID_TYPE_FOR_TAG=0x00020045

# The note type must be PUBLIC, unless the high bits are `0b11`. (See the table above)
const.ALL_NOTE_TYPES_ALLOWED=3 # 0b11

# The note's tag must be an u32 so the the high 32bits must be zero.
const.ERR_NOTE_TAG_MUST_BE_U32=0x00020046
>>>>>>> b97df7ca

# EVENTS
# =================================================================================================

# Event emitted when a new note is created.
const.NEW_NOTE_EVENT=131077

#! Returns the block hash of the last known block at the time of transaction execution.
#!
#! Inputs: []
#! Outputs: [H]
#!
#! H is the last known block hash.
export.memory::get_blk_hash->get_block_hash

#! Returns the block number of the last known block at the time of transaction execution.
#!
#! Inputs: []
#! Outputs: [num]
#!
#! num is the last known block number.
export.memory::get_blk_num->get_block_number

#! Returns the input notes hash. This is computed as a sequential hash of (nullifier, script_root)
#! tuples over all input notes.
#!
#! Inputs: []
#! Outputs: [COM]
#!
#! COM is the input notes hash.
export.memory::get_nullifier_com->get_input_notes_hash

#! Returns the output notes hash. This is computed as a sequential hash of (note_hash, note_metadata)
#! tuples over all output notes.
#!
#! Inputs: []
#! Outputs: [COM]
#!
#! COM is the output notes hash.
export.note::compute_output_notes_commitment->get_output_notes_hash

#! Increments the number of created notes by one. Returns the index of the next note to be created.
#!
#! Inputs: []
#! Outputs: [note_idx]
proc.increment_num_created_notes
    # get the current number of created notes
    exec.memory::get_num_created_notes
    # => [note_idx]

    # assert that there is space for a new note
    dup exec.constants::get_max_num_created_notes lt assert.err=ERR_TX_OUTPUT_NOTES_OVERFLOW
    # => [note_idx]

    # increment the number of created notes
    dup add.1 exec.memory::set_num_created_notes
    # => [note_idx]
end

#! Creates a new note and returns a pointer to the memory address at which the note is stored.
#!
#! Inputs: [ASSET, tag, note_type, RECIPIENT]
#! Outputs: [ptr, 0, 0, 0, 0, 0, 0, 0, 0]
#!
#! ASSET is the asset to be included in the note.
#! tag is the tag to be included in the note.
#! RECIPIENT is the recipient of the note.
#! ptr is the pointer to the memory address at which the note is stored.
export.create_note
    # validate the asset
    exec.asset::validate_asset
    # => [ASSET, tag, note_type, RECIPIENT]

    # validate the note type
    # NOTE: encrypted notes are currently unsupported `dup.6 push.ENCRYPTED_NOTE eq or`
    dup.5 push.OFFCHAIN_NOTE eq dup.6 push.PUBLIC_NOTE eq or assert.err=ERR_INVALID_NOTE_TYPE
    # => [ASSET, tag, note_type, RECIPIENT]

    # copy data to validate the tag
    dup.5 push.PUBLIC_NOTE dup.1 dup.7
    # => [tag, note_type, public_note, note_type, ASSET, tag, note_type, RECIPIENT]

    u32assert.err=ERR_NOTE_TAG_MUST_BE_U32
    # => [tag, note_type, public_note, note_type, ASSET, tag, note_type, RECIPIENT]

    # enforce the note type depending on the tag's bits
    u32shr.30 push.ALL_NOTE_TYPES_ALLOWED eq cdrop assert_eq.err=ERR_NOTE_INVALID_TYPE_FOR_TAG
    # => [ASSET, tag, note_type, RECIPIENT]

    # get the index for the next note to be created and increment counter
    exec.increment_num_created_notes
    # => [note_idx, ASSET, tag, note_type, RECIPIENT]

    # get a pointer to the memory address at which the note will be stored
    exec.memory::get_created_note_ptr
    # => [note_ptr, ASSET, tag, note_type, RECIPIENT]

    # populate the metadata
    movup.5 exec.account::get_id movup.7
    # => [note_type, sender_acct_id, tag, note_ptr, ASSET, RECIPIENT]

    push.0 # TODO: allow the user to push the aux data
    # => [aux, note_type, sender_acct_id, tag, note_ptr, ASSET, RECIPIENT]

    emit.NEW_NOTE_EVENT

    # set the metadata for the new created note
    dup.4 exec.memory::set_created_note_metadata
    # => [note_ptr, ASSET, RECIPIENT]

    # set the number of assets for the note to 1
    push.1 dup.1 exec.memory::set_created_note_num_assets
    # => [note_ptr, ASSET, RECIPIENT]

    movdn.4 padw swapw movup.8
    # => [note_ptr, ASSET, 0, 0, 0, 0, RECIPIENT]

    # add the asset to the note
    dup movdn.5 exec.memory::get_created_note_asset_data_ptr mem_storew dropw
    # => [note_ptr, 0, 0, 0, 0, RECIPIENT]

    movdn.8 swapw padw swapw movup.12
    # => [note_ptr, RECIPIENT, 0, 0, 0, 0, 0, 0, 0, 0]

    # set the recipient
    dup movdn.5 exec.memory::set_created_note_recipient
    # => [note_ptr, 0, 0, 0, 0, 0, 0, 0, 0]
end<|MERGE_RESOLUTION|>--- conflicted
+++ resolved
@@ -21,13 +21,6 @@
 # Invalid note type
 const.ERR_INVALID_NOTE_TYPE=0x00020044
 
-<<<<<<< HEAD
-# The note's tag failed the most significant validation.
-const.ERR_NOTE_INVALID_TAG_PREFIX_FOR_TYPE=0x00020045
-
-# The note's tag high bits must be set to 0
-const.ERR_NOTE_INVALID_TAG_HIGH_BIT_SET=0x00020046
-=======
 # The 2 highest bits in the u32 tag has the following meaning:
 #
 # | bits | Execution | Target    | Note type |
@@ -55,7 +48,6 @@
 
 # The note's tag must be an u32 so the the high 32bits must be zero.
 const.ERR_NOTE_TAG_MUST_BE_U32=0x00020046
->>>>>>> b97df7ca
 
 # EVENTS
 # =================================================================================================
